#!/bin/bash -e

THIS_DIR="$( cd "$( dirname "${BASH_SOURCE[0]}" )" && pwd )"

if [ -z "$GPG_KEY_ID" ]; then
  echo "[ERROR] Key Id not specified!"
  exit 1
fi

if [ -z "$GPG_KEY_PASSPHRASE" ]; then
  echo "[ERROR] GPG passphrase is not specified for $GPG_KEY_ID!"
  exit 1
fi

if [ -z "$GPG_PRIVATE_KEY" ]; then
  echo "[ERROR] GPG private key file is not specified!"
  exit 1
fi

echo "[INFO] Import PGP Key"
if ! gpg --list-secret-key | grep "$GPG_KEY_ID"; then
  gpg --allow-secret-key-import --import "$GPG_PRIVATE_KEY"
fi

# copy the settings.xml template and inject credential information 
OSSRH_DEPLOY_SETTINGS_XML="$THIS_DIR/mvn_settings_ossrh_deploy.xml"
MVN_REPOSITORY_ID=ossrh

cat > $OSSRH_DEPLOY_SETTINGS_XML << SETTINGS.XML
<?xml version="1.0" encoding="UTF-8"?>
<settings xmlns="http://maven.apache.org/SETTINGS/1.0.0"
     xmlns:xsi="http://www.w3.org/2001/XMLSchema-instance"
     xsi:schemaLocation="http://maven.apache.org/SETTINGS/1.0.0 http://maven.apache.org/xsd/settings-1.0.0.xsd">
  <servers>
    <server>
      <id>$MVN_REPOSITORY_ID</id>
      <username>$SONATYPE_USER</username>
      <password>$SONATYPE_PWD</password>
    </server>
  </servers>
</settings>
SETTINGS.XML

MVN_OPTIONS+=(
  "--settings" "$OSSRH_DEPLOY_SETTINGS_XML"
  "--batch-mode"
)

echo "[Info] Sign package and deploy to staging area"
project_version=$($THIS_DIR/scripts/get_project_info_from_pom.py $THIS_DIR/pom.xml version)
$THIS_DIR/scripts/update_project_version.py public_pom.xml $project_version > generated_public_pom.xml

mvn deploy ${MVN_OPTIONS[@]} -Dossrh-deploy

echo "[INFO] Close and Release"
snowflake_repositories=$(mvn ${MVN_OPTIONS[@]} \
    org.sonatype.plugins:nexus-staging-maven-plugin:1.6.7:rc-list \
    -DserverId=$MVN_REPOSITORY_ID \
    -DnexusUrl=https://oss.sonatype.org/ | grep netsnowflake | awk '{print $2}')
IFS=" "
if (( $(echo $snowflake_repositories | wc -l)!=1 )); then
    echo "[ERROR] Not single netsnowflake repository is staged. Login https://oss.sonatype.org/ and make sure no netsnowflake remains there."
    exit 1
fi
if ! mvn ${MVN_OPTIONS[@]} \
    org.sonatype.plugins:nexus-staging-maven-plugin:1.6.7:rc-close \
    -DserverId=$MVN_REPOSITORY_ID \
    -DnexusUrl=https://oss.sonatype.org/ \
    -DstagingRepositoryId=$snowflake_repositories \
    -DstagingDescription="Automated Close"; then
    echo "[ERROR] Failed to close. Fix the errors and try this script again"
    mvn ${MVN_OPTIONS[@]} \
        nexus-staging:rc-drop \
        -DserverId=$MVN_REPOSITORY_ID \
        -DnexusUrl=https://oss.sonatype.org/ \
        -DstagingRepositoryId=$snowflake_repositories \
        -DstagingDescription="Failed to close. Dropping..."
fi

mvn ${MVN_OPTIONS[@]} \
    org.sonatype.plugins:nexus-staging-maven-plugin:1.6.7:rc-release \
    -DserverId=$MVN_REPOSITORY_ID \
    -DnexusUrl=https://oss.sonatype.org/ \
    -DstagingRepositoryId=$snowflake_repositories \
    -DstagingDescription="Automated Release"

<<<<<<< HEAD
rm $OSSRH_DEPLOY_SETTINGS_XML

=======
rm $OSSRH_DEPLOY_SETTINGS_XML
>>>>>>> 5bc45e47
<|MERGE_RESOLUTION|>--- conflicted
+++ resolved
@@ -84,9 +84,4 @@
     -DstagingRepositoryId=$snowflake_repositories \
     -DstagingDescription="Automated Release"
 
-<<<<<<< HEAD
-rm $OSSRH_DEPLOY_SETTINGS_XML
-
-=======
-rm $OSSRH_DEPLOY_SETTINGS_XML
->>>>>>> 5bc45e47
+rm $OSSRH_DEPLOY_SETTINGS_XML