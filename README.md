--- conflicted
+++ resolved
@@ -117,16 +117,9 @@
 
 # Contributing to this repo
 
-<<<<<<< HEAD
 Each PR must pass all required github action merge gates before approval and merge. In addition to those tests, you will need:
 
 - Formatter: run this script [`./format.sh`](https://github.com/snowflakedb/snowflake-ingest-java/blob/master/format.sh) from root
 - CLA: all contributers must sign the Snowflake CLA. This is a one time signature, please provide your email so we can work with you to get this signed after you open a PR.
 
-Thank you for contributing! We will review and approve PRs as soon as we can.
-=======
-We use [Google Java format](https://github.com/google/google-java-format) to format the code. To format all files, run:
-```bash
-./format.sh
-```
->>>>>>> ae06bebb
+Thank you for contributing! We will review and approve PRs as soon as we can.