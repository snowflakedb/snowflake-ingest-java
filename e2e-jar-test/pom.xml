--- conflicted
+++ resolved
@@ -20,24 +20,16 @@
 
     <dependencies>
 
-<<<<<<< HEAD
-            <dependency>
-                <groupId>net.snowflake</groupId>
-                <artifactId>snowflake-ingest-sdk</artifactId>
-                <version>2.1.1</version>
-            </dependency>
-=======
       <dependency>
         <groupId>com.fasterxml.jackson.core</groupId>
         <artifactId>jackson-databind</artifactId>
         <version>2.14.0</version>
       </dependency>
->>>>>>> 3bf9df78
 
       <dependency>
         <groupId>net.snowflake</groupId>
         <artifactId>snowflake-ingest-sdk</artifactId>
-        <version>2.1.1-SNAPSHOT</version>
+        <version>2.1.1</version>
       </dependency>
 
       <dependency>
