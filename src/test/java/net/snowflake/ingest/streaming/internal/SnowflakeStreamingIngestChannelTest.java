/*
 * Copyright (c) 2024 Snowflake Computing Inc. All rights reserved.
 */

package net.snowflake.ingest.streaming.internal;

import static java.time.ZoneOffset.UTC;
import static net.snowflake.ingest.TestUtils.createParameterProvider;
import static net.snowflake.ingest.utils.Constants.ACCOUNT_URL;
import static net.snowflake.ingest.utils.Constants.OPEN_CHANNEL_ENDPOINT;
import static net.snowflake.ingest.utils.Constants.PRIVATE_KEY;
import static net.snowflake.ingest.utils.Constants.RESPONSE_SUCCESS;
import static net.snowflake.ingest.utils.Constants.ROLE;
import static net.snowflake.ingest.utils.Constants.USER;
import static org.mockito.ArgumentMatchers.argThat;

import java.security.KeyPair;
import java.security.PrivateKey;
import java.time.ZoneId;
import java.util.ArrayList;
import java.util.Collections;
import java.util.HashMap;
import java.util.List;
import java.util.Map;
import java.util.Properties;
import java.util.concurrent.CompletableFuture;
import java.util.concurrent.TimeUnit;
import java.util.concurrent.TimeoutException;
import java.util.stream.Collectors;
import java.util.stream.IntStream;
import net.snowflake.client.core.SFSessionProperty;
import net.snowflake.client.jdbc.internal.apache.commons.io.IOUtils;
import net.snowflake.client.jdbc.internal.apache.http.HttpEntity;
import net.snowflake.client.jdbc.internal.apache.http.HttpHeaders;
import net.snowflake.client.jdbc.internal.apache.http.HttpStatus;
import net.snowflake.client.jdbc.internal.apache.http.StatusLine;
import net.snowflake.client.jdbc.internal.apache.http.client.methods.CloseableHttpResponse;
import net.snowflake.client.jdbc.internal.apache.http.client.methods.HttpPost;
import net.snowflake.client.jdbc.internal.apache.http.impl.client.CloseableHttpClient;
import net.snowflake.ingest.TestUtils;
import net.snowflake.ingest.connection.RequestBuilder;
import net.snowflake.ingest.streaming.InsertValidationResponse;
import net.snowflake.ingest.streaming.OpenChannelRequest;
import net.snowflake.ingest.streaming.SnowflakeStreamingIngestChannel;
import net.snowflake.ingest.utils.Constants;
import net.snowflake.ingest.utils.ErrorCode;
import net.snowflake.ingest.utils.ParameterProvider;
import net.snowflake.ingest.utils.SFException;
import net.snowflake.ingest.utils.SnowflakeURL;
import net.snowflake.ingest.utils.Utils;
import org.apache.commons.lang3.tuple.Pair;
import org.apache.parquet.column.ParquetProperties;
import org.junit.After;
import org.junit.Assert;
import org.junit.Before;
import org.junit.Test;
import org.junit.runner.RunWith;
import org.junit.runners.Parameterized;
import org.mockito.Mockito;

@RunWith(Parameterized.class)
public class SnowflakeStreamingIngestChannelTest {

  /**
   * Mock memory provider, allows the user to set what memory values should be returned. Fields are
   * volatile, so can be modified by another threads than the one reading it.
   */
  private static class MockedMemoryInfoProvider implements MemoryInfoProvider {
    public volatile long freeMemory;
    public volatile long maxMemory;

    @Override
    public long getMaxMemory() {
      return maxMemory;
    }

    @Override
    public long getFreeMemory() {
      return freeMemory;
    }
  }

  @Parameterized.Parameters(name = "enableIcebergStreaming: {0}")
  public static Object[] enableIcebergStreaming() {
    return new Object[] {false, true};
  }

  @Parameterized.Parameter public boolean enableIcebergStreaming;

  private SnowflakeStreamingIngestClientInternal<StubChunkData> client;
  private MockSnowflakeServiceClient.ApiOverride apiOverride;

  private Properties prop;

  @Before
  public void setup() {
    apiOverride = new MockSnowflakeServiceClient.ApiOverride();
    CloseableHttpClient httpClient = MockSnowflakeServiceClient.createHttpClient(apiOverride);
    RequestBuilder requestBuilder = MockSnowflakeServiceClient.createRequestBuilder(httpClient);
    prop = new Properties();
    prop.setProperty(ParameterProvider.STREAMING_ICEBERG, String.valueOf(isIcebergMode));
    client =
        new SnowflakeStreamingIngestClientInternal<>(
<<<<<<< HEAD
            "client", null, prop, httpClient, true, requestBuilder, new HashMap<>());
=======
            "client",
            null,
            TestUtils.createProps(enableIcebergStreaming),
            httpClient,
            true,
            requestBuilder,
            new HashMap<>());
>>>>>>> 59b686d8

    // some tests assume client is a mock object, just do it for everyone.
    client = Mockito.spy(client);
  }

  @After
  public void teardown() throws Exception {
    client.close();
  }

  @Test
  public void testChannelFactoryNullFields() {
    String name = "CHANNEL";
    String dbName = "DATABASE";
    String schemaName = "SCHEMA";
    String tableName = "TABLE";
    long channelSequencer = 0L;
    long rowSequencer = 0L;

    Object[] fields =
        new Object[] {
          name, dbName, schemaName, tableName, channelSequencer, rowSequencer, client, UTC
        };

    for (int i = 0; i < fields.length; i++) {
      Object tmp = fields[i];
      fields[i] = null;
      try {
        SnowflakeStreamingIngestChannelFactory.<StubChunkData>builder((String) fields[0])
            .setDBName((String) fields[1])
            .setSchemaName((String) fields[2])
            .setTableName((String) fields[3])
            .setRowSequencer((Long) fields[4])
            .setChannelSequencer((Long) fields[5])
            .setOwningClient((SnowflakeStreamingIngestClientInternal<StubChunkData>) fields[6])
            .setDefaultTimezone((ZoneId) fields[7])
            .build();
        Assert.fail("Channel factory should fail with null fields");
      } catch (SFException e) {
        Assert.assertTrue(
            ErrorCode.NULL_OR_EMPTY_STRING.getMessageCode().equals(e.getVendorCode())
                || ErrorCode.NULL_VALUE.getMessageCode().equals(e.getVendorCode()));
      }
      fields[i] = tmp;
    }
  }

  @Test
  public void testChannelFactorySuccess() {
    String name = "CHANNEL";
    String dbName = "DATABASE";
    String schemaName = "SCHEMA";
    String tableName = "TABLE";
    String offsetToken = "0";
    String encryptionKey = "key";
    Long channelSequencer = 0L;
    long rowSequencer = 0L;

    SnowflakeStreamingIngestChannelInternal<StubChunkData> channel =
        SnowflakeStreamingIngestChannelFactory.<StubChunkData>builder(name)
            .setDBName(dbName)
            .setSchemaName(schemaName)
            .setTableName(tableName)
            .setOffsetToken(offsetToken)
            .setRowSequencer(rowSequencer)
            .setChannelSequencer(channelSequencer)
            .setOwningClient(client)
            .setEncryptionKey(encryptionKey)
            .setEncryptionKeyId(1234L)
            .setOnErrorOption(OpenChannelRequest.OnErrorOption.CONTINUE)
            .setDefaultTimezone(UTC)
            .build();

    Assert.assertEquals(name, channel.getName());
    Assert.assertEquals(dbName, channel.getDBName());
    Assert.assertEquals(schemaName, channel.getSchemaName());
    Assert.assertEquals(tableName, channel.getTableName());
    Assert.assertEquals(offsetToken, channel.getChannelState().getEndOffsetToken());
    Assert.assertEquals(channelSequencer, channel.getChannelSequencer());
    Assert.assertEquals(rowSequencer + 1L, channel.getChannelState().incrementAndGetRowSequencer());
    Assert.assertEquals(
        String.format("%s.%s.%s.%s", dbName, schemaName, tableName, name),
        channel.getFullyQualifiedName());
    Assert.assertEquals(
        String.format("%s.%s.%s", dbName, schemaName, tableName),
        channel.getFullyQualifiedTableName());
  }

  @Test
  public void testChannelValid() {
    SnowflakeStreamingIngestChannelInternal<StubChunkData> channel =
        new SnowflakeStreamingIngestChannelInternal<>(
            "channel",
            "db",
            "schema",
            "table",
            "0",
            0L,
            0L,
            client,
            "key",
            1234L,
            OpenChannelRequest.OnErrorOption.CONTINUE,
            UTC,
            null /* offsetTokenVerificationFunction */,
            enableIcebergStreaming
                ? ParquetProperties.WriterVersion.PARQUET_2_0
                : ParquetProperties.WriterVersion.PARQUET_1_0);

    Assert.assertTrue(channel.isValid());
    channel.invalidate("from testChannelValid", "Invalidated by test");
    Assert.assertFalse(channel.isValid());

    // Can't insert rows to invalid channel
    try {
      Map<String, Object> row = new HashMap<>();
      row.put("col", 1);
      channel.insertRows(Collections.singletonList(row), "1");
      Assert.fail("Channel insert row should fail");
    } catch (SFException e) {
      Assert.assertEquals(ErrorCode.INVALID_CHANNEL.getMessageCode(), e.getVendorCode());
    }

    // Can't get latest committed offset token on invalid channel
    try {
      channel.getLatestCommittedOffsetToken();
      Assert.fail("Channel get offset token should failed");
    } catch (SFException e) {
      Assert.assertEquals(ErrorCode.INVALID_CHANNEL.getMessageCode(), e.getVendorCode());
    }

    // Can't close on invalid channel
    try {
      channel.close();
      Assert.fail("Channel close should failed");
    } catch (SFException e) {
      Assert.assertEquals(ErrorCode.INVALID_CHANNEL.getMessageCode(), e.getVendorCode());
    }
  }

  @Test
  public void testChannelClose() {
    SnowflakeStreamingIngestChannelInternal<StubChunkData> channel =
        new SnowflakeStreamingIngestChannelInternal<>(
            "channel",
            "db",
            "schema",
            "table",
            "0",
            0L,
            0L,
            client,
            "key",
            1234L,
            OpenChannelRequest.OnErrorOption.CONTINUE,
            UTC,
            null /* offsetTokenVerificationFunction */,
            enableIcebergStreaming
                ? ParquetProperties.WriterVersion.PARQUET_2_0
                : ParquetProperties.WriterVersion.PARQUET_1_0);

    Assert.assertFalse(channel.isClosed());
    channel.markClosed();
    Assert.assertTrue(channel.isClosed());

    // Can't insert rows to closed channel
    try {
      Map<String, Object> row = new HashMap<>();
      row.put("col", 1);
      channel.insertRows(Collections.singletonList(row), "1");
      Assert.fail("Channel insert row should fail");
    } catch (SFException e) {
      Assert.assertEquals(ErrorCode.CLOSED_CHANNEL.getMessageCode(), e.getVendorCode());
    }
  }

  @Test
  public void testOpenChannelRequestCreationMissingField() {
    try {
      OpenChannelRequest.builder("CHANNEL")
          .setDBName("STREAMINGINGEST_TEST")
          .setSchemaName("PUBLIC")
          .build();
      Assert.fail("Request should fail with missing table name");
    } catch (SFException e) {
      Assert.assertEquals(ErrorCode.NULL_OR_EMPTY_STRING.getMessageCode(), e.getVendorCode());
    }
  }

  @Test
  public void testOpenChannelRequestCreationSuccess() {
    OpenChannelRequest request =
        OpenChannelRequest.builder("CHANNEL")
            .setDBName("STREAMINGINGEST_TEST")
            .setSchemaName("PUBLIC")
            .setTableName("T_STREAMINGINGEST")
            .setOnErrorOption(OpenChannelRequest.OnErrorOption.CONTINUE)
            .build();

    Assert.assertEquals(
        "STREAMINGINGEST_TEST.PUBLIC.T_STREAMINGINGEST", request.getFullyQualifiedTableName());
    Assert.assertNull(request.getOffsetToken());
  }

  @Test
  public void testOpenChannelRequesCreationtWithOffsetToken() {
    OpenChannelRequest request =
        OpenChannelRequest.builder("CHANNEL")
            .setDBName("STREAMINGINGEST_TEST")
            .setSchemaName("PUBLIC")
            .setTableName("T_STREAMINGINGEST")
            .setOnErrorOption(OpenChannelRequest.OnErrorOption.CONTINUE)
            .setOffsetToken("TEST_TOKEN")
            .build();

    Assert.assertEquals(
        "STREAMINGINGEST_TEST.PUBLIC.T_STREAMINGINGEST", request.getFullyQualifiedTableName());
    Assert.assertEquals("TEST_TOKEN", request.getOffsetToken());
  }

  @Test
  public void testOpenChannelPostRequest() throws Exception {
    Properties prop = new Properties();
    prop.put(USER, TestUtils.getUser());
    prop.put(PRIVATE_KEY, TestUtils.getPrivateKey());
    prop.put(ACCOUNT_URL, TestUtils.getAccountURL());
    prop.put(ROLE, TestUtils.getRole());
    prop = Utils.createProperties(prop);

    String urlStr = "https://sfctest0.snowflakecomputing.com:80";
    SnowflakeURL url = new SnowflakeURL(urlStr);

    KeyPair keyPair =
        Utils.createKeyPairFromPrivateKey(
            (PrivateKey) prop.get(SFSessionProperty.PRIVATE_KEY.getPropertyKey()));
    RequestBuilder requestBuilder =
        new RequestBuilder(url, prop.get(USER).toString(), keyPair, null, null);

    Map<Object, Object> payload = new HashMap<>();
    payload.put("channel", "CHANNEL");
    payload.put("table", "T_STREAMINGINGEST");
    payload.put("database", "STREAMINGINGEST_TEST");
    payload.put("schema", "PUBLIC");
    payload.put("write_mode", Constants.WriteMode.CLOUD_STORAGE.name());

    HttpPost request =
        requestBuilder.generateStreamingIngestPostRequest(
            payload, OPEN_CHANNEL_ENDPOINT, "open channel");

    String expectedUrlPattern =
        String.format("%s%s", urlStr, OPEN_CHANNEL_ENDPOINT) + "(\\?requestId=[a-f0-9\\-]{36})?";

    Assert.assertTrue(
        String.format(
            "Expected URL to match pattern: %s but was: %s",
            expectedUrlPattern, request.getRequestLine().getUri()),
        request.getRequestLine().getUri().matches(expectedUrlPattern));
    Assert.assertNotNull(request.getFirstHeader(HttpHeaders.USER_AGENT));
    Assert.assertNotNull(request.getFirstHeader(HttpHeaders.AUTHORIZATION));
    Assert.assertEquals("POST", request.getMethod());
    Assert.assertEquals(
        RequestBuilder.HTTP_HEADER_CONTENT_TYPE_JSON,
        request.getFirstHeader(HttpHeaders.ACCEPT).getValue());
    Assert.assertEquals(
        RequestBuilder.JWT_TOKEN_TYPE,
        request.getFirstHeader(RequestBuilder.SF_HEADER_AUTHORIZATION_TOKEN_TYPE).getValue());
  }

  @Test
  public void testOpenChannelErrorResponse() throws Exception {
    apiOverride.addMapOverride(
        OPEN_CHANNEL_ENDPOINT,
        req -> Pair.of(HttpStatus.SC_INTERNAL_SERVER_ERROR, new HashMap<>()));

    OpenChannelRequest request =
        OpenChannelRequest.builder("CHANNEL")
            .setDBName("STREAMINGINGEST_TEST")
            .setSchemaName("PUBLIC")
            .setTableName("T_STREAMINGINGEST")
            .setOnErrorOption(OpenChannelRequest.OnErrorOption.CONTINUE)
            .build();

    try {
      client.openChannel(request);
      Assert.fail("Open channel should fail on 500 error");
    } catch (SFException e) {
      Assert.assertEquals(ErrorCode.OPEN_CHANNEL_FAILURE.getMessageCode(), e.getVendorCode());
    }
  }

  @Test
  public void testOpenChannelSnowflakeInternalErrorResponse() throws Exception {
    String response =
        "{\n"
            + "  \"status_code\" : 2,\n"
            + "  \"message\" : \"ERR_CHANNEL_NAME_EXISTS\",\n"
            + "  \"client_sequencer\" : 0,\n"
            + "  \"row_sequencer\" : 0,\n"
            + "  \"offset_token\" : \"\",\n"
            + "  \"table_columns\" : [ {\n"
            + "    \"name\" : \"C1\",\n"
            + "    \"type\" : \"NUMBER(38,0)\",\n"
            + "    \"logical_type\" : \"fixed\",\n"
            + "    \"physical_type\" : \"SB16\",\n"
            + "    \"precision\" : 38,\n"
            + "    \"scale\" : 0,\n"
            + "    \"byte_length\" : null,\n"
            + "    \"length\" : null,\n"
            + "    \"nullable\" : true\n"
            + "  }, {\n"
            + "    \"name\" : \"C2\",\n"
            + "    \"type\" : \"NUMBER(38,0)\",\n"
            + "    \"logical_type\" : \"fixed\",\n"
            + "    \"physical_type\" : \"SB16\",\n"
            + "    \"precision\" : 38,\n"
            + "    \"scale\" : 0,\n"
            + "    \"byte_length\" : null,\n"
            + "    \"length\" : null,\n"
            + "    \"nullable\" : true\n"
            + "  } ]\n"
            + "}";
    apiOverride.addSerializedJsonOverride(
        OPEN_CHANNEL_ENDPOINT, req -> Pair.of(HttpStatus.SC_OK, response));

    OpenChannelRequest request =
        OpenChannelRequest.builder("CHANNEL")
            .setDBName("STREAMINGINGEST_TEST")
            .setSchemaName("PUBLIC")
            .setTableName("T_STREAMINGINGEST")
            .setOnErrorOption(OpenChannelRequest.OnErrorOption.CONTINUE)
            .build();

    try {
      client.openChannel(request);
      Assert.fail("Open channel should fail on Snowflake internal error");
    } catch (SFException e) {
      Assert.assertEquals(ErrorCode.OPEN_CHANNEL_FAILURE.getMessageCode(), e.getVendorCode());
    }
  }

  @Test
  public void testOpenChannelSuccessResponse() throws Exception {
    // TODO: SNOW-1490151 Iceberg testing gaps
    if (enableIcebergStreaming) {
      return;
    }
    String name = "CHANNEL";
    String dbName = "STREAMINGINGEST_TEST";
    String schemaName = "PUBLIC";
    String tableName = "T_STREAMINGINGEST";
    String response =
        "{\n"
            + "  \"status_code\" : 0,\n"
            + "  \"message\" : \"Success\",\n"
            + "  \"database\" : \"STREAMINGINGEST_TEST\",\n"
            + "  \"schema\" : \"PUBLIC\",\n"
            + "  \"table\" : \"T_STREAMINGINGEST\",\n"
            + "  \"channel\" : \"CHANNEL\",\n"
            + "  \"client_sequencer\" : 0,\n"
            + "  \"row_sequencer\" : 0,\n"
            + "  \"offset_token\" : \"\",\n"
            + "  \"encryption_key_id\" : 17229585102,\n"
            + "  \"table_columns\" : [ {\n"
            + "    \"ordinal\" : 1,\n"
            + "    \"name\" : \"C1\",\n"
            + "    \"type\" : \"NUMBER(38,0)\",\n"
            + "    \"logical_type\" : \"fixed\",\n"
            + "    \"physical_type\" : \"SB16\",\n"
            + "    \"precision\" : 38,\n"
            + "    \"scale\" : 0,\n"
            + "    \"byte_length\" : null,\n"
            + "    \"length\" : null,\n"
            + "    \"nullable\" : true\n"
            + "  }, {\n"
            + "    \"ordinal\" : 2,\n"
            + "    \"name\" : \"C2\",\n"
            + "    \"type\" : \"NUMBER(38,0)\",\n"
            + "    \"logical_type\" : \"fixed\",\n"
            + "    \"physical_type\" : \"SB16\",\n"
            + "    \"precision\" : 38,\n"
            + "    \"scale\" : 0,\n"
            + "    \"byte_length\" : null,\n"
            + "    \"length\" : null,\n"
            + "    \"nullable\" : true\n"
            + "  } ],\n"
            + "  \"encryption_key\" : \"3/l6q2xeDurO4ljfde4DXA==\"\n"
            + "}";

    CloseableHttpClient httpClient = Mockito.mock(CloseableHttpClient.class);
    CloseableHttpResponse httpResponse = Mockito.mock(CloseableHttpResponse.class);
    StatusLine statusLine = Mockito.mock(StatusLine.class);
    HttpEntity httpEntity = Mockito.mock(HttpEntity.class);
    Mockito.when(statusLine.getStatusCode()).thenReturn(200);
    Mockito.when(httpResponse.getStatusLine()).thenReturn(statusLine);
    Mockito.when(httpResponse.getEntity()).thenReturn(httpEntity);
    Mockito.when(httpEntity.getContent()).thenReturn(IOUtils.toInputStream(response));
    Mockito.when(httpClient.execute(Mockito.any())).thenReturn(httpResponse);

    RequestBuilder requestBuilder =
        new RequestBuilder(TestUtils.getHost(), TestUtils.getUser(), TestUtils.getKeyPair());
    SnowflakeStreamingIngestClientInternal<?> client =
        new SnowflakeStreamingIngestClientInternal<>(
            "client",
            new SnowflakeURL("snowflake.dev.local:8082"),
<<<<<<< HEAD
            prop,
=======
            TestUtils.createProps(enableIcebergStreaming),
>>>>>>> 59b686d8
            httpClient,
            true,
            requestBuilder,
            null);

    OpenChannelRequest request =
        OpenChannelRequest.builder(name)
            .setDBName(dbName)
            .setSchemaName(schemaName)
            .setTableName(tableName)
            .setOnErrorOption(OpenChannelRequest.OnErrorOption.CONTINUE)
            .build();

    SnowflakeStreamingIngestChannel channel = client.openChannel(request);
    Assert.assertEquals(name, channel.getName());
    Assert.assertEquals(dbName, channel.getDBName());
    Assert.assertEquals(schemaName, channel.getSchemaName());
    Assert.assertEquals(tableName, channel.getTableName());

    Assert.assertTrue(channel.getTableSchema().containsKey("C1"));
    Assert.assertEquals("NUMBER(38,0)", channel.getTableSchema().get("C1").getType());
    Assert.assertEquals("FIXED", channel.getTableSchema().get("C1").getLogicalType());
    Assert.assertEquals(38, (int) channel.getTableSchema().get("C1").getPrecision());
    Assert.assertEquals(0, (int) channel.getTableSchema().get("C1").getScale());
    Assert.assertNull(channel.getTableSchema().get("C1").getByteLength());
    Assert.assertTrue(channel.getTableSchema().get("C1").isNullable());

    Assert.assertTrue(channel.getTableSchema().containsKey("C2"));
    Assert.assertEquals("NUMBER(38,0)", channel.getTableSchema().get("C2").getType());
    Assert.assertEquals("FIXED", channel.getTableSchema().get("C2").getLogicalType());
    Assert.assertEquals(38, (int) channel.getTableSchema().get("C2").getPrecision());
    Assert.assertEquals(0, (int) channel.getTableSchema().get("C2").getScale());
    Assert.assertNull(channel.getTableSchema().get("C2").getByteLength());
    Assert.assertTrue(channel.getTableSchema().get("C2").isNullable());
  }

  @Test
  public void testInsertRow() {
    SnowflakeStreamingIngestChannelInternal<?> channel =
        new SnowflakeStreamingIngestChannelInternal<>(
            "channel",
            "db",
            "schema",
            "table",
            "0",
            0L,
            0L,
            client,
            "key",
            1234L,
            OpenChannelRequest.OnErrorOption.CONTINUE,
            UTC,
            null /* offsetTokenVerificationFunction */,
            enableIcebergStreaming
                ? ParquetProperties.WriterVersion.PARQUET_2_0
                : ParquetProperties.WriterVersion.PARQUET_1_0);

    ColumnMetadata col = new ColumnMetadata();
    col.setOrdinal(1);
    col.setName("COL");
    col.setPhysicalType("SB16");
    col.setNullable(false);
    col.setLogicalType("FIXED");
    col.setPrecision(38);
    col.setScale(0);

    // Setup column fields and vectors
    channel.setupSchema(Collections.singletonList(col));

    Map<String, Object> row = new HashMap<>();
    row.put("col", 1);

    // Get data before insert to verify that there is no row (data should be null)
    ChannelData<?> data = channel.getData();
    Assert.assertNull(data);

    long insertStartTimeInMs = System.currentTimeMillis();
    InsertValidationResponse response = channel.insertRow(row, "1");
    Assert.assertFalse(response.hasErrors());
    response = channel.insertRows(Collections.singletonList(row), "2");
    Assert.assertFalse(response.hasErrors());
    response = channel.insertRows(Collections.singletonList(row), "3", "3");
    Assert.assertFalse(response.hasErrors());
    long insertEndTimeInMs = System.currentTimeMillis();

    // Get data again to verify the row is inserted
    data = channel.getData();
    Assert.assertEquals(3, data.getRowCount());
    Assert.assertEquals((Long) 1L, data.getRowSequencer());
    Assert.assertEquals(1, ((ChannelData<ParquetChunkData>) data).getVectors().rows.get(0).size());
    Assert.assertEquals("3", data.getEndOffsetToken());
    Assert.assertEquals("1", data.getStartOffsetToken());
    Assert.assertTrue(data.getBufferSize() > 0);
    Assert.assertTrue(insertStartTimeInMs <= data.getMinMaxInsertTimeInMs().getFirst());
    Assert.assertTrue(insertEndTimeInMs >= data.getMinMaxInsertTimeInMs().getSecond());
  }

  @Test
  public void testInsertTooLargeRow() {
    byte[] byteArrayOneMb = new byte[1024 * 1024];

    List<ColumnMetadata> schema =
        IntStream.range(0, 64)
            .mapToObj(
                colId -> {
                  ColumnMetadata col = new ColumnMetadata();
                  col.setOrdinal(colId + 1);
                  col.setName("COL" + colId);
                  col.setPhysicalType("LOB");
                  col.setNullable(false);
                  col.setLogicalType("BINARY");
                  col.setLength(8388608);
                  col.setByteLength(8388608);
                  if (enableIcebergStreaming) {
                    col.setSourceIcebergDataType("\"binary\"");
                  }
                  return col;
                })
            .collect(Collectors.toList());

    String expectedMessage =
        "The given row exceeds the maximum allowed row size rowSizeInBytes:67109128.000,"
            + " maxAllowedRowSizeInBytes:67108864, rowIndex:0";

    Map<String, Object> row = new HashMap<>();
    schema.forEach(x -> row.put(x.getName(), byteArrayOneMb));

    // Test channel with on error CONTINUE
    SnowflakeStreamingIngestChannelInternal<?> channel =
        new SnowflakeStreamingIngestChannelInternal<>(
            "channel",
            "db",
            "schema",
            "table",
            "0",
            0L,
            0L,
            client,
            "key",
            1234L,
            OpenChannelRequest.OnErrorOption.CONTINUE,
            UTC,
            null /* offsetTokenVerificationFunction */,
            enableIcebergStreaming
                ? ParquetProperties.WriterVersion.PARQUET_2_0
                : ParquetProperties.WriterVersion.PARQUET_1_0);
    channel.setupSchema(schema);

    InsertValidationResponse insertValidationResponse = channel.insertRow(row, "token-1");
    Assert.assertEquals(1, insertValidationResponse.getErrorRowCount());
    SFException thrownException = insertValidationResponse.getInsertErrors().get(0).getException();
    Assert.assertEquals(
        ErrorCode.MAX_ROW_SIZE_EXCEEDED.getMessageCode(), thrownException.getVendorCode());
    Assert.assertEquals(expectedMessage, thrownException.getMessage());

    // Test channel with on error ABORT
    channel =
        new SnowflakeStreamingIngestChannelInternal<>(
            "channel",
            "db",
            "schema",
            "table",
            "0",
            0L,
            0L,
            client,
            "key",
            1234L,
            OpenChannelRequest.OnErrorOption.ABORT,
            UTC,
            null /* offsetTokenVerificationFunction */,
            enableIcebergStreaming
                ? ParquetProperties.WriterVersion.PARQUET_2_0
                : ParquetProperties.WriterVersion.PARQUET_1_0);
    channel.setupSchema(schema);

    try {
      channel.insertRow(row, "token-1");
      Assert.fail("Insert row shouldn't have succeeded");
    } catch (SFException e) {
      Assert.assertEquals(ErrorCode.MAX_ROW_SIZE_EXCEEDED.getMessageCode(), e.getVendorCode());
      Assert.assertEquals(expectedMessage, e.getMessage());
    }

    // Test channel with on error SKIP_BATCH
    channel =
        new SnowflakeStreamingIngestChannelInternal<>(
            "channel",
            "db",
            "schema",
            "table",
            "0",
            0L,
            0L,
            client,
            "key",
            1234L,
            OpenChannelRequest.OnErrorOption.SKIP_BATCH,
            UTC,
            null /* offsetTokenVerificationFunction */,
            enableIcebergStreaming
                ? ParquetProperties.WriterVersion.PARQUET_2_0
                : ParquetProperties.WriterVersion.PARQUET_1_0);
    channel.setupSchema(schema);

    insertValidationResponse = channel.insertRow(row, "token-1");
    Assert.assertEquals(1, insertValidationResponse.getErrorRowCount());
    thrownException = insertValidationResponse.getInsertErrors().get(0).getException();
    Assert.assertEquals(
        ErrorCode.MAX_ROW_SIZE_EXCEEDED.getMessageCode(), thrownException.getVendorCode());
    Assert.assertEquals(expectedMessage, thrownException.getMessage());
  }

  @Test
  public void testInsertRowThrottling() {
    final long maxMemory = 1000000L;

    final MockedMemoryInfoProvider memoryInfoProvider = new MockedMemoryInfoProvider();
    memoryInfoProvider.maxMemory = maxMemory;

    SnowflakeStreamingIngestChannelInternal<?> channel =
        new SnowflakeStreamingIngestChannelInternal<>(
            "channel",
            "db",
            "schema",
            "table",
            "0",
            0L,
            0L,
            client,
            "key",
            1234L,
            OpenChannelRequest.OnErrorOption.CONTINUE,
            UTC,
            null /* offsetTokenVerificationFunction */,
            enableIcebergStreaming
                ? ParquetProperties.WriterVersion.PARQUET_2_0
                : ParquetProperties.WriterVersion.PARQUET_1_0);

    ParameterProvider parameterProvider = createParameterProvider(enableIcebergStreaming);
    memoryInfoProvider.freeMemory =
        maxMemory * (parameterProvider.getInsertThrottleThresholdInPercentage() - 1) / 100;

    CompletableFuture<Void> future =
        CompletableFuture.runAsync(() -> channel.throttleInsertIfNeeded(memoryInfoProvider));

    try {
      future.get(5L, TimeUnit.SECONDS);
      Assert.fail("the insert should be throttled.");
    } catch (TimeoutException ignored) {
    } catch (Exception e) {
      e.printStackTrace();
      Assert.fail("unexpected exception encountered.");
    }

    memoryInfoProvider.freeMemory = maxMemory;

    // We should succeed now
    try {
      future.get(5L, TimeUnit.SECONDS);
    } catch (Exception e) {
      e.printStackTrace();
      Assert.fail("unexpected exception encountered.");
    }
  }

  @Test
  public void testFlush() throws Exception {
    SnowflakeStreamingIngestChannelInternal<?> channel =
        new SnowflakeStreamingIngestChannelInternal<>(
            "channel",
            "db",
            "schema",
            "table",
            "0",
            0L,
            0L,
            client,
            "key",
            1234L,
            OpenChannelRequest.OnErrorOption.CONTINUE,
            UTC,
            null /* offsetTokenVerificationFunction */,
            enableIcebergStreaming
                ? ParquetProperties.WriterVersion.PARQUET_2_0
                : ParquetProperties.WriterVersion.PARQUET_1_0);
    ChannelsStatusResponse response = new ChannelsStatusResponse();
    response.setStatusCode(0L);
    response.setMessage("Success");
    response.setChannels(new ArrayList<>());

    Mockito.doReturn(response).when(client).getChannelsStatus(Mockito.any());

    channel.flush(false).get();

    // Calling flush on closed client should fail
    channel.close().get();
    try {
      channel.flush(false).get();
    } catch (SFException e) {
      Assert.assertEquals(ErrorCode.CLOSED_CHANNEL.getMessageCode(), e.getVendorCode());
    }
  }

  @Test
  public void testClose() throws Exception {
    SnowflakeStreamingIngestChannel channel =
        new SnowflakeStreamingIngestChannelInternal<>(
            "channel",
            "db",
            "schema",
            "table",
            "0",
            0L,
            0L,
            client,
            "key",
            1234L,
            OpenChannelRequest.OnErrorOption.CONTINUE,
            UTC,
            null /* offsetTokenVerificationFunction */,
            enableIcebergStreaming
                ? ParquetProperties.WriterVersion.PARQUET_2_0
                : ParquetProperties.WriterVersion.PARQUET_1_0);
    ChannelsStatusResponse response = new ChannelsStatusResponse();
    response.setStatusCode(0L);
    response.setMessage("Success");
    response.setChannels(new ArrayList<>());

    Mockito.doReturn(response).when(client).getChannelsStatus(Mockito.any());

    Assert.assertFalse(channel.isClosed());
    channel.close().get();
    Assert.assertTrue(channel.isClosed());

    // Calling close again on closed channel shouldn't fail
    channel.close().get();
    Mockito.verify(client, Mockito.times(0)).dropChannel(Mockito.any());
  }

  @Test
  public void testDropOnClose() throws Exception {
    SnowflakeStreamingIngestChannelInternal channel =
        new SnowflakeStreamingIngestChannelInternal<>(
            "channel",
            "db",
            "schema",
            "table",
            "0",
            1L,
            0L,
            client,
            "key",
            1234L,
            OpenChannelRequest.OnErrorOption.CONTINUE,
            UTC,
            null /* offsetTokenVerificationFunction */,
            enableIcebergStreaming
                ? ParquetProperties.WriterVersion.PARQUET_2_0
                : ParquetProperties.WriterVersion.PARQUET_1_0);
    ChannelsStatusResponse response = new ChannelsStatusResponse();
    response.setStatusCode(0L);
    response.setMessage("Success");
    response.setChannels(new ArrayList<>());

    Mockito.doReturn(response).when(client).getChannelsStatus(Mockito.any());

    Assert.assertFalse(channel.isClosed());
    Mockito.doNothing().when(client).dropChannel(Mockito.any());
    channel.close(true).get();
    Assert.assertTrue(channel.isClosed());
    Mockito.verify(client, Mockito.times(1))
        .dropChannel(
            argThat(
                (DropChannelVersionRequest req) ->
                    req.getChannelName().equals(channel.getName())
                        && req.getClientSequencer().equals(channel.getChannelSequencer())));
  }

  @Test
  public void testDropOnCloseInvalidChannel() throws Exception {
    SnowflakeStreamingIngestChannelInternal channel =
        new SnowflakeStreamingIngestChannelInternal<>(
            "channel",
            "db",
            "schema",
            "table",
            "0",
            1L,
            0L,
            client,
            "key",
            1234L,
            OpenChannelRequest.OnErrorOption.CONTINUE,
            UTC,
            null /* offsetTokenVerificationFunction */,
            enableIcebergStreaming
                ? ParquetProperties.WriterVersion.PARQUET_2_0
                : ParquetProperties.WriterVersion.PARQUET_1_0);
    ChannelsStatusResponse response = new ChannelsStatusResponse();
    response.setStatusCode(0L);
    response.setMessage("Success");
    response.setChannels(new ArrayList<>());

    Mockito.doReturn(response).when(client).getChannelsStatus(Mockito.any());

    Assert.assertFalse(channel.isClosed());
    channel.invalidate("test", "Invalidated by test");
    Mockito.doNothing().when(client).dropChannel(Mockito.any());
    Assert.assertThrows(SFException.class, () -> channel.close(true).get());
    Mockito.verify(client, Mockito.never()).dropChannel(Mockito.any());
  }

  @Test
  public void testGetLatestCommittedOffsetToken() {
    String offsetToken = "10";
    SnowflakeStreamingIngestChannel channel =
        new SnowflakeStreamingIngestChannelInternal<>(
            "channel",
            "db",
            "schema",
            "table",
            offsetToken,
            0L,
            0L,
            client,
            "key",
            1234L,
            OpenChannelRequest.OnErrorOption.CONTINUE,
            UTC,
            null /* offsetTokenVerificationFunction */,
            enableIcebergStreaming
                ? ParquetProperties.WriterVersion.PARQUET_2_0
                : ParquetProperties.WriterVersion.PARQUET_1_0);

    ChannelsStatusResponse response = new ChannelsStatusResponse();
    response.setStatusCode(0L);
    response.setMessage("Success");

    // Test success case
    ChannelsStatusResponse.ChannelStatusResponseDTO channelStatus =
        new ChannelsStatusResponse.ChannelStatusResponseDTO();
    channelStatus.setStatusCode(RESPONSE_SUCCESS);
    channelStatus.setPersistedOffsetToken(offsetToken);
    response.setChannels(Collections.singletonList(channelStatus));

    Mockito.doReturn(response).when(client).getChannelsStatus(Mockito.any());

    Assert.assertEquals(offsetToken, channel.getLatestCommittedOffsetToken());

    // Test error case
    channelStatus.setStatusCode(-1L);
    try {
      Assert.assertEquals(offsetToken, channel.getLatestCommittedOffsetToken());
      Assert.fail("Get offset token should fail");
    } catch (SFException e) {
      Assert.assertEquals(ErrorCode.CHANNEL_STATUS_INVALID.getMessageCode(), e.getVendorCode());
    }
  }
}<|MERGE_RESOLUTION|>--- conflicted
+++ resolved
@@ -90,20 +90,13 @@
   private SnowflakeStreamingIngestClientInternal<StubChunkData> client;
   private MockSnowflakeServiceClient.ApiOverride apiOverride;
 
-  private Properties prop;
-
   @Before
   public void setup() {
     apiOverride = new MockSnowflakeServiceClient.ApiOverride();
     CloseableHttpClient httpClient = MockSnowflakeServiceClient.createHttpClient(apiOverride);
     RequestBuilder requestBuilder = MockSnowflakeServiceClient.createRequestBuilder(httpClient);
-    prop = new Properties();
-    prop.setProperty(ParameterProvider.STREAMING_ICEBERG, String.valueOf(isIcebergMode));
     client =
         new SnowflakeStreamingIngestClientInternal<>(
-<<<<<<< HEAD
-            "client", null, prop, httpClient, true, requestBuilder, new HashMap<>());
-=======
             "client",
             null,
             TestUtils.createProps(enableIcebergStreaming),
@@ -111,7 +104,6 @@
             true,
             requestBuilder,
             new HashMap<>());
->>>>>>> 59b686d8
 
     // some tests assume client is a mock object, just do it for everyone.
     client = Mockito.spy(client);
@@ -516,11 +508,7 @@
         new SnowflakeStreamingIngestClientInternal<>(
             "client",
             new SnowflakeURL("snowflake.dev.local:8082"),
-<<<<<<< HEAD
-            prop,
-=======
             TestUtils.createProps(enableIcebergStreaming),
->>>>>>> 59b686d8
             httpClient,
             true,
             requestBuilder,
