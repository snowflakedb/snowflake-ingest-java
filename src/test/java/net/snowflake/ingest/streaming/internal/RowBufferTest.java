/*
 * Copyright (c) 2024 Snowflake Computing Inc. All rights reserved.
 */

package net.snowflake.ingest.streaming.internal;

import static java.time.ZoneOffset.UTC;
import static net.snowflake.ingest.utils.ParameterProvider.ENABLE_NEW_JSON_PARSING_LOGIC_DEFAULT;
import static net.snowflake.ingest.utils.ParameterProvider.MAX_ALLOWED_ROW_SIZE_IN_BYTES_DEFAULT;
import static net.snowflake.ingest.utils.ParameterProvider.MAX_CHUNK_SIZE_IN_BYTES_DEFAULT;
import static org.junit.Assert.fail;

import java.io.IOException;
import java.math.BigDecimal;
import java.math.BigInteger;
import java.nio.charset.StandardCharsets;
import java.util.ArrayList;
import java.util.Arrays;
import java.util.Collections;
import java.util.HashMap;
import java.util.LinkedHashMap;
import java.util.List;
import java.util.Map;
import java.util.concurrent.CountDownLatch;
import java.util.concurrent.atomic.AtomicReference;
import java.util.stream.Collectors;
import net.snowflake.ingest.streaming.InsertValidationResponse;
import net.snowflake.ingest.streaming.OpenChannelRequest;
import net.snowflake.ingest.utils.Constants;
import net.snowflake.ingest.utils.ErrorCode;
import net.snowflake.ingest.utils.SFException;
import org.apache.commons.codec.binary.Hex;
<<<<<<< HEAD
import org.apache.commons.lang3.StringUtils;
=======
import org.apache.parquet.hadoop.BdecParquetReader;
>>>>>>> 3cf3eb50
import org.junit.Assert;
import org.junit.Before;
import org.junit.Test;
import org.junit.runner.RunWith;
import org.junit.runners.Parameterized;

@RunWith(Parameterized.class)
public class RowBufferTest {
<<<<<<< HEAD
  @Parameterized.Parameters(name = "isIcebergMode: {0}")
  public static Object[] isIcebergMode() {
    return new Object[] {false, true};
  }

  @Parameterized.Parameter public static boolean isIcebergMode;

  private final boolean enableParquetMemoryOptimization;
=======
>>>>>>> 3cf3eb50
  private AbstractRowBuffer<?> rowBufferOnErrorContinue;
  private AbstractRowBuffer<?> rowBufferOnErrorAbort;
  private AbstractRowBuffer<?> rowBufferOnErrorSkipBatch;

  @Before
  public void setupRowBuffer() {
    this.rowBufferOnErrorContinue = createTestBuffer(OpenChannelRequest.OnErrorOption.CONTINUE);
    this.rowBufferOnErrorAbort = createTestBuffer(OpenChannelRequest.OnErrorOption.ABORT);
    this.rowBufferOnErrorSkipBatch = createTestBuffer(OpenChannelRequest.OnErrorOption.SKIP_BATCH);
    List<ColumnMetadata> schema = createSchema();
    this.rowBufferOnErrorContinue.setupSchema(schema);
    this.rowBufferOnErrorAbort.setupSchema(schema);
    this.rowBufferOnErrorSkipBatch.setupSchema(schema);
  }

  static List<ColumnMetadata> createSchema() {
    ColumnMetadata colTinyIntCase = new ColumnMetadata();
    colTinyIntCase.setName("\"colTinyInt\"");
    colTinyIntCase.setPhysicalType("SB1");
    colTinyIntCase.setNullable(true);
    colTinyIntCase.setLogicalType("FIXED");
    colTinyIntCase.setPrecision(2);
    colTinyIntCase.setScale(0);

    ColumnMetadata colTinyInt = new ColumnMetadata();
    colTinyInt.setName("COLTINYINT");
    colTinyInt.setPhysicalType("SB1");
    colTinyInt.setNullable(true);
    colTinyInt.setLogicalType("FIXED");
    colTinyInt.setPrecision(1);
    colTinyInt.setScale(0);

    ColumnMetadata colSmallInt = new ColumnMetadata();
    colSmallInt.setName("COLSMALLINT");
    colSmallInt.setPhysicalType("SB2");
    colSmallInt.setNullable(true);
    colSmallInt.setLogicalType("FIXED");
    colSmallInt.setPrecision(2);
    colSmallInt.setScale(0);

    ColumnMetadata colInt = new ColumnMetadata();
    colInt.setName("COLINT");
    colInt.setPhysicalType("SB4");
    colInt.setNullable(true);
    colInt.setLogicalType("FIXED");
    colInt.setPrecision(2);
    colInt.setScale(0);

    ColumnMetadata colBigInt = new ColumnMetadata();
    colBigInt.setName("COLBIGINT");
    colBigInt.setPhysicalType("SB8");
    colBigInt.setNullable(true);
    colBigInt.setLogicalType("FIXED");
    colBigInt.setPrecision(2);
    colBigInt.setScale(0);

    ColumnMetadata colDecimal = new ColumnMetadata();
    colDecimal.setName("COLDECIMAL");
    colDecimal.setPhysicalType("SB16");
    colDecimal.setNullable(true);
    colDecimal.setLogicalType("FIXED");
    colDecimal.setPrecision(38);
    colDecimal.setScale(2);

    ColumnMetadata colChar = new ColumnMetadata();
    colChar.setName("COLCHAR");
    colChar.setPhysicalType("LOB");
    colChar.setNullable(true);
    colChar.setLogicalType("TEXT");
    colChar.setByteLength(14);
    colChar.setLength(11);
    colChar.setScale(0);

    if (isIcebergMode) {
      colTinyIntCase.setSourceIcebergDataType("\"decimal(2,0)\"");
      colTinyInt.setSourceIcebergDataType("\"decimal(1,0)\"");
      colSmallInt.setSourceIcebergDataType("\"decimal(2,0)\"");
      colInt.setSourceIcebergDataType("\"int\"");
      colBigInt.setSourceIcebergDataType("\"long\"");
      colDecimal.setSourceIcebergDataType("\"decimal(38,2)\"");
      colChar.setSourceIcebergDataType("\"string\"");
    }

    List<ColumnMetadata> columns =
        Arrays.asList(
            colTinyIntCase, colTinyInt, colSmallInt, colInt, colBigInt, colDecimal, colChar);
    for (int i = 0; i < columns.size(); i++) {
      columns.get(i).setOrdinal(i + 1);
    }
    return columns;
  }

  private AbstractRowBuffer<?> createTestBuffer(OpenChannelRequest.OnErrorOption onErrorOption) {
    ChannelRuntimeState initialState = new ChannelRuntimeState("0", 0L, true);
    return AbstractRowBuffer.createRowBuffer(
        onErrorOption,
        UTC,
        Constants.BdecVersion.THREE,
        "test.buffer",
        rs -> {},
        initialState,
        ClientBufferParameters.test_createClientBufferParameters(
            MAX_CHUNK_SIZE_IN_BYTES_DEFAULT,
            MAX_ALLOWED_ROW_SIZE_IN_BYTES_DEFAULT,
            Constants.BdecParquetCompression.GZIP,
            ENABLE_NEW_JSON_PARSING_LOGIC_DEFAULT,
            isIcebergMode),
        null,
        null);
  }

  @Test
  public void testCollatedColumnsAreRejected() {
    ColumnMetadata collatedColumn = new ColumnMetadata();
    collatedColumn.setName("COLCHAR");
    collatedColumn.setPhysicalType("LOB");
    collatedColumn.setNullable(true);
    collatedColumn.setLogicalType("TEXT");
    collatedColumn.setByteLength(14);
    collatedColumn.setLength(11);
    collatedColumn.setScale(0);
    collatedColumn.setCollation("en-ci");
    try {
      this.rowBufferOnErrorAbort.setupSchema(Collections.singletonList(collatedColumn));
      fail("Collated columns are not supported");
    } catch (SFException e) {
      Assert.assertEquals(ErrorCode.UNSUPPORTED_DATA_TYPE.getMessageCode(), e.getVendorCode());
    }
  }

  @Test
  public void buildFieldErrorStates() {
    // Nonsense Type
    ColumnMetadata testCol = new ColumnMetadata();
    testCol.setName("testCol");
    testCol.setPhysicalType("Failure");
    testCol.setNullable(true);
    testCol.setLogicalType("FIXED");
    testCol.setByteLength(14);
    testCol.setLength(11);
    testCol.setScale(0);
    testCol.setPrecision(4);
    try {
      this.rowBufferOnErrorContinue.setupSchema(Collections.singletonList(testCol));
      fail("Expected error");
    } catch (SFException e) {
      Assert.assertEquals(ErrorCode.UNKNOWN_DATA_TYPE.getMessageCode(), e.getVendorCode());
    }

    // Fixed LOB
    testCol = new ColumnMetadata();
    testCol.setName("COL1");
    testCol.setPhysicalType("LOB");
    testCol.setLogicalType("FIXED");
    try {
      this.rowBufferOnErrorContinue.setupSchema(Collections.singletonList(testCol));
      fail("Expected error");
    } catch (SFException e) {
      Assert.assertEquals(ErrorCode.UNKNOWN_DATA_TYPE.getMessageCode(), e.getVendorCode());
    }

    // TIMESTAMP_NTZ SB2
    testCol = new ColumnMetadata();
    testCol.setName("COL1");
    testCol.setPhysicalType("SB2");
    testCol.setLogicalType("TIMESTAMP_NTZ");
    try {
      this.rowBufferOnErrorContinue.setupSchema(Collections.singletonList(testCol));
      fail("Expected error");
    } catch (SFException e) {
      Assert.assertEquals(ErrorCode.UNKNOWN_DATA_TYPE.getMessageCode(), e.getVendorCode());
    }

    // TIMESTAMP_TZ SB1
    testCol = new ColumnMetadata();
    testCol.setName("COL1");
    testCol.setPhysicalType("SB1");
    testCol.setLogicalType("TIMESTAMP_TZ");
    try {
      this.rowBufferOnErrorContinue.setupSchema(Collections.singletonList(testCol));
      fail("Expected error");
    } catch (SFException e) {
      Assert.assertEquals(ErrorCode.UNKNOWN_DATA_TYPE.getMessageCode(), e.getVendorCode());
    }

    // TIME SB16
    testCol = new ColumnMetadata();
    testCol.setName("COL1");
    testCol.setPhysicalType("SB16");
    testCol.setLogicalType("TIME");
    try {
      this.rowBufferOnErrorContinue.setupSchema(Collections.singletonList(testCol));
      fail("Expected error");
    } catch (SFException e) {
      Assert.assertEquals(ErrorCode.UNKNOWN_DATA_TYPE.getMessageCode(), e.getVendorCode());
    }
  }

  @Test
  public void testReset() {
    RowBufferStats stats = this.rowBufferOnErrorContinue.statsMap.get("COLCHAR");
    stats.addIntValue(BigInteger.valueOf(1));
    Assert.assertEquals(BigInteger.valueOf(1), stats.getCurrentMaxIntValue());
    Assert.assertNull(stats.getCollationDefinitionString());
    this.rowBufferOnErrorContinue.reset();
    RowBufferStats resetStats = this.rowBufferOnErrorContinue.statsMap.get("COLCHAR");
    Assert.assertNotNull(resetStats);
    Assert.assertNull(resetStats.getCurrentMaxIntValue());
    Assert.assertNull(resetStats.getCollationDefinitionString());
  }

  @Test
  public void testInvalidLogicalType() {
    ColumnMetadata colInvalidLogical = new ColumnMetadata();
    colInvalidLogical.setName("COLINVALIDLOGICAL");
    colInvalidLogical.setPhysicalType("SB1");
    colInvalidLogical.setNullable(false);
    colInvalidLogical.setLogicalType("INVALID");
    colInvalidLogical.setByteLength(14);
    colInvalidLogical.setLength(11);
    colInvalidLogical.setScale(0);

    try {
      this.rowBufferOnErrorContinue.setupSchema(Collections.singletonList(colInvalidLogical));
      fail("Setup should fail if invalid column metadata is provided");
    } catch (SFException e) {
      Assert.assertEquals(ErrorCode.UNKNOWN_DATA_TYPE.getMessageCode(), e.getVendorCode());
      // Do nothing
    }
  }

  @Test
  public void testInvalidPhysicalType() {
    ColumnMetadata colInvalidPhysical = new ColumnMetadata();
    colInvalidPhysical.setName("COLINVALIDPHYSICAL");
    colInvalidPhysical.setPhysicalType("INVALID");
    colInvalidPhysical.setNullable(false);
    colInvalidPhysical.setLogicalType("FIXED");
    colInvalidPhysical.setByteLength(14);
    colInvalidPhysical.setLength(11);
    colInvalidPhysical.setScale(0);

    try {
      this.rowBufferOnErrorContinue.setupSchema(Collections.singletonList(colInvalidPhysical));
      fail("Setup should fail if invalid column metadata is provided");
    } catch (SFException e) {
      Assert.assertEquals(e.getVendorCode(), ErrorCode.UNKNOWN_DATA_TYPE.getMessageCode());
    }
  }

  @Test
  public void testStringLength() {
    /* Iceberg cannot specify max length of string */
    if (!isIcebergMode) {
      testStringLengthHelper(this.rowBufferOnErrorContinue);
      testStringLengthHelper(this.rowBufferOnErrorAbort);
      testStringLengthHelper(this.rowBufferOnErrorSkipBatch);
    }
  }

  @Test
  public void testRowIndexWithMultipleRowsWithError() {
    testRowIndexWithMultipleRowsWithErrorHelper(this.rowBufferOnErrorContinue);
    testRowIndexWithMultipleRowsWithErrorHelper(this.rowBufferOnErrorSkipBatch);
  }

  public void testRowIndexWithMultipleRowsWithErrorHelper(AbstractRowBuffer<?> rowBuffer) {
    List<Map<String, Object>> rows = new ArrayList<>();
    Map<String, Object> row = new HashMap<>();

    // row with interleaved good and bad data
    row.put("colInt", 3);
    rows.add(row);

    row = new HashMap<>();
    row.put("colChar", StringUtils.repeat('1', 16777217)); // too big
    rows.add(row);

    row = new HashMap<>();
    row.put("colInt", 3);
    rows.add(row);

    row = new HashMap<>();
    row.put("colChar", StringUtils.repeat('1', 16777217)); // too big
    rows.add(row);

    InsertValidationResponse response = rowBuffer.insertRows(rows, null, null);
    Assert.assertTrue(response.hasErrors());

    Assert.assertEquals(2, response.getErrorRowCount());

    // second row out of the rows we sent was having bad data.
    // so InsertError corresponds to second row.
    Assert.assertEquals(1, response.getInsertErrors().get(0).getRowIndex());
    Assert.assertEquals(3, response.getInsertErrors().get(1).getRowIndex());

    Assert.assertNotNull(response.getInsertErrors().get(0).getException());
    Assert.assertNotNull(response.getInsertErrors().get(1).getException());

    Assert.assertEquals(
        response.getInsertErrors().get(0).getException().getVendorCode(),
        ErrorCode.INVALID_VALUE_ROW.getMessageCode());
    Assert.assertEquals(
        response.getInsertErrors().get(1).getException().getVendorCode(),
        ErrorCode.INVALID_VALUE_ROW.getMessageCode());

    Assert.assertTrue(
        response
            .getInsertErrors()
            .get(0)
            .getException()
            .getMessage()
            .equalsIgnoreCase(
                "The given row cannot be converted to the internal format due to invalid value:"
                    + " Value cannot be ingested into Snowflake column COLCHAR of type STRING,"
                    + " rowIndex:1, reason: String too long: length=16777217 bytes"
                    + " maxLength=16777216 bytes"));
    Assert.assertTrue(
        response
            .getInsertErrors()
            .get(1)
            .getException()
            .getMessage()
            .equalsIgnoreCase(
                "The given row cannot be converted to the internal format due to invalid value:"
                    + " Value cannot be ingested into Snowflake column COLCHAR of type STRING,"
                    + " rowIndex:3, reason: String too long: length=16777217 bytes"
                    + " maxLength=16777216 bytes"));
  }

  private void testStringLengthHelper(AbstractRowBuffer<?> rowBuffer) {
    Map<String, Object> row = new HashMap<>();
    row.put("colTinyInt", (byte) 1);
    row.put("\"colTinyInt\"", (byte) 1);
    row.put("colSmallInt", (short) 2);
    row.put("colInt", 3);
    row.put("colBigInt", 4L);
    row.put("colDecimal", 1.23);
    row.put("colChar", "1234567890"); // still fits

    InsertValidationResponse response =
        rowBuffer.insertRows(Collections.singletonList(row), null, null);
    Assert.assertFalse(response.hasErrors());

    row.put("colTinyInt", (byte) 1);
    row.put("\"colTinyInt\"", (byte) 1);
    row.put("colSmallInt", (short) 2);
    row.put("colInt", 3);
    row.put("colBigInt", 4L);
    row.put("colDecimal", 1.23);
    row.put("colChar", "1111111111111111111111"); // too big

    if (rowBuffer.onErrorOption == OpenChannelRequest.OnErrorOption.CONTINUE) {
      response = rowBuffer.insertRows(Collections.singletonList(row), null, null);
      Assert.assertTrue(response.hasErrors());
      Assert.assertEquals(1, response.getErrorRowCount());
      Assert.assertEquals(
          ErrorCode.INVALID_VALUE_ROW.getMessageCode(),
          response.getInsertErrors().get(0).getException().getVendorCode());
      Assert.assertTrue(response.getInsertErrors().get(0).getMessage().contains("String too long"));
    } else {
      try {
        rowBuffer.insertRows(Collections.singletonList(row), null, null);
      } catch (SFException e) {
        Assert.assertEquals(ErrorCode.INVALID_VALUE_ROW.getMessageCode(), e.getVendorCode());
      }
    }
  }

  @Test
  public void testInsertRow() {
    testInsertRowHelper(this.rowBufferOnErrorContinue);
    testInsertRowHelper(this.rowBufferOnErrorAbort);
    testInsertRowHelper(this.rowBufferOnErrorSkipBatch);
  }

  private void testInsertRowHelper(AbstractRowBuffer<?> rowBuffer) {
    Map<String, Object> row = new HashMap<>();
    row.put("colTinyInt", (byte) 1);
    row.put("\"colTinyInt\"", (byte) 1);
    row.put("colSmallInt", (short) 2);
    row.put("colInt", 3);
    row.put("colBigInt", 4L);
    row.put("colDecimal", 1.23);
    row.put("colChar", "2");

    InsertValidationResponse response =
        rowBuffer.insertRows(Collections.singletonList(row), null, null);
    Assert.assertFalse(response.hasErrors());
  }

  @Test
  public void testNullInsertRow() {
    testInsertNullRowHelper(this.rowBufferOnErrorContinue);
    testInsertNullRowHelper(this.rowBufferOnErrorAbort);
    testInsertNullRowHelper(this.rowBufferOnErrorSkipBatch);
  }

  private void testInsertNullRowHelper(AbstractRowBuffer<?> rowBuffer) {
    Map<String, Object> row = new HashMap<>();
    row.put("colTinyInt", null);
    row.put("\"colTinyInt\"", null);
    row.put("colSmallInt", null);
    row.put("colInt", null);
    row.put("colBigInt", null);
    row.put("colDecimal", null);
    row.put("colChar", null);

    InsertValidationResponse response =
        rowBuffer.insertRows(Collections.singletonList(row), null, null);
    Assert.assertFalse(response.hasErrors());
  }

  @Test
  public void testInsertRows() {
    testInsertRowsHelper(this.rowBufferOnErrorContinue);
    testInsertRowsHelper(this.rowBufferOnErrorAbort);
    testInsertRowsHelper(this.rowBufferOnErrorSkipBatch);
  }

  private void testInsertRowsHelper(AbstractRowBuffer<?> rowBuffer) {
    Map<String, Object> row1 = new HashMap<>();
    row1.put("colTinyInt", (byte) 1);
    row1.put("\"colTinyInt\"", (byte) 1);
    row1.put("colSmallInt", (short) 2);
    row1.put("colInt", 3);
    row1.put("colBigInt", 4L);
    row1.put("colDecimal", 1.23);
    row1.put("colChar", "2");

    Map<String, Object> row2 = new HashMap<>();
    row2.put("colTinyInt", (byte) 1);
    row2.put("\"colTinyInt\"", (byte) 1);
    row2.put("colSmallInt", (short) 2);
    row2.put("colInt", 3);
    row2.put("colBigInt", 4L);
    row2.put("colDecimal", 2.34);
    row2.put("colChar", "3");

    InsertValidationResponse response = rowBuffer.insertRows(Arrays.asList(row1, row2), null, null);
    Assert.assertFalse(response.hasErrors());
  }

  @Test
  public void testFlush() {
    testFlushHelper(this.rowBufferOnErrorAbort);
    testFlushHelper(this.rowBufferOnErrorContinue);
    testFlushHelper(this.rowBufferOnErrorSkipBatch);
  }

  private void testFlushHelper(AbstractRowBuffer<?> rowBuffer) {
    String startOffsetToken = "1";
    String endOffsetToken = "2";
    Map<String, Object> row1 = new HashMap<>();
    row1.put("colTinyInt", (byte) 1);
    row1.put("\"colTinyInt\"", (byte) 1);
    row1.put("colSmallInt", (short) 2);
    row1.put("colInt", 3);
    row1.put("colBigInt", 4L);
    row1.put("colDecimal", 1.23);
    row1.put("colChar", "2");

    Map<String, Object> row2 = new HashMap<>();
    row2.put("colTinyInt", (byte) 1);
    row2.put("\"colTinyInt\"", (byte) 1);
    row2.put("colSmallInt", (short) 2);
    row2.put("colInt", 3);
    row2.put("colBigInt", 4L);
    row2.put("colDecimal", 2.34);
    row2.put("colChar", "3");

    InsertValidationResponse response =
        rowBuffer.insertRows(Arrays.asList(row1, row2), startOffsetToken, endOffsetToken);
    Assert.assertFalse(response.hasErrors());
    float bufferSize = rowBuffer.getSize();

    final String filename = "2022/7/13/16/56/testFlushHelper_streaming.bdec";
    ChannelData<?> data = rowBuffer.flush();
    Assert.assertEquals(2, data.getRowCount());
    Assert.assertEquals((Long) 1L, data.getRowSequencer());
    Assert.assertEquals(startOffsetToken, data.getStartOffsetToken());
    Assert.assertEquals(endOffsetToken, data.getEndOffsetToken());
    Assert.assertEquals(bufferSize, data.getBufferSize(), 0);
  }

  @Test
  public void testDoubleQuotesColumnName() {
    testDoubleQuotesColumnNameHelper(OpenChannelRequest.OnErrorOption.ABORT);
    testDoubleQuotesColumnNameHelper(OpenChannelRequest.OnErrorOption.CONTINUE);
    testDoubleQuotesColumnNameHelper(OpenChannelRequest.OnErrorOption.SKIP_BATCH);
  }

  private void testDoubleQuotesColumnNameHelper(OpenChannelRequest.OnErrorOption onErrorOption) {
    AbstractRowBuffer<?> innerBuffer = createTestBuffer(onErrorOption);

    ColumnMetadata colDoubleQuotes = new ColumnMetadata();
    colDoubleQuotes.setOrdinal(1);
    colDoubleQuotes.setName("\"colDoubleQuotes\"");
    colDoubleQuotes.setPhysicalType("SB16");
    colDoubleQuotes.setNullable(true);
    colDoubleQuotes.setLogicalType("FIXED");
    colDoubleQuotes.setPrecision(38);
    colDoubleQuotes.setScale(0);

    innerBuffer.setupSchema(Collections.singletonList(colDoubleQuotes));

    Map<String, Object> row = new HashMap<>();
    row.put("\"colDoubleQuotes\"", 1);

    InsertValidationResponse response =
        innerBuffer.insertRows(Collections.singletonList(row), null, null);
    Assert.assertFalse(response.hasErrors());
  }

  @Test
  public void testBuildEpInfoFromStats() {
    Map<String, RowBufferStats> colStats = new HashMap<>();

    RowBufferStats stats1 = new RowBufferStats("intColumn");
    stats1.addIntValue(BigInteger.valueOf(2));
    stats1.addIntValue(BigInteger.valueOf(10));
    stats1.addIntValue(BigInteger.valueOf(1));

    RowBufferStats stats2 = new RowBufferStats("strColumn");
    stats2.addStrValue("alice");
    stats2.addStrValue("bob");
    stats2.incCurrentNullCount();

    colStats.put("intColumn", stats1);
    colStats.put("strColumn", stats2);

    EpInfo result = AbstractRowBuffer.buildEpInfoFromStats(2, colStats);
    Map<String, FileColumnProperties> columnResults = result.getColumnEps();
    Assert.assertEquals(2, columnResults.keySet().size());

    FileColumnProperties strColumnResult = columnResults.get("strColumn");
    Assert.assertEquals(-1, strColumnResult.getDistinctValues());
    Assert.assertEquals(
        Hex.encodeHexString("alice".getBytes(StandardCharsets.UTF_8)),
        strColumnResult.getMinStrValue());
    Assert.assertEquals(
        Hex.encodeHexString("bob".getBytes(StandardCharsets.UTF_8)),
        strColumnResult.getMaxStrValue());
    Assert.assertEquals(1, strColumnResult.getNullCount());

    FileColumnProperties intColumnResult = columnResults.get("intColumn");
    Assert.assertEquals(-1, intColumnResult.getDistinctValues());
    Assert.assertEquals(BigInteger.valueOf(1), intColumnResult.getMinIntValue());
    Assert.assertEquals(BigInteger.valueOf(10), intColumnResult.getMaxIntValue());
    Assert.assertEquals(0, intColumnResult.getNullCount());
  }

  @Test
  public void testBuildEpInfoFromNullColumnStats() {
    final String intColName = "intCol";
    final String realColName = "realCol";
    Map<String, RowBufferStats> colStats = new HashMap<>();

    RowBufferStats stats1 = new RowBufferStats(intColName);
    RowBufferStats stats2 = new RowBufferStats(realColName);
    stats1.incCurrentNullCount();
    stats2.incCurrentNullCount();

    colStats.put(intColName, stats1);
    colStats.put(realColName, stats2);

    EpInfo result = AbstractRowBuffer.buildEpInfoFromStats(2, colStats);
    Map<String, FileColumnProperties> columnResults = result.getColumnEps();
    Assert.assertEquals(2, columnResults.keySet().size());

    FileColumnProperties intColumnResult = columnResults.get(intColName);
    Assert.assertEquals(-1, intColumnResult.getDistinctValues());
    Assert.assertEquals(
        FileColumnProperties.DEFAULT_MIN_MAX_INT_VAL_FOR_EP, intColumnResult.getMinIntValue());
    Assert.assertEquals(
        FileColumnProperties.DEFAULT_MIN_MAX_INT_VAL_FOR_EP, intColumnResult.getMaxIntValue());
    Assert.assertEquals(1, intColumnResult.getNullCount());
    Assert.assertEquals(0, intColumnResult.getMaxLength());

    FileColumnProperties realColumnResult = columnResults.get(realColName);
    Assert.assertEquals(-1, intColumnResult.getDistinctValues());
    Assert.assertEquals(
        FileColumnProperties.DEFAULT_MIN_MAX_REAL_VAL_FOR_EP, realColumnResult.getMinRealValue());
    Assert.assertEquals(
        FileColumnProperties.DEFAULT_MIN_MAX_REAL_VAL_FOR_EP, realColumnResult.getMaxRealValue());
    Assert.assertEquals(1, realColumnResult.getNullCount());
    Assert.assertEquals(0, realColumnResult.getMaxLength());
  }

  @Test
  public void testInvalidEPInfo() {
    Map<String, RowBufferStats> colStats = new HashMap<>();

    RowBufferStats stats1 = new RowBufferStats("intColumn");
    stats1.addIntValue(BigInteger.valueOf(2));
    stats1.addIntValue(BigInteger.valueOf(10));
    stats1.addIntValue(BigInteger.valueOf(1));

    RowBufferStats stats2 = new RowBufferStats("strColumn");
    stats2.addStrValue("alice");
    stats2.incCurrentNullCount();
    stats2.incCurrentNullCount();

    colStats.put("intColumn", stats1);
    colStats.put("strColumn", stats2);

    try {
      AbstractRowBuffer.buildEpInfoFromStats(1, colStats);
      fail("should fail when row count is smaller than null count.");
    } catch (SFException e) {
      Assert.assertEquals(ErrorCode.INTERNAL_ERROR.getMessageCode(), e.getVendorCode());
    }
  }

  @Test
  public void testE2E() {
    testE2EHelper(this.rowBufferOnErrorAbort);
    testE2EHelper(this.rowBufferOnErrorContinue);
    testE2EHelper(this.rowBufferOnErrorSkipBatch);
  }

  private void testE2EHelper(AbstractRowBuffer<?> rowBuffer) {
    Map<String, Object> row1 = new HashMap<>();
    row1.put("\"colTinyInt\"", (byte) 10);
    row1.put("colTinyInt", (byte) 1);
    row1.put("colSmallInt", (short) 2);
    row1.put("colInt", 3);
    row1.put("colBigInt", 4L);
    row1.put("colDecimal", 4);
    row1.put("colChar", "2");

    InsertValidationResponse response =
        rowBuffer.insertRows(Collections.singletonList(row1), null, null);
    Assert.assertFalse(response.hasErrors());

    Assert.assertEquals((byte) 10, rowBuffer.getVectorValueAt("colTinyInt", 0));
    Assert.assertEquals((byte) 1, rowBuffer.getVectorValueAt("COLTINYINT", 0));
    Assert.assertEquals((short) 2, rowBuffer.getVectorValueAt("COLSMALLINT", 0));
    Assert.assertEquals(3, rowBuffer.getVectorValueAt("COLINT", 0));
    Assert.assertEquals(4L, rowBuffer.getVectorValueAt("COLBIGINT", 0));
    Assert.assertEquals(new BigDecimal("4.00"), rowBuffer.getVectorValueAt("COLDECIMAL", 0));
    Assert.assertEquals("2", rowBuffer.getVectorValueAt("COLCHAR", 0));
  }

  @Test
  public void testE2ETimestampErrors() {
    testE2ETimestampErrorsHelper(this.rowBufferOnErrorAbort);
    testE2ETimestampErrorsHelper(this.rowBufferOnErrorContinue);
    testE2ETimestampErrorsHelper(this.rowBufferOnErrorSkipBatch);
  }

  private void testE2ETimestampErrorsHelper(AbstractRowBuffer<?> innerBuffer) {

    ColumnMetadata colTimestampLtzSB16 = new ColumnMetadata();
    colTimestampLtzSB16.setOrdinal(1);
    colTimestampLtzSB16.setName("COLTIMESTAMPLTZ_SB16");
    colTimestampLtzSB16.setPhysicalType("SB16");
    colTimestampLtzSB16.setNullable(false);
    colTimestampLtzSB16.setLogicalType("TIMESTAMP_LTZ");
    colTimestampLtzSB16.setScale(6);

    innerBuffer.setupSchema(Collections.singletonList(colTimestampLtzSB16));

    Map<String, Object> row = new HashMap<>();
    row.put("COLTIMESTAMPLTZ_SB8", "1621899220");
    row.put("COLTIMESTAMPLTZ_SB16", "1621899220.1234567");

    if (innerBuffer.onErrorOption == OpenChannelRequest.OnErrorOption.CONTINUE) {
      InsertValidationResponse response =
          innerBuffer.insertRows(Collections.singletonList(row), null, null);
      Assert.assertTrue(response.hasErrors());
      Assert.assertEquals(
          ErrorCode.INVALID_FORMAT_ROW.getMessageCode(),
          response.getInsertErrors().get(0).getException().getVendorCode());
    } else {
      try {
        innerBuffer.insertRows(Collections.singletonList(row), null, null);
      } catch (SFException e) {
        Assert.assertEquals(ErrorCode.INVALID_FORMAT_ROW.getMessageCode(), e.getVendorCode());
      }
    }
  }

  @Test
  public void testStatsE2E() {
    testStatsE2EHelper(this.rowBufferOnErrorAbort);
    testStatsE2EHelper(this.rowBufferOnErrorContinue);
    testStatsE2EHelper(this.rowBufferOnErrorSkipBatch);
  }

  private void testStatsE2EHelper(AbstractRowBuffer<?> rowBuffer) {
    Map<String, Object> row1 = new HashMap<>();
    row1.put("\"colTinyInt\"", (byte) 10);
    row1.put("colTinyInt", (byte) 1);
    row1.put("colSmallInt", (short) 2);
    row1.put("colInt", 3);
    row1.put("colBigInt", 4L);
    row1.put("colDecimal", 5);
    row1.put("colChar", "2");

    Map<String, Object> row2 = new HashMap<>();
    row2.put("\"colTinyInt\"", (byte) 11);
    row2.put("colTinyInt", (byte) 1);
    row2.put("colSmallInt", (short) 3);
    row2.put("colInt", null);
    row2.put("colBigInt", 40L);
    row2.put("colDecimal", 4);
    row2.put("colChar", "alice");

    final String filename = "testStatsE2EHelper_streaming.bdec";
    InsertValidationResponse response = rowBuffer.insertRows(Arrays.asList(row1, row2), null, null);
    Assert.assertFalse(response.hasErrors());
    ChannelData<?> result = rowBuffer.flush();
    Map<String, RowBufferStats> columnEpStats = result.getColumnEps();

    Assert.assertEquals(
        BigInteger.valueOf(11), columnEpStats.get("colTinyInt").getCurrentMaxIntValue());
    Assert.assertEquals(
        BigInteger.valueOf(10), columnEpStats.get("colTinyInt").getCurrentMinIntValue());
    Assert.assertEquals(0, columnEpStats.get("colTinyInt").getCurrentNullCount());
    Assert.assertEquals(-1, columnEpStats.get("colTinyInt").getDistinctValues());

    Assert.assertEquals(
        BigInteger.valueOf(1), columnEpStats.get("COLTINYINT").getCurrentMaxIntValue());
    Assert.assertEquals(
        BigInteger.valueOf(1), columnEpStats.get("COLTINYINT").getCurrentMinIntValue());
    Assert.assertEquals(0, columnEpStats.get("COLTINYINT").getCurrentNullCount());
    Assert.assertEquals(-1, columnEpStats.get("COLTINYINT").getDistinctValues());

    Assert.assertEquals(
        BigInteger.valueOf(3), columnEpStats.get("COLSMALLINT").getCurrentMaxIntValue());
    Assert.assertEquals(
        BigInteger.valueOf(2), columnEpStats.get("COLSMALLINT").getCurrentMinIntValue());
    Assert.assertEquals(0, columnEpStats.get("COLSMALLINT").getCurrentNullCount());
    Assert.assertEquals(-1, columnEpStats.get("COLSMALLINT").getDistinctValues());

    Assert.assertEquals(BigInteger.valueOf(3), columnEpStats.get("COLINT").getCurrentMaxIntValue());
    Assert.assertEquals(BigInteger.valueOf(3), columnEpStats.get("COLINT").getCurrentMinIntValue());
    Assert.assertEquals(1L, columnEpStats.get("COLINT").getCurrentNullCount());
    Assert.assertEquals(-1, columnEpStats.get("COLINT").getDistinctValues());

    Assert.assertEquals(
        BigInteger.valueOf(40), columnEpStats.get("COLBIGINT").getCurrentMaxIntValue());
    Assert.assertEquals(
        BigInteger.valueOf(4), columnEpStats.get("COLBIGINT").getCurrentMinIntValue());
    Assert.assertEquals(0, columnEpStats.get("COLBIGINT").getCurrentNullCount());
    Assert.assertEquals(-1, columnEpStats.get("COLBIGINT").getDistinctValues());

    Assert.assertArrayEquals(
        "2".getBytes(StandardCharsets.UTF_8), columnEpStats.get("COLCHAR").getCurrentMinStrValue());
    Assert.assertArrayEquals(
        "alice".getBytes(StandardCharsets.UTF_8),
        columnEpStats.get("COLCHAR").getCurrentMaxStrValue());
    Assert.assertEquals(0, columnEpStats.get("COLCHAR").getCurrentNullCount());
    Assert.assertEquals(-1, columnEpStats.get("COLCHAR").getDistinctValues());

    // Confirm we reset
    ChannelData<?> resetResults = rowBuffer.flush();
    Assert.assertNull(resetResults);
  }

  @Test
  public void testStatsE2ETimestamp() {
    testStatsE2ETimestampHelper(OpenChannelRequest.OnErrorOption.ABORT);
    testStatsE2ETimestampHelper(OpenChannelRequest.OnErrorOption.CONTINUE);
    testStatsE2ETimestampHelper(OpenChannelRequest.OnErrorOption.SKIP_BATCH);
  }

  private void testStatsE2ETimestampHelper(OpenChannelRequest.OnErrorOption onErrorOption) {
    AbstractRowBuffer<?> innerBuffer = createTestBuffer(onErrorOption);

    ColumnMetadata colTimestampLtzSB8 = new ColumnMetadata();
    colTimestampLtzSB8.setOrdinal(1);
    colTimestampLtzSB8.setName("COLTIMESTAMPLTZ_SB8");
    colTimestampLtzSB8.setPhysicalType("SB8");
    colTimestampLtzSB8.setNullable(true);
    colTimestampLtzSB8.setLogicalType("TIMESTAMP_LTZ");
    colTimestampLtzSB8.setScale(0);

    ColumnMetadata colTimestampLtzSB16 = new ColumnMetadata();
    colTimestampLtzSB16.setOrdinal(2);
    colTimestampLtzSB16.setName("COLTIMESTAMPLTZ_SB16");
    colTimestampLtzSB16.setPhysicalType("SB16");
    colTimestampLtzSB16.setNullable(true);
    colTimestampLtzSB16.setLogicalType("TIMESTAMP_LTZ");
    colTimestampLtzSB16.setScale(9);

    ColumnMetadata colTimestampLtzSB16Scale6 = new ColumnMetadata();
    colTimestampLtzSB16Scale6.setOrdinal(2);
    colTimestampLtzSB16Scale6.setName("COLTIMESTAMPLTZ_SB16_SCALE6");
    colTimestampLtzSB16Scale6.setPhysicalType("SB16");
    colTimestampLtzSB16Scale6.setNullable(true);
    colTimestampLtzSB16Scale6.setLogicalType("TIMESTAMP_LTZ");
    colTimestampLtzSB16Scale6.setScale(6);

    if (isIcebergMode) {
      colTimestampLtzSB8.setSourceIcebergDataType("\"timestamptz\"");
      colTimestampLtzSB16.setSourceIcebergDataType("\"timestamptz\"");
      colTimestampLtzSB16Scale6.setSourceIcebergDataType("\"timestamptz\"");
    }

    innerBuffer.setupSchema(
        Arrays.asList(colTimestampLtzSB8, colTimestampLtzSB16, colTimestampLtzSB16Scale6));

    Map<String, Object> row1 = new HashMap<>();
    row1.put("COLTIMESTAMPLTZ_SB8", "1621899220");
    row1.put("COLTIMESTAMPLTZ_SB16", "1621899220123456789");
    row1.put("COLTIMESTAMPLTZ_SB16_SCALE6", "1621899220123456");

    Map<String, Object> row2 = new HashMap<>();
    row2.put("COLTIMESTAMPLTZ_SB8", "1621899221");
    row2.put("COLTIMESTAMPLTZ_SB16", "1621899220223456789");
    row2.put("COLTIMESTAMPLTZ_SB16_SCALE6", "1621899220123457");

    Map<String, Object> row3 = new HashMap<>();
    row3.put("COLTIMESTAMPLTZ_SB8", null);
    row3.put("COLTIMESTAMPLTZ_SB16", null);
    row3.put("COLTIMESTAMPLTZ_SB16_SCALE6", null);

    InsertValidationResponse response =
        innerBuffer.insertRows(Arrays.asList(row1, row2, row3), null, null);
    Assert.assertFalse(response.hasErrors());
    ChannelData<?> result = innerBuffer.flush();
    Assert.assertEquals(3, result.getRowCount());

    Assert.assertEquals(
        BigInteger.valueOf(1621899220 * (isIcebergMode ? 1000000L : 1)),
        result.getColumnEps().get("COLTIMESTAMPLTZ_SB8").getCurrentMinIntValue());
    Assert.assertEquals(
        BigInteger.valueOf(1621899221 * (isIcebergMode ? 1000000L : 1)),
        result.getColumnEps().get("COLTIMESTAMPLTZ_SB8").getCurrentMaxIntValue());

    /* Iceberg only supports microsecond precision for TIMESTAMP_LTZ */
    if (!isIcebergMode) {
      Assert.assertEquals(
          new BigInteger("1621899220123456789"),
          result.getColumnEps().get("COLTIMESTAMPLTZ_SB16").getCurrentMinIntValue());
      Assert.assertEquals(
          new BigInteger("1621899220223456789"),
          result.getColumnEps().get("COLTIMESTAMPLTZ_SB16").getCurrentMaxIntValue());
      Assert.assertEquals(
          1, result.getColumnEps().get("COLTIMESTAMPLTZ_SB16").getCurrentNullCount());
    }

    Assert.assertEquals(
        new BigInteger("1621899220123456"),
        result.getColumnEps().get("COLTIMESTAMPLTZ_SB16_SCALE6").getCurrentMinIntValue());
    Assert.assertEquals(
        new BigInteger("1621899220123457"),
        result.getColumnEps().get("COLTIMESTAMPLTZ_SB16_SCALE6").getCurrentMaxIntValue());

    Assert.assertEquals(1, result.getColumnEps().get("COLTIMESTAMPLTZ_SB8").getCurrentNullCount());
    Assert.assertEquals(
        1, result.getColumnEps().get("COLTIMESTAMPLTZ_SB16_SCALE6").getCurrentNullCount());
  }

  @Test
  public void testE2EDate() {
    testE2EDateHelper(OpenChannelRequest.OnErrorOption.ABORT);
    testE2EDateHelper(OpenChannelRequest.OnErrorOption.CONTINUE);
    testE2EDateHelper(OpenChannelRequest.OnErrorOption.SKIP_BATCH);
  }

  private void testE2EDateHelper(OpenChannelRequest.OnErrorOption onErrorOption) {
    AbstractRowBuffer<?> innerBuffer = createTestBuffer(onErrorOption);

    ColumnMetadata colDate = new ColumnMetadata();
    colDate.setOrdinal(1);
    colDate.setName("COLDATE");
    colDate.setPhysicalType("SB8");
    colDate.setNullable(true);
    colDate.setLogicalType("DATE");
    colDate.setScale(0);

    innerBuffer.setupSchema(Collections.singletonList(colDate));

    Map<String, Object> row1 = new HashMap<>();
    row1.put("COLDATE", String.valueOf(18772 * 24 * 60 * 60 * 1000L + 1));

    Map<String, Object> row2 = new HashMap<>();
    row2.put("COLDATE", String.valueOf(18773 * 24 * 60 * 60 * 1000L + 1));

    Map<String, Object> row3 = new HashMap<>();
    row3.put("COLDATE", null);

    InsertValidationResponse response =
        innerBuffer.insertRows(Arrays.asList(row1, row2, row3), null, null);
    Assert.assertFalse(response.hasErrors());

    // Check data was inserted into the buffer correctly
    Assert.assertEquals(18772, innerBuffer.getVectorValueAt("COLDATE", 0));
    Assert.assertEquals(18773, innerBuffer.getVectorValueAt("COLDATE", 1));
    Assert.assertNull(innerBuffer.getVectorValueAt("COLDATE", 2));

    // Check stats generation
    ChannelData<?> result = innerBuffer.flush();
    Assert.assertEquals(3, result.getRowCount());

    Assert.assertEquals(
        BigInteger.valueOf(18772), result.getColumnEps().get("COLDATE").getCurrentMinIntValue());
    Assert.assertEquals(
        BigInteger.valueOf(18773), result.getColumnEps().get("COLDATE").getCurrentMaxIntValue());

    Assert.assertEquals(1, result.getColumnEps().get("COLDATE").getCurrentNullCount());
  }

  @Test
  public void testE2ETime() {
    testE2ETimeHelper(OpenChannelRequest.OnErrorOption.ABORT);
    testE2ETimeHelper(OpenChannelRequest.OnErrorOption.CONTINUE);
    testE2ETimeHelper(OpenChannelRequest.OnErrorOption.SKIP_BATCH);
  }

  private void testE2ETimeHelper(OpenChannelRequest.OnErrorOption onErrorOption) {
    AbstractRowBuffer<?> innerBuffer = createTestBuffer(onErrorOption);

    ColumnMetadata colTimeSB4 = new ColumnMetadata();
    colTimeSB4.setOrdinal(1);
    colTimeSB4.setName("COLTIMESB4");
    colTimeSB4.setPhysicalType("SB4");
    colTimeSB4.setNullable(true);
    colTimeSB4.setLogicalType("TIME");
    colTimeSB4.setScale(0);

    ColumnMetadata colTimeSB8 = new ColumnMetadata();
    colTimeSB8.setOrdinal(2);
    colTimeSB8.setName("COLTIMESB8");
    colTimeSB8.setPhysicalType("SB8");
    colTimeSB8.setNullable(true);
    colTimeSB8.setLogicalType("TIME");
    colTimeSB8.setScale(3);

    if (isIcebergMode) {
      colTimeSB4.setSourceIcebergDataType("\"time\"");
      colTimeSB8.setSourceIcebergDataType("\"time\"");
    }

    innerBuffer.setupSchema(Arrays.asList(colTimeSB4, colTimeSB8));

    Map<String, Object> row1 = new HashMap<>();
    row1.put("COLTIMESB4", "10:00:00");
    row1.put("COLTIMESB8", "10:00:00.123");

    Map<String, Object> row2 = new HashMap<>();
    row2.put("COLTIMESB4", "11:15:00.000");
    row2.put("COLTIMESB8", "11:15:00.456");

    Map<String, Object> row3 = new HashMap<>();
    row3.put("COLTIMESB4", null);
    row3.put("COLTIMESB8", null);

    InsertValidationResponse response =
        innerBuffer.insertRows(Arrays.asList(row1, row2, row3), null, null);
    Assert.assertFalse(response.hasErrors());

    // Check data was inserted into the buffer correctly
    if (isIcebergMode) {
      Assert.assertEquals(10 * 60 * 60 * 1000000L, innerBuffer.getVectorValueAt("COLTIMESB4", 0));
      Assert.assertEquals(
          (11 * 60 * 60 + 15 * 60) * 1000000L, innerBuffer.getVectorValueAt("COLTIMESB4", 1));
      Assert.assertEquals(
          (10 * 60 * 60 * 1000L + 123) * 1000L, innerBuffer.getVectorValueAt("COLTIMESB8", 0));
      Assert.assertEquals(
          (11 * 60 * 60 * 1000L + 15 * 60 * 1000 + 456) * 1000L,
          innerBuffer.getVectorValueAt("COLTIMESB8", 1));
    } else {
      Assert.assertEquals(10 * 60 * 60, innerBuffer.getVectorValueAt("COLTIMESB4", 0));
      Assert.assertEquals(11 * 60 * 60 + 15 * 60, innerBuffer.getVectorValueAt("COLTIMESB4", 1));
      Assert.assertEquals(
          10 * 60 * 60 * 1000L + 123, innerBuffer.getVectorValueAt("COLTIMESB8", 0));
      Assert.assertEquals(
          11 * 60 * 60 * 1000L + 15 * 60 * 1000 + 456,
          innerBuffer.getVectorValueAt("COLTIMESB8", 1));
    }

    Assert.assertNull(innerBuffer.getVectorValueAt("COLTIMESB4", 2));
    Assert.assertNull(innerBuffer.getVectorValueAt("COLTIMESB8", 2));

    // Check stats generation
    ChannelData<?> result = innerBuffer.flush();
    Assert.assertEquals(3, result.getRowCount());

    if (isIcebergMode) {
      Assert.assertEquals(
          BigInteger.valueOf(10 * 60 * 60 * 1000000L),
          result.getColumnEps().get("COLTIMESB4").getCurrentMinIntValue());
      Assert.assertEquals(
          BigInteger.valueOf((11 * 60 * 60 + 15 * 60) * 1000000L),
          result.getColumnEps().get("COLTIMESB4").getCurrentMaxIntValue());
      Assert.assertEquals(1, result.getColumnEps().get("COLTIMESB4").getCurrentNullCount());

      Assert.assertEquals(
          BigInteger.valueOf((10 * 60 * 60 * 1000L + 123) * 1000L),
          result.getColumnEps().get("COLTIMESB8").getCurrentMinIntValue());
      Assert.assertEquals(
          BigInteger.valueOf((11 * 60 * 60 * 1000L + 15 * 60 * 1000 + 456) * 1000L),
          result.getColumnEps().get("COLTIMESB8").getCurrentMaxIntValue());
      Assert.assertEquals(1, result.getColumnEps().get("COLTIMESB8").getCurrentNullCount());
    } else {
      Assert.assertEquals(
          BigInteger.valueOf(10 * 60 * 60),
          result.getColumnEps().get("COLTIMESB4").getCurrentMinIntValue());
      Assert.assertEquals(
          BigInteger.valueOf(11 * 60 * 60 + 15 * 60),
          result.getColumnEps().get("COLTIMESB4").getCurrentMaxIntValue());
      Assert.assertEquals(1, result.getColumnEps().get("COLTIMESB4").getCurrentNullCount());

      Assert.assertEquals(
          BigInteger.valueOf(10 * 60 * 60 * 1000L + 123),
          result.getColumnEps().get("COLTIMESB8").getCurrentMinIntValue());
      Assert.assertEquals(
          BigInteger.valueOf(11 * 60 * 60 * 1000L + 15 * 60 * 1000 + 456),
          result.getColumnEps().get("COLTIMESB8").getCurrentMaxIntValue());
      Assert.assertEquals(1, result.getColumnEps().get("COLTIMESB8").getCurrentNullCount());
    }
  }

  @Test
  public void testMaxInsertRowsBatchSize() {
    testMaxInsertRowsBatchSizeHelper(OpenChannelRequest.OnErrorOption.ABORT);
    testMaxInsertRowsBatchSizeHelper(OpenChannelRequest.OnErrorOption.SKIP_BATCH);
  }

  private void testMaxInsertRowsBatchSizeHelper(OpenChannelRequest.OnErrorOption onErrorOption) {
    AbstractRowBuffer<?> innerBuffer = createTestBuffer(onErrorOption);
    ColumnMetadata colBinary = new ColumnMetadata();
    colBinary.setOrdinal(1);
    colBinary.setName("COLBINARY");
    colBinary.setPhysicalType("LOB");
    colBinary.setNullable(true);
    colBinary.setLogicalType("BINARY");
    colBinary.setLength(8 * 1024 * 1024);
    colBinary.setByteLength(8 * 1024 * 1024);
    colBinary.setSourceIcebergDataType("\"binary\"");

    byte[] arr = new byte[8 * 1024 * 1024];
    innerBuffer.setupSchema(Collections.singletonList(colBinary));
    List<Map<String, Object>> rows = new ArrayList<>();
    for (int i = 0; i < 15; i++) {
      rows.add(Collections.singletonMap("COLBINARY", arr));
    }

    // Insert rows should succeed
    rows.add(Collections.singletonMap("COLBINARY", arr));
    innerBuffer.insertRows(rows, "", "");
  }

  @Test
  public void testNullableCheck() {
    testNullableCheckHelper(OpenChannelRequest.OnErrorOption.ABORT);
    testNullableCheckHelper(OpenChannelRequest.OnErrorOption.CONTINUE);
    testNullableCheckHelper(OpenChannelRequest.OnErrorOption.SKIP_BATCH);
  }

  private void testNullableCheckHelper(OpenChannelRequest.OnErrorOption onErrorOption) {
    AbstractRowBuffer<?> innerBuffer = createTestBuffer(onErrorOption);

    ColumnMetadata colBoolean = new ColumnMetadata();
    colBoolean.setOrdinal(1);
    colBoolean.setName("COLBOOLEAN");
    colBoolean.setPhysicalType("SB1");
    colBoolean.setNullable(false);
    colBoolean.setLogicalType("BOOLEAN");
    colBoolean.setScale(0);

    innerBuffer.setupSchema(Collections.singletonList(colBoolean));
    Map<String, Object> row = new HashMap<>();
    row.put("COLBOOLEAN", true);

    InsertValidationResponse response =
        innerBuffer.insertRows(Collections.singletonList(row), "1", "1");
    Assert.assertFalse(response.hasErrors());

    row.put("COLBOOLEAN", null);
    if (innerBuffer.onErrorOption == OpenChannelRequest.OnErrorOption.CONTINUE) {
      response = innerBuffer.insertRows(Collections.singletonList(row), "1", "1");
      Assert.assertTrue(response.hasErrors());
      Assert.assertEquals(
          ErrorCode.INVALID_FORMAT_ROW.getMessageCode(),
          response.getInsertErrors().get(0).getException().getVendorCode());
    } else {
      try {
        innerBuffer.insertRows(Collections.singletonList(row), "1", "1");
      } catch (SFException e) {
        Assert.assertEquals(ErrorCode.INVALID_FORMAT_ROW.getMessageCode(), e.getVendorCode());
      }
    }
  }

  @Test
  public void testMissingColumnCheck() {
    testMissingColumnCheckHelper(OpenChannelRequest.OnErrorOption.ABORT);
    testMissingColumnCheckHelper(OpenChannelRequest.OnErrorOption.CONTINUE);
    testMissingColumnCheckHelper(OpenChannelRequest.OnErrorOption.SKIP_BATCH);
  }

  private void testMissingColumnCheckHelper(OpenChannelRequest.OnErrorOption onErrorOption) {
    AbstractRowBuffer<?> innerBuffer = createTestBuffer(onErrorOption);

    ColumnMetadata colBoolean = new ColumnMetadata();
    colBoolean.setOrdinal(1);
    colBoolean.setName("COLBOOLEAN");
    colBoolean.setPhysicalType("SB1");
    colBoolean.setNullable(false);
    colBoolean.setLogicalType("BOOLEAN");
    colBoolean.setScale(0);

    ColumnMetadata colBoolean2 = new ColumnMetadata();
    colBoolean2.setOrdinal(2);
    colBoolean2.setName("COLBOOLEAN2");
    colBoolean2.setPhysicalType("SB1");
    colBoolean2.setNullable(true);
    colBoolean2.setLogicalType("BOOLEAN");
    colBoolean2.setScale(0);

    innerBuffer.setupSchema(Arrays.asList(colBoolean, colBoolean2));
    Map<String, Object> row = new HashMap<>();
    row.put("COLBOOLEAN", true);

    InsertValidationResponse response =
        innerBuffer.insertRows(Collections.singletonList(row), "1", "1");
    Assert.assertFalse(response.hasErrors());

    Map<String, Object> row2 = new HashMap<>();
    row2.put("COLBOOLEAN2", true);
    if (innerBuffer.onErrorOption == OpenChannelRequest.OnErrorOption.CONTINUE) {
      response = innerBuffer.insertRows(Collections.singletonList(row2), "1", "2");
      Assert.assertTrue(response.hasErrors());
      InsertValidationResponse.InsertError error = response.getInsertErrors().get(0);
      Assert.assertEquals(
          ErrorCode.INVALID_FORMAT_ROW.getMessageCode(), error.getException().getVendorCode());
      Assert.assertEquals(
          Collections.singletonList("COLBOOLEAN"), error.getMissingNotNullColNames());
    } else {
      try {
        innerBuffer.insertRows(Collections.singletonList(row2), "1", "2");
      } catch (SFException e) {
        Assert.assertEquals(ErrorCode.INVALID_FORMAT_ROW.getMessageCode(), e.getVendorCode());
      }
    }
  }

  @Test
  public void testExtraColumnsCheck() {
    AbstractRowBuffer<?> innerBuffer = createTestBuffer(OpenChannelRequest.OnErrorOption.CONTINUE);

    ColumnMetadata colBoolean = new ColumnMetadata();
    colBoolean.setOrdinal(1);
    colBoolean.setName("COLBOOLEAN1");
    colBoolean.setPhysicalType("SB1");
    colBoolean.setNullable(false);
    colBoolean.setLogicalType("BOOLEAN");
    colBoolean.setScale(0);

    innerBuffer.setupSchema(Collections.singletonList(colBoolean));
    Map<String, Object> row = new HashMap<>();
    row.put("COLBOOLEAN1", true);
    row.put("COLBOOLEAN2", true);
    row.put("COLBOOLEAN3", true);

    InsertValidationResponse response =
        innerBuffer.insertRows(Collections.singletonList(row), "1", "1");
    Assert.assertTrue(response.hasErrors());
    InsertValidationResponse.InsertError error = response.getInsertErrors().get(0);
    Assert.assertEquals(
        ErrorCode.INVALID_FORMAT_ROW.getMessageCode(), error.getException().getVendorCode());
    Assert.assertEquals(Arrays.asList("COLBOOLEAN3", "COLBOOLEAN2"), error.getExtraColNames());
  }

  @Test
  public void testFailureHalfwayThroughColumnProcessing() {
    doTestFailureHalfwayThroughColumnProcessing(OpenChannelRequest.OnErrorOption.CONTINUE);
    doTestFailureHalfwayThroughColumnProcessing(OpenChannelRequest.OnErrorOption.ABORT);
    doTestFailureHalfwayThroughColumnProcessing(OpenChannelRequest.OnErrorOption.SKIP_BATCH);
  }

  private void doTestFailureHalfwayThroughColumnProcessing(
      OpenChannelRequest.OnErrorOption onErrorOption) {
    AbstractRowBuffer<?> innerBuffer = createTestBuffer(onErrorOption);

    ColumnMetadata colVarchar1 = new ColumnMetadata();
    colVarchar1.setOrdinal(1);
    colVarchar1.setName("COLVARCHAR1");
    colVarchar1.setPhysicalType("LOB");
    colVarchar1.setNullable(true);
    colVarchar1.setLogicalType("TEXT");
    colVarchar1.setLength(1000);

    ColumnMetadata colVarchar2 = new ColumnMetadata();
    colVarchar2.setOrdinal(2);
    colVarchar2.setName("COLVARCHAR2");
    colVarchar2.setPhysicalType("LOB");
    colVarchar2.setNullable(true);
    colVarchar2.setLogicalType("TEXT");
    colVarchar2.setLength(1000);

    ColumnMetadata colBoolean = new ColumnMetadata();
    colBoolean.setOrdinal(3);
    colBoolean.setName("COLBOOLEAN1");
    colBoolean.setPhysicalType("SB1");
    colBoolean.setNullable(true);
    colBoolean.setLogicalType("BOOLEAN");
    colBoolean.setScale(0);

    innerBuffer.setupSchema(Arrays.asList(colVarchar1, colVarchar2, colBoolean));

    LinkedHashMap<String, Object> row1 = new LinkedHashMap<>();
    row1.put("COLVARCHAR1", null);
    row1.put("COLVARCHAR2", "X");
    row1.put("COLBOOLEAN1", "falze"); // will fail validation

    LinkedHashMap<String, Object> row2 = new LinkedHashMap<>();
    row2.put("COLVARCHAR1", "A");
    row2.put("COLVARCHAR2", null);
    row2.put("COLBOOLEAN1", "falze"); // will fail validation

    LinkedHashMap<String, Object> row3 = new LinkedHashMap<>();
    row3.put("COLVARCHAR1", "c");
    row3.put("COLVARCHAR2", "d");
    row3.put("COLBOOLEAN1", "true");

    for (Map<String, Object> row : Arrays.asList(row1, row2, row3)) {
      try {
        innerBuffer.insertRows(Collections.singletonList(row), "", "");
      } catch (Exception ignored) {
        // we ignore exceptions, for ABORT option there will be some, but we don't care in this test
      }
    }

    ChannelData<?> channelData = innerBuffer.flush();
    RowBufferStats statsCol1 = channelData.getColumnEps().get("COLVARCHAR1");
    RowBufferStats statsCol2 = channelData.getColumnEps().get("COLVARCHAR2");
    RowBufferStats statsCol3 = channelData.getColumnEps().get("COLBOOLEAN1");
    Assert.assertEquals(1, channelData.getRowCount());
    Assert.assertEquals(0, statsCol1.getCurrentNullCount());
    Assert.assertEquals(0, statsCol2.getCurrentNullCount());
    Assert.assertEquals(0, statsCol3.getCurrentNullCount());
    Assert.assertArrayEquals(
        "c".getBytes(StandardCharsets.UTF_8), statsCol1.getCurrentMinStrValue());
    Assert.assertArrayEquals(
        "c".getBytes(StandardCharsets.UTF_8), statsCol1.getCurrentMaxStrValue());
    Assert.assertArrayEquals(
        "d".getBytes(StandardCharsets.UTF_8), statsCol2.getCurrentMinStrValue());
    Assert.assertArrayEquals(
        "d".getBytes(StandardCharsets.UTF_8), statsCol2.getCurrentMaxStrValue());
    Assert.assertEquals(BigInteger.ONE, statsCol3.getCurrentMinIntValue());
    Assert.assertEquals(BigInteger.ONE, statsCol3.getCurrentMaxIntValue());
  }

  @Test
  public void testE2EBoolean() {
    testE2EBooleanHelper(OpenChannelRequest.OnErrorOption.ABORT);
    testE2EBooleanHelper(OpenChannelRequest.OnErrorOption.CONTINUE);
    testE2EBooleanHelper(OpenChannelRequest.OnErrorOption.SKIP_BATCH);
  }

  private void testE2EBooleanHelper(OpenChannelRequest.OnErrorOption onErrorOption) {
    AbstractRowBuffer<?> innerBuffer = createTestBuffer(onErrorOption);

    ColumnMetadata colBoolean = new ColumnMetadata();
    colBoolean.setOrdinal(1);
    colBoolean.setName("COLBOOLEAN");
    colBoolean.setPhysicalType("SB1");
    colBoolean.setNullable(true);
    colBoolean.setLogicalType("BOOLEAN");
    colBoolean.setScale(0);

    innerBuffer.setupSchema(Collections.singletonList(colBoolean));

    Map<String, Object> row1 = new HashMap<>();
    row1.put("COLBOOLEAN", true);

    Map<String, Object> row2 = new HashMap<>();
    row2.put("COLBOOLEAN", false);

    Map<String, Object> row3 = new HashMap<>();
    row3.put("COLBOOLEAN", null);

    // innerBuffer.insertRows(Collections.singletonList(row1));
    InsertValidationResponse response =
        innerBuffer.insertRows(Arrays.asList(row1, row2, row3), null, null);
    Assert.assertFalse(response.hasErrors());

    // Check data was inserted into the buffer correctly
    Assert.assertEquals(true, innerBuffer.getVectorValueAt("COLBOOLEAN", 0));
    Assert.assertEquals(false, innerBuffer.getVectorValueAt("COLBOOLEAN", 1));
    Assert.assertNull(innerBuffer.getVectorValueAt("COLBOOLEAN", 2));

    // Check stats generation
    ChannelData<?> result = innerBuffer.flush();
    Assert.assertEquals(3, result.getRowCount());

    Assert.assertEquals(
        BigInteger.valueOf(0), result.getColumnEps().get("COLBOOLEAN").getCurrentMinIntValue());
    Assert.assertEquals(
        BigInteger.valueOf(1), result.getColumnEps().get("COLBOOLEAN").getCurrentMaxIntValue());
    Assert.assertEquals(1, result.getColumnEps().get("COLBOOLEAN").getCurrentNullCount());
  }

  @Test
  public void testE2EBinary() {
    testE2EBinaryHelper(OpenChannelRequest.OnErrorOption.ABORT);
    testE2EBinaryHelper(OpenChannelRequest.OnErrorOption.CONTINUE);
    testE2EBinaryHelper(OpenChannelRequest.OnErrorOption.SKIP_BATCH);
  }

  private void testE2EBinaryHelper(OpenChannelRequest.OnErrorOption onErrorOption) {
    AbstractRowBuffer<?> innerBuffer = createTestBuffer(onErrorOption);

    ColumnMetadata colBinary = new ColumnMetadata();
    colBinary.setOrdinal(1);
    colBinary.setName("COLBINARY");
    colBinary.setPhysicalType("LOB");
    colBinary.setNullable(true);
    colBinary.setLogicalType("BINARY");
    colBinary.setLength(32);
    colBinary.setByteLength(256);
    colBinary.setScale(0);
    if (isIcebergMode) {
      colBinary.setSourceIcebergDataType("\"binary\"");
    }

    innerBuffer.setupSchema(Collections.singletonList(colBinary));

    Map<String, Object> row1 = new HashMap<>();
    row1.put("COLBINARY", "Hello World".getBytes(StandardCharsets.UTF_8));

    Map<String, Object> row2 = new HashMap<>();
    row2.put("COLBINARY", "Honk Honk".getBytes(StandardCharsets.UTF_8));

    Map<String, Object> row3 = new HashMap<>();
    row3.put("COLBINARY", null);

    InsertValidationResponse response =
        innerBuffer.insertRows(Arrays.asList(row1, row2, row3), null, null);
    Assert.assertFalse(response.hasErrors());

    // Check data was inserted into the buffer correctly
    Assert.assertEquals(
        "Hello World",
        new String((byte[]) innerBuffer.getVectorValueAt("COLBINARY", 0), StandardCharsets.UTF_8));
    Assert.assertEquals(
        "Honk Honk",
        new String((byte[]) innerBuffer.getVectorValueAt("COLBINARY", 1), StandardCharsets.UTF_8));
    Assert.assertNull(innerBuffer.getVectorValueAt("COLBINARY", 2));

    // Check stats generation
    ChannelData<?> result = innerBuffer.flush();

    Assert.assertEquals(3, result.getRowCount());
    Assert.assertEquals(11L, result.getColumnEps().get("COLBINARY").getCurrentMaxLength());
    Assert.assertArrayEquals(
        "Hello World".getBytes(StandardCharsets.UTF_8),
        result.getColumnEps().get("COLBINARY").getCurrentMinStrValue());
    Assert.assertArrayEquals(
        "Honk Honk".getBytes(StandardCharsets.UTF_8),
        result.getColumnEps().get("COLBINARY").getCurrentMaxStrValue());
    Assert.assertEquals(1, result.getColumnEps().get("COLBINARY").getCurrentNullCount());
  }

  @Test
  public void testE2EReal() {
    testE2ERealHelper(OpenChannelRequest.OnErrorOption.ABORT);
    testE2ERealHelper(OpenChannelRequest.OnErrorOption.CONTINUE);
    testE2ERealHelper(OpenChannelRequest.OnErrorOption.SKIP_BATCH);
  }

  private void testE2ERealHelper(OpenChannelRequest.OnErrorOption onErrorOption) {
    AbstractRowBuffer<?> innerBuffer = createTestBuffer(onErrorOption);

    ColumnMetadata colReal = new ColumnMetadata();
    colReal.setOrdinal(1);
    colReal.setName("COLREAL");
    colReal.setPhysicalType("SB16");
    colReal.setNullable(true);
    colReal.setLogicalType("REAL");
    colReal.setScale(0);

    innerBuffer.setupSchema(Collections.singletonList(colReal));

    Map<String, Object> row1 = new HashMap<>();
    row1.put("COLREAL", 123.456);

    Map<String, Object> row2 = new HashMap<>();
    row2.put("COLREAL", 123.4567);

    Map<String, Object> row3 = new HashMap<>();
    row3.put("COLREAL", null);

    InsertValidationResponse response =
        innerBuffer.insertRows(Arrays.asList(row1, row2, row3), null, null);
    Assert.assertFalse(response.hasErrors());

    // Check data was inserted into the buffer correctly
    Assert.assertEquals(123.456, innerBuffer.getVectorValueAt("COLREAL", 0));
    Assert.assertEquals(123.4567, innerBuffer.getVectorValueAt("COLREAL", 1));
    Assert.assertNull(innerBuffer.getVectorValueAt("COLREAL", 2));

    // Check stats generation
    ChannelData<?> result = innerBuffer.flush();

    Assert.assertEquals(3, result.getRowCount());
    Assert.assertEquals(
        Double.valueOf(123.456), result.getColumnEps().get("COLREAL").getCurrentMinRealValue());
    Assert.assertEquals(
        Double.valueOf(123.4567), result.getColumnEps().get("COLREAL").getCurrentMaxRealValue());
    Assert.assertEquals(1, result.getColumnEps().get("COLREAL").getCurrentNullCount());
  }

  @Test
  public void testOnErrorAbortFailures() {
    AbstractRowBuffer<?> innerBuffer = createTestBuffer(OpenChannelRequest.OnErrorOption.ABORT);

    ColumnMetadata colDecimal = new ColumnMetadata();
    colDecimal.setOrdinal(1);
    colDecimal.setName("COLDECIMAL");
    colDecimal.setPhysicalType("SB16");
    colDecimal.setNullable(true);
    colDecimal.setLogicalType("FIXED");
    colDecimal.setPrecision(38);
    colDecimal.setScale(0);

    innerBuffer.setupSchema(Collections.singletonList(colDecimal));
    Map<String, Object> row = new HashMap<>();
    row.put("COLDECIMAL", 1);

    InsertValidationResponse response =
        innerBuffer.insertRows(Collections.singletonList(row), "1", "1");
    Assert.assertFalse(response.hasErrors());

    Assert.assertEquals(1, innerBuffer.bufferedRowCount);
    Assert.assertEquals(0, innerBuffer.getTempRowCount());
    Assert.assertEquals(
        1, innerBuffer.statsMap.get("COLDECIMAL").getCurrentMaxIntValue().intValue());
    Assert.assertEquals(
        1, innerBuffer.statsMap.get("COLDECIMAL").getCurrentMinIntValue().intValue());
    Assert.assertNull(innerBuffer.tempStatsMap.get("COLDECIMAL").getCurrentMaxIntValue());
    Assert.assertNull(innerBuffer.tempStatsMap.get("COLDECIMAL").getCurrentMinIntValue());

    Map<String, Object> row2 = new HashMap<>();
    row2.put("COLDECIMAL", 2);
    response = innerBuffer.insertRows(Collections.singletonList(row2), "1", "2");
    Assert.assertFalse(response.hasErrors());

    Assert.assertEquals(2, innerBuffer.bufferedRowCount);
    Assert.assertEquals(0, innerBuffer.getTempRowCount());
    Assert.assertEquals(
        2, innerBuffer.statsMap.get("COLDECIMAL").getCurrentMaxIntValue().intValue());
    Assert.assertEquals(
        1, innerBuffer.statsMap.get("COLDECIMAL").getCurrentMinIntValue().intValue());
    Assert.assertNull(innerBuffer.tempStatsMap.get("COLDECIMAL").getCurrentMaxIntValue());
    Assert.assertNull(innerBuffer.tempStatsMap.get("COLDECIMAL").getCurrentMinIntValue());

    Map<String, Object> row3 = new HashMap<>();
    row3.put("COLDECIMAL", true);
    try {
      innerBuffer.insertRows(Collections.singletonList(row3), "1", "3");
    } catch (SFException e) {
      Assert.assertEquals(ErrorCode.INVALID_FORMAT_ROW.getMessageCode(), e.getVendorCode());
    }

    Assert.assertEquals(2, innerBuffer.bufferedRowCount);
    Assert.assertEquals(0, innerBuffer.getTempRowCount());
    Assert.assertEquals(
        2, innerBuffer.statsMap.get("COLDECIMAL").getCurrentMaxIntValue().intValue());
    Assert.assertEquals(
        1, innerBuffer.statsMap.get("COLDECIMAL").getCurrentMinIntValue().intValue());
    Assert.assertNull(innerBuffer.tempStatsMap.get("COLDECIMAL").getCurrentMaxIntValue());
    Assert.assertNull(innerBuffer.tempStatsMap.get("COLDECIMAL").getCurrentMinIntValue());

    row3.put("COLDECIMAL", 3);
    response = innerBuffer.insertRows(Collections.singletonList(row3), "1", "3");
    Assert.assertFalse(response.hasErrors());
    Assert.assertEquals(3, innerBuffer.bufferedRowCount);
    Assert.assertEquals(0, innerBuffer.getTempRowCount());
    Assert.assertEquals(
        3, innerBuffer.statsMap.get("COLDECIMAL").getCurrentMaxIntValue().intValue());
    Assert.assertEquals(
        1, innerBuffer.statsMap.get("COLDECIMAL").getCurrentMinIntValue().intValue());
    Assert.assertNull(innerBuffer.tempStatsMap.get("COLDECIMAL").getCurrentMaxIntValue());
    Assert.assertNull(innerBuffer.tempStatsMap.get("COLDECIMAL").getCurrentMinIntValue());

    ChannelData<?> data = innerBuffer.flush();
    Assert.assertEquals(3, data.getRowCount());
    Assert.assertEquals(0, innerBuffer.bufferedRowCount);
  }

  @Test
  public void testOnErrorAbortSkipBatch() {
    AbstractRowBuffer<?> innerBuffer =
        createTestBuffer(OpenChannelRequest.OnErrorOption.SKIP_BATCH);

    ColumnMetadata colDecimal = new ColumnMetadata();
    colDecimal.setOrdinal(1);
    colDecimal.setName("COLDECIMAL");
    colDecimal.setPhysicalType("SB16");
    colDecimal.setNullable(true);
    colDecimal.setLogicalType("FIXED");
    colDecimal.setPrecision(38);
    colDecimal.setScale(0);

    innerBuffer.setupSchema(Collections.singletonList(colDecimal));
    Map<String, Object> row = new HashMap<>();
    row.put("COLDECIMAL", 1);

    InsertValidationResponse response =
        innerBuffer.insertRows(Collections.singletonList(row), "1", "1");
    Assert.assertFalse(response.hasErrors());

    Assert.assertEquals(1, innerBuffer.bufferedRowCount);
    Assert.assertEquals(0, innerBuffer.getTempRowCount());
    Assert.assertEquals(
        1, innerBuffer.statsMap.get("COLDECIMAL").getCurrentMaxIntValue().intValue());
    Assert.assertEquals(
        1, innerBuffer.statsMap.get("COLDECIMAL").getCurrentMinIntValue().intValue());
    Assert.assertNull(innerBuffer.tempStatsMap.get("COLDECIMAL").getCurrentMaxIntValue());
    Assert.assertNull(innerBuffer.tempStatsMap.get("COLDECIMAL").getCurrentMinIntValue());

    Map<String, Object> row2 = new HashMap<>();
    row2.put("COLDECIMAL", 2);
    Map<String, Object> row3 = new HashMap<>();
    row3.put("COLDECIMAL", true);

    response = innerBuffer.insertRows(Arrays.asList(row2, row3), "1", "3");
    Assert.assertTrue(response.hasErrors());

    Assert.assertEquals(1, innerBuffer.bufferedRowCount);
    Assert.assertEquals(0, innerBuffer.getTempRowCount());
    Assert.assertEquals(
        1, innerBuffer.statsMap.get("COLDECIMAL").getCurrentMaxIntValue().intValue());
    Assert.assertEquals(
        1, innerBuffer.statsMap.get("COLDECIMAL").getCurrentMinIntValue().intValue());
    Assert.assertNull(innerBuffer.tempStatsMap.get("COLDECIMAL").getCurrentMaxIntValue());
    Assert.assertNull(innerBuffer.tempStatsMap.get("COLDECIMAL").getCurrentMinIntValue());

    Assert.assertEquals(1, innerBuffer.bufferedRowCount);
    Assert.assertEquals(0, innerBuffer.getTempRowCount());
    Assert.assertEquals(
        1, innerBuffer.statsMap.get("COLDECIMAL").getCurrentMaxIntValue().intValue());
    Assert.assertEquals(
        1, innerBuffer.statsMap.get("COLDECIMAL").getCurrentMinIntValue().intValue());
    Assert.assertNull(innerBuffer.tempStatsMap.get("COLDECIMAL").getCurrentMaxIntValue());
    Assert.assertNull(innerBuffer.tempStatsMap.get("COLDECIMAL").getCurrentMinIntValue());

    row3.put("COLDECIMAL", 3);
    response = innerBuffer.insertRows(Arrays.asList(row2, row3), "1", "3");
    Assert.assertFalse(response.hasErrors());
    Assert.assertEquals(3, innerBuffer.bufferedRowCount);
    Assert.assertEquals(0, innerBuffer.getTempRowCount());
    Assert.assertEquals(
        3, innerBuffer.statsMap.get("COLDECIMAL").getCurrentMaxIntValue().intValue());
    Assert.assertEquals(
        1, innerBuffer.statsMap.get("COLDECIMAL").getCurrentMinIntValue().intValue());
    Assert.assertNull(innerBuffer.tempStatsMap.get("COLDECIMAL").getCurrentMaxIntValue());
    Assert.assertNull(innerBuffer.tempStatsMap.get("COLDECIMAL").getCurrentMinIntValue());

    ChannelData<?> data = innerBuffer.flush();
    Assert.assertEquals(3, data.getRowCount());
    Assert.assertEquals(0, innerBuffer.bufferedRowCount);
  }

  @Test
  public void testE2EVariant() {
    if (!isIcebergMode) {
      testE2EVariantHelper(OpenChannelRequest.OnErrorOption.ABORT);
      testE2EVariantHelper(OpenChannelRequest.OnErrorOption.CONTINUE);
      testE2EVariantHelper(OpenChannelRequest.OnErrorOption.SKIP_BATCH);
    }
  }

  private void testE2EVariantHelper(OpenChannelRequest.OnErrorOption onErrorOption) {
    AbstractRowBuffer<?> innerBuffer = createTestBuffer(onErrorOption);

    ColumnMetadata colVariant = new ColumnMetadata();
    colVariant.setOrdinal(1);
    colVariant.setName("COLVARIANT");
    colVariant.setPhysicalType("LOB");
    colVariant.setNullable(true);
    colVariant.setLogicalType("VARIANT");

    innerBuffer.setupSchema(Collections.singletonList(colVariant));

    Map<String, Object> row1 = new HashMap<>();
    row1.put("COLVARIANT", null);

    Map<String, Object> row2 = new HashMap<>();
    row2.put("COLVARIANT", "");

    Map<String, Object> row3 = new HashMap<>();
    row3.put("COLVARIANT", "null");

    Map<String, Object> row4 = new HashMap<>();
    row4.put("COLVARIANT", "{\"key\":1}");

    Map<String, Object> row5 = new HashMap<>();
    row5.put("COLVARIANT", 3);

    InsertValidationResponse response =
        innerBuffer.insertRows(Arrays.asList(row1, row2, row3, row4, row5), null, null);
    Assert.assertFalse(response.hasErrors());

    // Check data was inserted into the buffer correctly
    Assert.assertNull(null, innerBuffer.getVectorValueAt("COLVARIANT", 0));
    Assert.assertNull(null, innerBuffer.getVectorValueAt("COLVARIANT", 1));
    Assert.assertEquals("null", innerBuffer.getVectorValueAt("COLVARIANT", 2));
    Assert.assertEquals("{\"key\":1}", innerBuffer.getVectorValueAt("COLVARIANT", 3));
    Assert.assertEquals("3", innerBuffer.getVectorValueAt("COLVARIANT", 4));

    // Check stats generation
    ChannelData<?> result = innerBuffer.flush();
    Assert.assertEquals(5, result.getRowCount());
    Assert.assertEquals(2, result.getColumnEps().get("COLVARIANT").getCurrentNullCount());
  }

  @Test
  public void testE2EObject() {
    if (!isIcebergMode) {
      testE2EObjectHelper(OpenChannelRequest.OnErrorOption.ABORT);
      testE2EObjectHelper(OpenChannelRequest.OnErrorOption.CONTINUE);
      testE2EObjectHelper(OpenChannelRequest.OnErrorOption.SKIP_BATCH);
    }
  }

  private void testE2EObjectHelper(OpenChannelRequest.OnErrorOption onErrorOption) {
    AbstractRowBuffer<?> innerBuffer = createTestBuffer(onErrorOption);

    ColumnMetadata colObject = new ColumnMetadata();
    colObject.setOrdinal(1);
    colObject.setName("COLOBJECT");
    colObject.setPhysicalType("LOB");
    colObject.setNullable(true);
    colObject.setLogicalType("OBJECT");

    innerBuffer.setupSchema(Collections.singletonList(colObject));

    Map<String, Object> row1 = new HashMap<>();
    row1.put("COLOBJECT", "{\"key\":1}");

    InsertValidationResponse response = innerBuffer.insertRows(Arrays.asList(row1), null, null);
    Assert.assertFalse(response.hasErrors());

    // Check data was inserted into the buffer correctly
    Assert.assertEquals("{\"key\":1}", innerBuffer.getVectorValueAt("COLOBJECT", 0));

    // Check stats generation
    ChannelData<?> result = innerBuffer.flush();
    Assert.assertEquals(1, result.getRowCount());
  }

  @Test
  public void testE2EArray() {
    if (!isIcebergMode) {
      testE2EArrayHelper(OpenChannelRequest.OnErrorOption.ABORT);
      testE2EArrayHelper(OpenChannelRequest.OnErrorOption.CONTINUE);
      testE2EArrayHelper(OpenChannelRequest.OnErrorOption.SKIP_BATCH);
    }
  }

  private void testE2EArrayHelper(OpenChannelRequest.OnErrorOption onErrorOption) {
    AbstractRowBuffer<?> innerBuffer = createTestBuffer(onErrorOption);

    ColumnMetadata colObject = new ColumnMetadata();
    colObject.setOrdinal(1);
    colObject.setName("COLARRAY");
    colObject.setPhysicalType("LOB");
    colObject.setNullable(true);
    colObject.setLogicalType("ARRAY");

    innerBuffer.setupSchema(Collections.singletonList(colObject));

    Map<String, Object> row1 = new HashMap<>();
    row1.put("COLARRAY", null);

    Map<String, Object> row2 = new HashMap<>();
    row2.put("COLARRAY", "");

    Map<String, Object> row3 = new HashMap<>();
    row3.put("COLARRAY", "null");

    Map<String, Object> row4 = new HashMap<>();
    row4.put("COLARRAY", "{\"key\":1}");

    Map<String, Object> row5 = new HashMap<>();
    row5.put("COLARRAY", Arrays.asList(1, 2, 3));

    InsertValidationResponse response =
        innerBuffer.insertRows(Arrays.asList(row1, row2, row3, row4, row5), null, null);
    Assert.assertFalse(response.hasErrors());

    // Check data was inserted into the buffer correctly
    Assert.assertNull(innerBuffer.getVectorValueAt("COLARRAY", 0));
    Assert.assertEquals("[null]", innerBuffer.getVectorValueAt("COLARRAY", 1));
    Assert.assertEquals("[null]", innerBuffer.getVectorValueAt("COLARRAY", 2));
    Assert.assertEquals("[{\"key\":1}]", innerBuffer.getVectorValueAt("COLARRAY", 3));
    Assert.assertEquals("[1,2,3]", innerBuffer.getVectorValueAt("COLARRAY", 4));

    // Check stats generation
    ChannelData<?> result = innerBuffer.flush();
    Assert.assertEquals(5, result.getRowCount());
  }

  @Test
  public void testOnErrorAbortRowsWithError() {
    AbstractRowBuffer<?> innerBufferOnErrorContinue =
        createTestBuffer(OpenChannelRequest.OnErrorOption.CONTINUE);
    AbstractRowBuffer<?> innerBufferOnErrorAbort =
        createTestBuffer(OpenChannelRequest.OnErrorOption.ABORT);
    AbstractRowBuffer<?> innerBufferOnErrorSkipBatch =
        createTestBuffer(OpenChannelRequest.OnErrorOption.SKIP_BATCH);

    ColumnMetadata colChar = new ColumnMetadata();
    colChar.setOrdinal(1);
    colChar.setName("COLCHAR");
    colChar.setPhysicalType("LOB");
    colChar.setNullable(true);
    colChar.setLogicalType("TEXT");
    colChar.setByteLength(14);
    colChar.setLength(11);
    colChar.setScale(0);

    innerBufferOnErrorContinue.setupSchema(Collections.singletonList(colChar));
    innerBufferOnErrorAbort.setupSchema(Collections.singletonList(colChar));

    // insert one valid row
    List<Map<String, Object>> validRows = new ArrayList<>();
    validRows.add(Collections.singletonMap("colChar", "a"));

    InsertValidationResponse response = innerBufferOnErrorContinue.insertRows(validRows, "1", "1");
    Assert.assertFalse(response.hasErrors());
    response = innerBufferOnErrorAbort.insertRows(validRows, "1", "1");
    Assert.assertFalse(response.hasErrors());

    // insert one valid and one invalid row
    List<Map<String, Object>> mixedRows = new ArrayList<>();
    mixedRows.add(Collections.singletonMap("colChar", "b"));
    mixedRows.add(
        Collections.singletonMap("colChar", StringUtils.repeat('1', 16777217))); // too big

    response = innerBufferOnErrorContinue.insertRows(mixedRows, "1", "3");
    Assert.assertTrue(response.hasErrors());

    Assert.assertThrows(
        SFException.class, () -> innerBufferOnErrorAbort.insertRows(mixedRows, "1", "3"));

    List<List<Object>> snapshotContinueParquet =
<<<<<<< HEAD
        ((ParquetChunkData) innerBufferOnErrorContinue.getSnapshot("fake/filePath").get()).rows;
    if (isIcebergMode) {
      // Convert every object to string for iceberg mode
      snapshotContinueParquet =
          snapshotContinueParquet.stream()
              .map(
                  row ->
                      row.stream()
                          .map(
                              obj -> {
                                if (obj instanceof byte[]) {
                                  return new String((byte[]) obj, StandardCharsets.UTF_8);
                                }
                                return obj;
                              })
                          .collect(Collectors.toList()))
              .collect(Collectors.toList());
    }
=======
        ((ParquetChunkData) innerBufferOnErrorContinue.getSnapshot().get()).rows;
>>>>>>> 3cf3eb50
    // validRows and only the good row from mixedRows are in the buffer
    Assert.assertEquals(2, snapshotContinueParquet.size());
    Assert.assertEquals(Arrays.asList("a"), snapshotContinueParquet.get(0));
    Assert.assertEquals(Arrays.asList("b"), snapshotContinueParquet.get(1));

    List<List<Object>> snapshotAbortParquet =
<<<<<<< HEAD
        ((ParquetChunkData) innerBufferOnErrorAbort.getSnapshot("fake/filePath").get()).rows;
    if (isIcebergMode) {
      // Convert every object to string for iceberg mode
      snapshotAbortParquet =
          snapshotAbortParquet.stream()
              .map(
                  row ->
                      row.stream()
                          .map(
                              obj -> {
                                if (obj instanceof byte[]) {
                                  return new String((byte[]) obj, StandardCharsets.UTF_8);
                                }
                                return obj;
                              })
                          .collect(Collectors.toList()))
              .collect(Collectors.toList());
    }
=======
        ((ParquetChunkData) innerBufferOnErrorAbort.getSnapshot().get()).rows;
>>>>>>> 3cf3eb50
    // only validRows and none of the mixedRows are in the buffer
    Assert.assertEquals(1, snapshotAbortParquet.size());
    Assert.assertEquals(Arrays.asList("a"), snapshotAbortParquet.get(0));
  }

  @Test
  public void testParquetChunkMetadataCreationIsThreadSafe() throws InterruptedException {
    final ParquetRowBuffer bufferUnderTest =
        (ParquetRowBuffer) createTestBuffer(OpenChannelRequest.OnErrorOption.CONTINUE);

    final int columnOrdinal = 1;
    final ColumnMetadata colChar1 = new ColumnMetadata();
    colChar1.setOrdinal(columnOrdinal);
    colChar1.setName("COLCHAR");
    colChar1.setPhysicalType("LOB");
    colChar1.setNullable(true);
    colChar1.setLogicalType("TEXT");
    colChar1.setByteLength(14);
    colChar1.setLength(11);
    colChar1.setScale(0);

    final ColumnMetadata colChar2 = new ColumnMetadata();
    colChar2.setOrdinal(columnOrdinal);
    colChar2.setName("COLCHAR");
    colChar2.setPhysicalType("SB1");
    colChar2.setNullable(true);
    colChar2.setLogicalType("TEXT");
    colChar2.setByteLength(14);
    colChar2.setLength(11);
    colChar2.setScale(0);

    bufferUnderTest.setupSchema(Collections.singletonList(colChar1));

    loadData(bufferUnderTest, Collections.singletonMap("colChar", "a"));

    final CountDownLatch latch = new CountDownLatch(1);
    final AtomicReference<ChannelData<ParquetChunkData>> firstFlushResult = new AtomicReference<>();
    final Thread t =
        getThreadThatWaitsForLockReleaseAndFlushes(bufferUnderTest, latch, firstFlushResult);
    t.start();

    final ChannelData<ParquetChunkData> secondFlushResult = bufferUnderTest.flush();
    bufferUnderTest.setupSchema(Collections.singletonList(colChar2));

    latch.countDown();
    t.join();

    // The logical and physical types should be different
    Assert.assertNotEquals(
        getColumnType(firstFlushResult.get(), columnOrdinal),
        getColumnType(secondFlushResult, columnOrdinal));
  }

  @Test
  public void testParquetFileNameMetadata() throws IOException {
    String filePath = "testParquetFileNameMetadata.bdec";
    final ParquetRowBuffer bufferUnderTest =
        (ParquetRowBuffer) createTestBuffer(OpenChannelRequest.OnErrorOption.CONTINUE);

    final ColumnMetadata colChar = new ColumnMetadata();
    colChar.setOrdinal(1);
    colChar.setName("COLCHAR");
    colChar.setPhysicalType("LOB");
    colChar.setNullable(true);
    colChar.setLogicalType("TEXT");
    colChar.setByteLength(14);
    colChar.setLength(11);
    colChar.setScale(0);

    bufferUnderTest.setupSchema(Collections.singletonList(colChar));
    loadData(bufferUnderTest, Collections.singletonMap("colChar", "a"));
    ChannelData<ParquetChunkData> data = bufferUnderTest.flush();
    data.setChannelContext(new ChannelFlushContext("name", "db", "schema", "table", 1L, "key", 0L));

    ParquetFlusher flusher = (ParquetFlusher) bufferUnderTest.createFlusher();
    Flusher.SerializationResult result =
        flusher.serialize(Collections.singletonList(data), filePath);

    BdecParquetReader reader = new BdecParquetReader(result.chunkData.toByteArray());
    Assert.assertEquals(filePath, reader.getKeyValueMetadata().get(Constants.PRIMARY_FILE_ID_KEY));
  }

  private static Thread getThreadThatWaitsForLockReleaseAndFlushes(
      final ParquetRowBuffer bufferUnderTest,
      final CountDownLatch latch,
      final AtomicReference<ChannelData<ParquetChunkData>> flushResult) {
    return new Thread(
        () -> {
          try {
            latch.await();
          } catch (InterruptedException e) {
            fail("Thread was unexpectedly interrupted");
          }

          final ChannelData<ParquetChunkData> flush =
              loadData(bufferUnderTest, Collections.singletonMap("colChar", "b")).flush();
          flushResult.set(flush);
        });
  }

  private static ParquetRowBuffer loadData(
      final ParquetRowBuffer bufferToLoad, final Map<String, Object> data) {
    final List<Map<String, Object>> validRows = new ArrayList<>();
    validRows.add(data);

    final InsertValidationResponse nResponse = bufferToLoad.insertRows(validRows, "1", "1");
    Assert.assertFalse(nResponse.hasErrors());
    return bufferToLoad;
  }

  private static String getColumnType(final ChannelData<ParquetChunkData> chunkData, int columnId) {
    return chunkData.getVectors().metadata.get(Integer.toString(columnId));
  }
}<|MERGE_RESOLUTION|>--- conflicted
+++ resolved
@@ -1,7 +1,3 @@
-/*
- * Copyright (c) 2024 Snowflake Computing Inc. All rights reserved.
- */
-
 package net.snowflake.ingest.streaming.internal;
 
 import static java.time.ZoneOffset.UTC;
@@ -30,11 +26,8 @@
 import net.snowflake.ingest.utils.ErrorCode;
 import net.snowflake.ingest.utils.SFException;
 import org.apache.commons.codec.binary.Hex;
-<<<<<<< HEAD
 import org.apache.commons.lang3.StringUtils;
-=======
 import org.apache.parquet.hadoop.BdecParquetReader;
->>>>>>> 3cf3eb50
 import org.junit.Assert;
 import org.junit.Before;
 import org.junit.Test;
@@ -43,7 +36,6 @@
 
 @RunWith(Parameterized.class)
 public class RowBufferTest {
-<<<<<<< HEAD
   @Parameterized.Parameters(name = "isIcebergMode: {0}")
   public static Object[] isIcebergMode() {
     return new Object[] {false, true};
@@ -51,9 +43,6 @@
 
   @Parameterized.Parameter public static boolean isIcebergMode;
 
-  private final boolean enableParquetMemoryOptimization;
-=======
->>>>>>> 3cf3eb50
   private AbstractRowBuffer<?> rowBufferOnErrorContinue;
   private AbstractRowBuffer<?> rowBufferOnErrorAbort;
   private AbstractRowBuffer<?> rowBufferOnErrorSkipBatch;
@@ -1799,8 +1788,7 @@
         SFException.class, () -> innerBufferOnErrorAbort.insertRows(mixedRows, "1", "3"));
 
     List<List<Object>> snapshotContinueParquet =
-<<<<<<< HEAD
-        ((ParquetChunkData) innerBufferOnErrorContinue.getSnapshot("fake/filePath").get()).rows;
+        ((ParquetChunkData) innerBufferOnErrorContinue.getSnapshot().get()).rows;
     if (isIcebergMode) {
       // Convert every object to string for iceberg mode
       snapshotContinueParquet =
@@ -1818,17 +1806,13 @@
                           .collect(Collectors.toList()))
               .collect(Collectors.toList());
     }
-=======
-        ((ParquetChunkData) innerBufferOnErrorContinue.getSnapshot().get()).rows;
->>>>>>> 3cf3eb50
     // validRows and only the good row from mixedRows are in the buffer
     Assert.assertEquals(2, snapshotContinueParquet.size());
     Assert.assertEquals(Arrays.asList("a"), snapshotContinueParquet.get(0));
     Assert.assertEquals(Arrays.asList("b"), snapshotContinueParquet.get(1));
 
     List<List<Object>> snapshotAbortParquet =
-<<<<<<< HEAD
-        ((ParquetChunkData) innerBufferOnErrorAbort.getSnapshot("fake/filePath").get()).rows;
+        ((ParquetChunkData) innerBufferOnErrorAbort.getSnapshot().get()).rows;
     if (isIcebergMode) {
       // Convert every object to string for iceberg mode
       snapshotAbortParquet =
@@ -1846,9 +1830,6 @@
                           .collect(Collectors.toList()))
               .collect(Collectors.toList());
     }
-=======
-        ((ParquetChunkData) innerBufferOnErrorAbort.getSnapshot().get()).rows;
->>>>>>> 3cf3eb50
     // only validRows and none of the mixedRows are in the buffer
     Assert.assertEquals(1, snapshotAbortParquet.size());
     Assert.assertEquals(Arrays.asList("a"), snapshotAbortParquet.get(0));
