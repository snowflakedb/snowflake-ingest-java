package net.snowflake.ingest.streaming.internal;

import static java.time.ZoneOffset.UTC;
<<<<<<< HEAD
=======
import static net.snowflake.ingest.utils.ParameterProvider.MAX_ALLOWED_ROW_SIZE_IN_BYTES_DEFAULT;
>>>>>>> 7d01fb70
import static net.snowflake.ingest.utils.ParameterProvider.MAX_CHANNEL_SIZE_IN_BYTES_DEFAULT;

import java.math.BigDecimal;
import java.math.BigInteger;
import java.nio.charset.StandardCharsets;
import java.util.ArrayList;
import java.util.Arrays;
import java.util.Collections;
import java.util.HashMap;
import java.util.LinkedHashMap;
import java.util.List;
import java.util.Map;
import java.util.Objects;
import net.snowflake.ingest.streaming.InsertValidationResponse;
import net.snowflake.ingest.streaming.OpenChannelRequest;
import net.snowflake.ingest.utils.Constants;
import net.snowflake.ingest.utils.ErrorCode;
import net.snowflake.ingest.utils.SFException;
import org.apache.commons.codec.binary.Hex;
import org.junit.Assert;
import org.junit.Before;
import org.junit.Test;

public class RowBufferTest {

  private final boolean enableParquetMemoryOptimization;
  private AbstractRowBuffer<?> rowBufferOnErrorContinue;
  private AbstractRowBuffer<?> rowBufferOnErrorAbort;

  public RowBufferTest() {
    this.enableParquetMemoryOptimization = false;
  }

  @Before
  public void setupRowBuffer() {
    this.rowBufferOnErrorContinue = createTestBuffer(OpenChannelRequest.OnErrorOption.CONTINUE);
    this.rowBufferOnErrorAbort = createTestBuffer(OpenChannelRequest.OnErrorOption.ABORT);
    List<ColumnMetadata> schema = createSchema();
    this.rowBufferOnErrorContinue.setupSchema(schema);
    this.rowBufferOnErrorAbort.setupSchema(schema);
  }

  static List<ColumnMetadata> createSchema() {
    ColumnMetadata colTinyIntCase = new ColumnMetadata();
    colTinyIntCase.setName("\"colTinyInt\"");
    colTinyIntCase.setPhysicalType("SB1");
    colTinyIntCase.setNullable(true);
    colTinyIntCase.setLogicalType("FIXED");
    colTinyIntCase.setPrecision(2);
    colTinyIntCase.setScale(0);

    ColumnMetadata colTinyInt = new ColumnMetadata();
    colTinyInt.setName("COLTINYINT");
    colTinyInt.setPhysicalType("SB1");
    colTinyInt.setNullable(true);
    colTinyInt.setLogicalType("FIXED");
    colTinyInt.setPrecision(1);
    colTinyInt.setScale(0);

    ColumnMetadata colSmallInt = new ColumnMetadata();
    colSmallInt.setName("COLSMALLINT");
    colSmallInt.setPhysicalType("SB2");
    colSmallInt.setNullable(true);
    colSmallInt.setLogicalType("FIXED");
    colSmallInt.setPrecision(2);
    colSmallInt.setScale(0);

    ColumnMetadata colInt = new ColumnMetadata();
    colInt.setName("COLINT");
    colInt.setPhysicalType("SB4");
    colInt.setNullable(true);
    colInt.setLogicalType("FIXED");
    colInt.setPrecision(2);
    colInt.setScale(0);

    ColumnMetadata colBigInt = new ColumnMetadata();
    colBigInt.setName("COLBIGINT");
    colBigInt.setPhysicalType("SB8");
    colBigInt.setNullable(true);
    colBigInt.setLogicalType("FIXED");
    colBigInt.setPrecision(2);
    colBigInt.setScale(0);

    ColumnMetadata colDecimal = new ColumnMetadata();
    colDecimal.setName("COLDECIMAL");
    colDecimal.setPhysicalType("SB16");
    colDecimal.setNullable(true);
    colDecimal.setLogicalType("FIXED");
    colDecimal.setPrecision(38);
    colDecimal.setScale(2);

    ColumnMetadata colChar = new ColumnMetadata();
    colChar.setName("COLCHAR");
    colChar.setPhysicalType("LOB");
    colChar.setNullable(true);
    colChar.setLogicalType("TEXT");
    colChar.setByteLength(14);
    colChar.setLength(11);
    colChar.setScale(0);

    return Arrays.asList(
        colTinyIntCase, colTinyInt, colSmallInt, colInt, colBigInt, colDecimal, colChar);
  }

  private AbstractRowBuffer<?> createTestBuffer(OpenChannelRequest.OnErrorOption onErrorOption) {
    ChannelRuntimeState initialState = new ChannelRuntimeState("0", 0L, true);
    return AbstractRowBuffer.createRowBuffer(
        onErrorOption,
        UTC,
        Constants.BdecVersion.THREE,
        "test.buffer",
        rs -> {},
        initialState,
        enableParquetMemoryOptimization,
<<<<<<< HEAD
        MAX_CHANNEL_SIZE_IN_BYTES_DEFAULT);
=======
        MAX_CHANNEL_SIZE_IN_BYTES_DEFAULT,
        MAX_ALLOWED_ROW_SIZE_IN_BYTES_DEFAULT);
>>>>>>> 7d01fb70
  }

  @Test
  public void testCollatedColumnsAreRejected() {
    AbstractRowBuffer<?> testBuffer = createTestBuffer(OpenChannelRequest.OnErrorOption.ABORT);

    ColumnMetadata collatedColumn = new ColumnMetadata();
    collatedColumn.setName("COLCHAR");
    collatedColumn.setPhysicalType("LOB");
    collatedColumn.setNullable(true);
    collatedColumn.setLogicalType("TEXT");
    collatedColumn.setByteLength(14);
    collatedColumn.setLength(11);
    collatedColumn.setScale(0);
    collatedColumn.setCollation("en-ci");
    try {
      this.rowBufferOnErrorAbort.setupSchema(Collections.singletonList(collatedColumn));
      Assert.fail("Collated columns are not supported");
    } catch (SFException e) {
      Assert.assertEquals(ErrorCode.UNSUPPORTED_DATA_TYPE.getMessageCode(), e.getVendorCode());
    }
  }

  @Test
  public void buildFieldErrorStates() {
    // Nonsense Type
    ColumnMetadata testCol = new ColumnMetadata();
    testCol.setName("testCol");
    testCol.setPhysicalType("Failure");
    testCol.setNullable(true);
    testCol.setLogicalType("FIXED");
    testCol.setByteLength(14);
    testCol.setLength(11);
    testCol.setScale(0);
    testCol.setPrecision(4);
    try {
      this.rowBufferOnErrorContinue.setupSchema(Collections.singletonList(testCol));
      Assert.fail("Expected error");
    } catch (SFException e) {
      Assert.assertEquals(ErrorCode.UNKNOWN_DATA_TYPE.getMessageCode(), e.getVendorCode());
    }

    // Fixed LOB
    testCol = new ColumnMetadata();
    testCol.setName("COL1");
    testCol.setPhysicalType("LOB");
    testCol.setLogicalType("FIXED");
    try {
      this.rowBufferOnErrorContinue.setupSchema(Collections.singletonList(testCol));
      Assert.fail("Expected error");
    } catch (SFException e) {
      Assert.assertEquals(ErrorCode.UNKNOWN_DATA_TYPE.getMessageCode(), e.getVendorCode());
    }

    // TIMESTAMP_NTZ SB2
    testCol = new ColumnMetadata();
    testCol.setName("COL1");
    testCol.setPhysicalType("SB2");
    testCol.setLogicalType("TIMESTAMP_NTZ");
    try {
      this.rowBufferOnErrorContinue.setupSchema(Collections.singletonList(testCol));
      Assert.fail("Expected error");
    } catch (SFException e) {
      Assert.assertEquals(ErrorCode.UNKNOWN_DATA_TYPE.getMessageCode(), e.getVendorCode());
    }

    // TIMESTAMP_TZ SB1
    testCol = new ColumnMetadata();
    testCol.setName("COL1");
    testCol.setPhysicalType("SB1");
    testCol.setLogicalType("TIMESTAMP_TZ");
    try {
      this.rowBufferOnErrorContinue.setupSchema(Collections.singletonList(testCol));
      Assert.fail("Expected error");
    } catch (SFException e) {
      Assert.assertEquals(ErrorCode.UNKNOWN_DATA_TYPE.getMessageCode(), e.getVendorCode());
    }

    // TIME SB16
    testCol = new ColumnMetadata();
    testCol.setName("COL1");
    testCol.setPhysicalType("SB16");
    testCol.setLogicalType("TIME");
    try {
      this.rowBufferOnErrorContinue.setupSchema(Collections.singletonList(testCol));
      Assert.fail("Expected error");
    } catch (SFException e) {
      Assert.assertEquals(ErrorCode.UNKNOWN_DATA_TYPE.getMessageCode(), e.getVendorCode());
    }
  }

  @Test
  public void testReset() {
    RowBufferStats stats = this.rowBufferOnErrorContinue.statsMap.get("COLCHAR");
    stats.addIntValue(BigInteger.valueOf(1));
    Assert.assertEquals(BigInteger.valueOf(1), stats.getCurrentMaxIntValue());
    Assert.assertNull(stats.getCollationDefinitionString());
    this.rowBufferOnErrorContinue.reset();
    RowBufferStats resetStats = this.rowBufferOnErrorContinue.statsMap.get("COLCHAR");
    Assert.assertNotNull(resetStats);
    Assert.assertNull(resetStats.getCurrentMaxIntValue());
    Assert.assertNull(resetStats.getCollationDefinitionString());
  }

  @Test
  public void testInvalidLogicalType() {
    ColumnMetadata colInvalidLogical = new ColumnMetadata();
    colInvalidLogical.setName("COLINVALIDLOGICAL");
    colInvalidLogical.setPhysicalType("SB1");
    colInvalidLogical.setNullable(false);
    colInvalidLogical.setLogicalType("INVALID");
    colInvalidLogical.setByteLength(14);
    colInvalidLogical.setLength(11);
    colInvalidLogical.setScale(0);

    try {
      this.rowBufferOnErrorContinue.setupSchema(Collections.singletonList(colInvalidLogical));
      Assert.fail("Setup should fail if invalid column metadata is provided");
    } catch (SFException e) {
      Assert.assertEquals(ErrorCode.UNKNOWN_DATA_TYPE.getMessageCode(), e.getVendorCode());
      // Do nothing
    }
  }

  @Test
  public void testInvalidPhysicalType() {
    ColumnMetadata colInvalidPhysical = new ColumnMetadata();
    colInvalidPhysical.setName("COLINVALIDPHYSICAL");
    colInvalidPhysical.setPhysicalType("INVALID");
    colInvalidPhysical.setNullable(false);
    colInvalidPhysical.setLogicalType("FIXED");
    colInvalidPhysical.setByteLength(14);
    colInvalidPhysical.setLength(11);
    colInvalidPhysical.setScale(0);

    try {
      this.rowBufferOnErrorContinue.setupSchema(Collections.singletonList(colInvalidPhysical));
      Assert.fail("Setup should fail if invalid column metadata is provided");
    } catch (SFException e) {
      Assert.assertEquals(e.getVendorCode(), ErrorCode.UNKNOWN_DATA_TYPE.getMessageCode());
    }
  }

  @Test
  public void testStringLength() {
    testStringLengthHelper(this.rowBufferOnErrorContinue);
    testStringLengthHelper(this.rowBufferOnErrorAbort);
  }

  @Test
  public void testRowIndexWithMultipleRowsWithError() {
    List<Map<String, Object>> rows = new ArrayList<>();
    Map<String, Object> row = new HashMap<>();

    // row with good data
    row.put("colInt", 3);
    rows.add(row);

    row = new HashMap<>();
    row.put("colChar", "1111111111111111111111"); // too big

    // lets add a row with bad data
    rows.add(row);

    InsertValidationResponse response = this.rowBufferOnErrorContinue.insertRows(rows, null);
    Assert.assertTrue(response.hasErrors());

    Assert.assertEquals(1, response.getErrorRowCount());

    // second row out of the rows we sent was having bad data.
    // so InsertError corresponds to second row.
    Assert.assertEquals(1, response.getInsertErrors().get(0).getRowIndex());

    Assert.assertTrue(response.getInsertErrors().get(0).getException() != null);

    Assert.assertTrue(
        Objects.equals(
            response.getInsertErrors().get(0).getException().getVendorCode(),
            ErrorCode.INVALID_VALUE_ROW.getMessageCode()));

    Assert.assertEquals(1, response.getInsertErrors().get(0).getRowIndex());

    Assert.assertTrue(
        response
            .getInsertErrors()
            .get(0)
            .getException()
            .getMessage()
            .equalsIgnoreCase(
                "The given row cannot be converted to the internal format due to invalid value:"
                    + " Value cannot be ingested into Snowflake column COLCHAR of type STRING, Row"
                    + " Index: 1, reason: String too long: length=22 characters maxLength=11"
                    + " characters"));
  }

  private void testStringLengthHelper(AbstractRowBuffer<?> rowBuffer) {
    Map<String, Object> row = new HashMap<>();
    row.put("colTinyInt", (byte) 1);
    row.put("\"colTinyInt\"", (byte) 1);
    row.put("colSmallInt", (short) 2);
    row.put("colInt", 3);
    row.put("colBigInt", 4L);
    row.put("colDecimal", 1.23);
    row.put("colChar", "1234567890"); // still fits

    InsertValidationResponse response = rowBuffer.insertRows(Collections.singletonList(row), null);
    Assert.assertFalse(response.hasErrors());

    row.put("colTinyInt", (byte) 1);
    row.put("\"colTinyInt\"", (byte) 1);
    row.put("colSmallInt", (short) 2);
    row.put("colInt", 3);
    row.put("colBigInt", 4L);
    row.put("colDecimal", 1.23);
    row.put("colChar", "1111111111111111111111"); // too big

    if (rowBuffer.onErrorOption == OpenChannelRequest.OnErrorOption.CONTINUE) {
      response = rowBuffer.insertRows(Collections.singletonList(row), null);
      Assert.assertTrue(response.hasErrors());
      Assert.assertEquals(1, response.getErrorRowCount());
      Assert.assertEquals(
          ErrorCode.INVALID_VALUE_ROW.getMessageCode(),
          response.getInsertErrors().get(0).getException().getVendorCode());
      Assert.assertTrue(response.getInsertErrors().get(0).getMessage().contains("String too long"));
    } else {
      try {
        rowBuffer.insertRows(Collections.singletonList(row), null);
      } catch (SFException e) {
        Assert.assertEquals(ErrorCode.INVALID_VALUE_ROW.getMessageCode(), e.getVendorCode());
      }
    }
  }

  @Test
  public void testInsertRow() {
    testInsertRowHelper(this.rowBufferOnErrorContinue);
    testInsertRowHelper(this.rowBufferOnErrorAbort);
  }

  private void testInsertRowHelper(AbstractRowBuffer<?> rowBuffer) {
    Map<String, Object> row = new HashMap<>();
    row.put("colTinyInt", (byte) 1);
    row.put("\"colTinyInt\"", (byte) 1);
    row.put("colSmallInt", (short) 2);
    row.put("colInt", 3);
    row.put("colBigInt", 4L);
    row.put("colDecimal", 1.23);
    row.put("colChar", "2");

    InsertValidationResponse response = rowBuffer.insertRows(Collections.singletonList(row), null);
    Assert.assertFalse(response.hasErrors());
  }

  @Test
  public void testNullInsertRow() {
    testInsertNullRowHelper(this.rowBufferOnErrorContinue);
    testInsertNullRowHelper(this.rowBufferOnErrorAbort);
  }

  private void testInsertNullRowHelper(AbstractRowBuffer<?> rowBuffer) {
    Map<String, Object> row = new HashMap<>();
    row.put("colTinyInt", null);
    row.put("\"colTinyInt\"", null);
    row.put("colSmallInt", null);
    row.put("colInt", null);
    row.put("colBigInt", null);
    row.put("colDecimal", null);
    row.put("colChar", null);

    InsertValidationResponse response = rowBuffer.insertRows(Collections.singletonList(row), null);
    Assert.assertFalse(response.hasErrors());
  }

  @Test
  public void testInsertRows() {
    testInsertRowsHelper(this.rowBufferOnErrorContinue);
    testInsertRowsHelper(this.rowBufferOnErrorAbort);
  }

  private void testInsertRowsHelper(AbstractRowBuffer<?> rowBuffer) {
    Map<String, Object> row1 = new HashMap<>();
    row1.put("colTinyInt", (byte) 1);
    row1.put("\"colTinyInt\"", (byte) 1);
    row1.put("colSmallInt", (short) 2);
    row1.put("colInt", 3);
    row1.put("colBigInt", 4L);
    row1.put("colDecimal", 1.23);
    row1.put("colChar", "2");

    Map<String, Object> row2 = new HashMap<>();
    row2.put("colTinyInt", (byte) 1);
    row2.put("\"colTinyInt\"", (byte) 1);
    row2.put("colSmallInt", (short) 2);
    row2.put("colInt", 3);
    row2.put("colBigInt", 4L);
    row2.put("colDecimal", 2.34);
    row2.put("colChar", "3");

    InsertValidationResponse response = rowBuffer.insertRows(Arrays.asList(row1, row2), null);
    Assert.assertFalse(response.hasErrors());
  }

  @Test
  public void testFlush() {
    testFlushHelper(this.rowBufferOnErrorAbort);
    testFlushHelper(this.rowBufferOnErrorContinue);
  }

  private void testFlushHelper(AbstractRowBuffer<?> rowBuffer) {
    String offsetToken = "1";
    Map<String, Object> row1 = new HashMap<>();
    row1.put("colTinyInt", (byte) 1);
    row1.put("\"colTinyInt\"", (byte) 1);
    row1.put("colSmallInt", (short) 2);
    row1.put("colInt", 3);
    row1.put("colBigInt", 4L);
    row1.put("colDecimal", 1.23);
    row1.put("colChar", "2");

    Map<String, Object> row2 = new HashMap<>();
    row2.put("colTinyInt", (byte) 1);
    row2.put("\"colTinyInt\"", (byte) 1);
    row2.put("colSmallInt", (short) 2);
    row2.put("colInt", 3);
    row2.put("colBigInt", 4L);
    row2.put("colDecimal", 2.34);
    row2.put("colChar", "3");

    InsertValidationResponse response =
        rowBuffer.insertRows(Arrays.asList(row1, row2), offsetToken);
    Assert.assertFalse(response.hasErrors());
    float bufferSize = rowBuffer.getSize();

    final String filename = "2022/7/13/16/56/testFlushHelper_streaming.bdec";
    ChannelData<?> data = rowBuffer.flush(filename);
    Assert.assertEquals(2, data.getRowCount());
    Assert.assertEquals((Long) 1L, data.getRowSequencer());
    Assert.assertEquals(offsetToken, data.getOffsetToken());
    Assert.assertEquals(bufferSize, data.getBufferSize(), 0);

    final ParquetChunkData chunkData = (ParquetChunkData) data.getVectors();
    Assert.assertEquals(
        StreamingIngestUtils.getShortname(filename),
        chunkData.metadata.get(Constants.PRIMARY_FILE_ID_KEY));
  }

  @Test
  public void testDoubleQuotesColumnName() {
    testDoubleQuotesColumnNameHelper(OpenChannelRequest.OnErrorOption.ABORT);
    testDoubleQuotesColumnNameHelper(OpenChannelRequest.OnErrorOption.CONTINUE);
  }

  private void testDoubleQuotesColumnNameHelper(OpenChannelRequest.OnErrorOption onErrorOption) {
    AbstractRowBuffer<?> innerBuffer = createTestBuffer(onErrorOption);

    ColumnMetadata colDoubleQuotes = new ColumnMetadata();
    colDoubleQuotes.setName("\"colDoubleQuotes\"");
    colDoubleQuotes.setPhysicalType("SB16");
    colDoubleQuotes.setNullable(true);
    colDoubleQuotes.setLogicalType("FIXED");
    colDoubleQuotes.setPrecision(38);
    colDoubleQuotes.setScale(0);

    innerBuffer.setupSchema(Collections.singletonList(colDoubleQuotes));

    Map<String, Object> row = new HashMap<>();
    row.put("\"colDoubleQuotes\"", 1);

    InsertValidationResponse response =
        innerBuffer.insertRows(Collections.singletonList(row), null);
    Assert.assertFalse(response.hasErrors());
  }

  @Test
  public void testBuildEpInfoFromStats() {
    Map<String, RowBufferStats> colStats = new HashMap<>();

    RowBufferStats stats1 = new RowBufferStats("intColumn");
    stats1.addIntValue(BigInteger.valueOf(2));
    stats1.addIntValue(BigInteger.valueOf(10));
    stats1.addIntValue(BigInteger.valueOf(1));

    RowBufferStats stats2 = new RowBufferStats("strColumn");
    stats2.addStrValue("alice");
    stats2.addStrValue("bob");
    stats2.incCurrentNullCount();

    colStats.put("intColumn", stats1);
    colStats.put("strColumn", stats2);

    EpInfo result = AbstractRowBuffer.buildEpInfoFromStats(2, colStats);
    Map<String, FileColumnProperties> columnResults = result.getColumnEps();
    Assert.assertEquals(2, columnResults.keySet().size());

    FileColumnProperties strColumnResult = columnResults.get("strColumn");
    Assert.assertEquals(-1, strColumnResult.getDistinctValues());
    Assert.assertEquals(
        Hex.encodeHexString("alice".getBytes(StandardCharsets.UTF_8)),
        strColumnResult.getMinStrValue());
    Assert.assertEquals(
        Hex.encodeHexString("bob".getBytes(StandardCharsets.UTF_8)),
        strColumnResult.getMaxStrValue());
    Assert.assertEquals(1, strColumnResult.getNullCount());

    FileColumnProperties intColumnResult = columnResults.get("intColumn");
    Assert.assertEquals(-1, intColumnResult.getDistinctValues());
    Assert.assertEquals(BigInteger.valueOf(1), intColumnResult.getMinIntValue());
    Assert.assertEquals(BigInteger.valueOf(10), intColumnResult.getMaxIntValue());
    Assert.assertEquals(0, intColumnResult.getNullCount());
  }

  @Test
  public void testBuildEpInfoFromNullColumnStats() {
    final String intColName = "intCol";
    final String realColName = "realCol";
    Map<String, RowBufferStats> colStats = new HashMap<>();

    RowBufferStats stats1 = new RowBufferStats(intColName);
    RowBufferStats stats2 = new RowBufferStats(realColName);
    stats1.incCurrentNullCount();
    stats2.incCurrentNullCount();

    colStats.put(intColName, stats1);
    colStats.put(realColName, stats2);

    EpInfo result = AbstractRowBuffer.buildEpInfoFromStats(2, colStats);
    Map<String, FileColumnProperties> columnResults = result.getColumnEps();
    Assert.assertEquals(2, columnResults.keySet().size());

    FileColumnProperties intColumnResult = columnResults.get(intColName);
    Assert.assertEquals(-1, intColumnResult.getDistinctValues());
    Assert.assertEquals(
        FileColumnProperties.DEFAULT_MIN_MAX_INT_VAL_FOR_EP, intColumnResult.getMinIntValue());
    Assert.assertEquals(
        FileColumnProperties.DEFAULT_MIN_MAX_INT_VAL_FOR_EP, intColumnResult.getMaxIntValue());
    Assert.assertEquals(1, intColumnResult.getNullCount());
    Assert.assertEquals(0, intColumnResult.getMaxLength());

    FileColumnProperties realColumnResult = columnResults.get(realColName);
    Assert.assertEquals(-1, intColumnResult.getDistinctValues());
    Assert.assertEquals(
        FileColumnProperties.DEFAULT_MIN_MAX_REAL_VAL_FOR_EP, realColumnResult.getMinRealValue());
    Assert.assertEquals(
        FileColumnProperties.DEFAULT_MIN_MAX_REAL_VAL_FOR_EP, realColumnResult.getMaxRealValue());
    Assert.assertEquals(1, realColumnResult.getNullCount());
    Assert.assertEquals(0, realColumnResult.getMaxLength());
  }

  @Test
  public void testInvalidEPInfo() {
    Map<String, RowBufferStats> colStats = new HashMap<>();

    RowBufferStats stats1 = new RowBufferStats("intColumn");
    stats1.addIntValue(BigInteger.valueOf(2));
    stats1.addIntValue(BigInteger.valueOf(10));
    stats1.addIntValue(BigInteger.valueOf(1));

    RowBufferStats stats2 = new RowBufferStats("strColumn");
    stats2.addStrValue("alice");
    stats2.incCurrentNullCount();
    stats2.incCurrentNullCount();

    colStats.put("intColumn", stats1);
    colStats.put("strColumn", stats2);

    try {
      AbstractRowBuffer.buildEpInfoFromStats(1, colStats);
      Assert.fail("should fail when row count is smaller than null count.");
    } catch (SFException e) {
      Assert.assertEquals(ErrorCode.INTERNAL_ERROR.getMessageCode(), e.getVendorCode());
    }
  }

  @Test
  public void testE2E() {
    testE2EHelper(this.rowBufferOnErrorAbort);
    testE2EHelper(this.rowBufferOnErrorContinue);
  }

  private void testE2EHelper(AbstractRowBuffer<?> rowBuffer) {
    Map<String, Object> row1 = new HashMap<>();
    row1.put("\"colTinyInt\"", (byte) 10);
    row1.put("colTinyInt", (byte) 1);
    row1.put("colSmallInt", (short) 2);
    row1.put("colInt", 3);
    row1.put("colBigInt", 4L);
    row1.put("colDecimal", 4);
    row1.put("colChar", "2");

    InsertValidationResponse response = rowBuffer.insertRows(Collections.singletonList(row1), null);
    Assert.assertFalse(response.hasErrors());

    Assert.assertEquals((byte) 10, rowBuffer.getVectorValueAt("colTinyInt", 0));
    Assert.assertEquals((byte) 1, rowBuffer.getVectorValueAt("COLTINYINT", 0));
    Assert.assertEquals((short) 2, rowBuffer.getVectorValueAt("COLSMALLINT", 0));
    Assert.assertEquals(3, rowBuffer.getVectorValueAt("COLINT", 0));
    Assert.assertEquals(4L, rowBuffer.getVectorValueAt("COLBIGINT", 0));
    Assert.assertEquals(new BigDecimal("4.00"), rowBuffer.getVectorValueAt("COLDECIMAL", 0));
    Assert.assertEquals("2", rowBuffer.getVectorValueAt("COLCHAR", 0));
  }

  @Test
  public void testE2ETimestampErrors() {
    testE2ETimestampErrorsHelper(this.rowBufferOnErrorAbort);
    testE2ETimestampErrorsHelper(this.rowBufferOnErrorContinue);
  }

  private void testE2ETimestampErrorsHelper(AbstractRowBuffer<?> innerBuffer) {

    ColumnMetadata colTimestampLtzSB16 = new ColumnMetadata();
    colTimestampLtzSB16.setName("COLTIMESTAMPLTZ_SB16");
    colTimestampLtzSB16.setPhysicalType("SB16");
    colTimestampLtzSB16.setNullable(false);
    colTimestampLtzSB16.setLogicalType("TIMESTAMP_LTZ");
    colTimestampLtzSB16.setScale(6);

    innerBuffer.setupSchema(Collections.singletonList(colTimestampLtzSB16));

    Map<String, Object> row = new HashMap<>();
    row.put("COLTIMESTAMPLTZ_SB8", "1621899220");
    row.put("COLTIMESTAMPLTZ_SB16", "1621899220.1234567");

    if (innerBuffer.onErrorOption == OpenChannelRequest.OnErrorOption.CONTINUE) {
      InsertValidationResponse response =
          innerBuffer.insertRows(Collections.singletonList(row), null);
      Assert.assertTrue(response.hasErrors());
      Assert.assertEquals(
          ErrorCode.INVALID_FORMAT_ROW.getMessageCode(),
          response.getInsertErrors().get(0).getException().getVendorCode());
    } else {
      try {
        innerBuffer.insertRows(Collections.singletonList(row), null);
      } catch (SFException e) {
        Assert.assertEquals(ErrorCode.INVALID_FORMAT_ROW.getMessageCode(), e.getVendorCode());
      }
    }
  }

  @Test
  public void testStatsE2E() {
    testStatsE2EHelper(this.rowBufferOnErrorAbort);
    testStatsE2EHelper(this.rowBufferOnErrorContinue);
  }

  private void testStatsE2EHelper(AbstractRowBuffer<?> rowBuffer) {
    Map<String, Object> row1 = new HashMap<>();
    row1.put("\"colTinyInt\"", (byte) 10);
    row1.put("colTinyInt", (byte) 1);
    row1.put("colSmallInt", (short) 2);
    row1.put("colInt", 3);
    row1.put("colBigInt", 4L);
    row1.put("colDecimal", 5);
    row1.put("colChar", "2");

    Map<String, Object> row2 = new HashMap<>();
    row2.put("\"colTinyInt\"", (byte) 11);
    row2.put("colTinyInt", (byte) 1);
    row2.put("colSmallInt", (short) 3);
    row2.put("colInt", null);
    row2.put("colBigInt", 40L);
    row2.put("colDecimal", 4);
    row2.put("colChar", "alice");

    final String filename = "testStatsE2EHelper_streaming.bdec";
    InsertValidationResponse response = rowBuffer.insertRows(Arrays.asList(row1, row2), null);
    Assert.assertFalse(response.hasErrors());
    ChannelData<?> result = rowBuffer.flush(filename);
    Map<String, RowBufferStats> columnEpStats = result.getColumnEps();

    Assert.assertEquals(
        BigInteger.valueOf(11), columnEpStats.get("colTinyInt").getCurrentMaxIntValue());
    Assert.assertEquals(
        BigInteger.valueOf(10), columnEpStats.get("colTinyInt").getCurrentMinIntValue());
    Assert.assertEquals(0, columnEpStats.get("colTinyInt").getCurrentNullCount());
    Assert.assertEquals(-1, columnEpStats.get("colTinyInt").getDistinctValues());

    Assert.assertEquals(
        BigInteger.valueOf(1), columnEpStats.get("COLTINYINT").getCurrentMaxIntValue());
    Assert.assertEquals(
        BigInteger.valueOf(1), columnEpStats.get("COLTINYINT").getCurrentMinIntValue());
    Assert.assertEquals(0, columnEpStats.get("COLTINYINT").getCurrentNullCount());
    Assert.assertEquals(-1, columnEpStats.get("COLTINYINT").getDistinctValues());

    Assert.assertEquals(
        BigInteger.valueOf(3), columnEpStats.get("COLSMALLINT").getCurrentMaxIntValue());
    Assert.assertEquals(
        BigInteger.valueOf(2), columnEpStats.get("COLSMALLINT").getCurrentMinIntValue());
    Assert.assertEquals(0, columnEpStats.get("COLSMALLINT").getCurrentNullCount());
    Assert.assertEquals(-1, columnEpStats.get("COLSMALLINT").getDistinctValues());

    Assert.assertEquals(BigInteger.valueOf(3), columnEpStats.get("COLINT").getCurrentMaxIntValue());
    Assert.assertEquals(BigInteger.valueOf(3), columnEpStats.get("COLINT").getCurrentMinIntValue());
    Assert.assertEquals(1L, columnEpStats.get("COLINT").getCurrentNullCount());
    Assert.assertEquals(-1, columnEpStats.get("COLINT").getDistinctValues());

    Assert.assertEquals(
        BigInteger.valueOf(40), columnEpStats.get("COLBIGINT").getCurrentMaxIntValue());
    Assert.assertEquals(
        BigInteger.valueOf(4), columnEpStats.get("COLBIGINT").getCurrentMinIntValue());
    Assert.assertEquals(0, columnEpStats.get("COLBIGINT").getCurrentNullCount());
    Assert.assertEquals(-1, columnEpStats.get("COLBIGINT").getDistinctValues());

    Assert.assertArrayEquals(
        "2".getBytes(StandardCharsets.UTF_8), columnEpStats.get("COLCHAR").getCurrentMinStrValue());
    Assert.assertArrayEquals(
        "alice".getBytes(StandardCharsets.UTF_8),
        columnEpStats.get("COLCHAR").getCurrentMaxStrValue());
    Assert.assertEquals(0, columnEpStats.get("COLCHAR").getCurrentNullCount());
    Assert.assertEquals(-1, columnEpStats.get("COLCHAR").getDistinctValues());

    final ParquetChunkData chunkData = (ParquetChunkData) result.getVectors();
    Assert.assertEquals(filename, chunkData.metadata.get(Constants.PRIMARY_FILE_ID_KEY));

    // Confirm we reset
    ChannelData<?> resetResults = rowBuffer.flush("my_snowpipe_streaming.bdec");
    Assert.assertNull(resetResults);
  }

  @Test
  public void testStatsE2ETimestamp() {
    testStatsE2ETimestampHelper(OpenChannelRequest.OnErrorOption.ABORT);
    testStatsE2ETimestampHelper(OpenChannelRequest.OnErrorOption.CONTINUE);
  }

  private void testStatsE2ETimestampHelper(OpenChannelRequest.OnErrorOption onErrorOption) {
    AbstractRowBuffer<?> innerBuffer = createTestBuffer(onErrorOption);

    ColumnMetadata colTimestampLtzSB8 = new ColumnMetadata();
    colTimestampLtzSB8.setName("COLTIMESTAMPLTZ_SB8");
    colTimestampLtzSB8.setPhysicalType("SB8");
    colTimestampLtzSB8.setNullable(true);
    colTimestampLtzSB8.setLogicalType("TIMESTAMP_LTZ");
    colTimestampLtzSB8.setScale(0);

    ColumnMetadata colTimestampLtzSB16 = new ColumnMetadata();
    colTimestampLtzSB16.setName("COLTIMESTAMPLTZ_SB16");
    colTimestampLtzSB16.setPhysicalType("SB16");
    colTimestampLtzSB16.setNullable(true);
    colTimestampLtzSB16.setLogicalType("TIMESTAMP_LTZ");
    colTimestampLtzSB16.setScale(9);

    ColumnMetadata colTimestampLtzSB16Scale6 = new ColumnMetadata();
    colTimestampLtzSB16Scale6.setName("COLTIMESTAMPLTZ_SB16_SCALE6");
    colTimestampLtzSB16Scale6.setPhysicalType("SB16");
    colTimestampLtzSB16Scale6.setNullable(true);
    colTimestampLtzSB16Scale6.setLogicalType("TIMESTAMP_LTZ");
    colTimestampLtzSB16Scale6.setScale(6);

    innerBuffer.setupSchema(
        Arrays.asList(colTimestampLtzSB8, colTimestampLtzSB16, colTimestampLtzSB16Scale6));

    Map<String, Object> row1 = new HashMap<>();
    row1.put("COLTIMESTAMPLTZ_SB8", "1621899220");
    row1.put("COLTIMESTAMPLTZ_SB16", "1621899220123456789");
    row1.put("COLTIMESTAMPLTZ_SB16_SCALE6", "1621899220123456");

    Map<String, Object> row2 = new HashMap<>();
    row2.put("COLTIMESTAMPLTZ_SB8", "1621899221");
    row2.put("COLTIMESTAMPLTZ_SB16", "1621899220223456789");
    row2.put("COLTIMESTAMPLTZ_SB16_SCALE6", "1621899220123457");

    Map<String, Object> row3 = new HashMap<>();
    row3.put("COLTIMESTAMPLTZ_SB8", null);
    row3.put("COLTIMESTAMPLTZ_SB16", null);
    row3.put("COLTIMESTAMPLTZ_SB16_SCALE6", null);

    InsertValidationResponse response =
        innerBuffer.insertRows(Arrays.asList(row1, row2, row3), null);
    Assert.assertFalse(response.hasErrors());
    ChannelData<?> result = innerBuffer.flush("my_snowpipe_streaming.bdec");
    Assert.assertEquals(3, result.getRowCount());

    Assert.assertEquals(
        BigInteger.valueOf(1621899220),
        result.getColumnEps().get("COLTIMESTAMPLTZ_SB8").getCurrentMinIntValue());
    Assert.assertEquals(
        BigInteger.valueOf(1621899221),
        result.getColumnEps().get("COLTIMESTAMPLTZ_SB8").getCurrentMaxIntValue());

    Assert.assertEquals(
        new BigInteger("1621899220123456789"),
        result.getColumnEps().get("COLTIMESTAMPLTZ_SB16").getCurrentMinIntValue());
    Assert.assertEquals(
        new BigInteger("1621899220223456789"),
        result.getColumnEps().get("COLTIMESTAMPLTZ_SB16").getCurrentMaxIntValue());

    Assert.assertEquals(
        new BigInteger("1621899220123456"),
        result.getColumnEps().get("COLTIMESTAMPLTZ_SB16_SCALE6").getCurrentMinIntValue());
    Assert.assertEquals(
        new BigInteger("1621899220123457"),
        result.getColumnEps().get("COLTIMESTAMPLTZ_SB16_SCALE6").getCurrentMaxIntValue());

    Assert.assertEquals(1, result.getColumnEps().get("COLTIMESTAMPLTZ_SB8").getCurrentNullCount());
    Assert.assertEquals(1, result.getColumnEps().get("COLTIMESTAMPLTZ_SB16").getCurrentNullCount());
    Assert.assertEquals(
        1, result.getColumnEps().get("COLTIMESTAMPLTZ_SB16_SCALE6").getCurrentNullCount());
  }

  @Test
  public void testE2EDate() {
    testE2EDateHelper(OpenChannelRequest.OnErrorOption.ABORT);
    testE2EDateHelper(OpenChannelRequest.OnErrorOption.CONTINUE);
  }

  private void testE2EDateHelper(OpenChannelRequest.OnErrorOption onErrorOption) {
    AbstractRowBuffer<?> innerBuffer = createTestBuffer(onErrorOption);

    ColumnMetadata colDate = new ColumnMetadata();
    colDate.setName("COLDATE");
    colDate.setPhysicalType("SB8");
    colDate.setNullable(true);
    colDate.setLogicalType("DATE");
    colDate.setScale(0);

    innerBuffer.setupSchema(Collections.singletonList(colDate));

    Map<String, Object> row1 = new HashMap<>();
    row1.put("COLDATE", String.valueOf(18772 * 24 * 60 * 60 * 1000L + 1));

    Map<String, Object> row2 = new HashMap<>();
    row2.put("COLDATE", String.valueOf(18773 * 24 * 60 * 60 * 1000L + 1));

    Map<String, Object> row3 = new HashMap<>();
    row3.put("COLDATE", null);

    InsertValidationResponse response =
        innerBuffer.insertRows(Arrays.asList(row1, row2, row3), null);
    Assert.assertFalse(response.hasErrors());

    // Check data was inserted into the buffer correctly
    Assert.assertEquals(18772, innerBuffer.getVectorValueAt("COLDATE", 0));
    Assert.assertEquals(18773, innerBuffer.getVectorValueAt("COLDATE", 1));
    Assert.assertNull(innerBuffer.getVectorValueAt("COLDATE", 2));

    // Check stats generation
    ChannelData<?> result = innerBuffer.flush("my_snowpipe_streaming.bdec");
    Assert.assertEquals(3, result.getRowCount());

    Assert.assertEquals(
        BigInteger.valueOf(18772), result.getColumnEps().get("COLDATE").getCurrentMinIntValue());
    Assert.assertEquals(
        BigInteger.valueOf(18773), result.getColumnEps().get("COLDATE").getCurrentMaxIntValue());

    Assert.assertEquals(1, result.getColumnEps().get("COLDATE").getCurrentNullCount());
  }

  @Test
  public void testE2ETime() {
    testE2ETimeHelper(OpenChannelRequest.OnErrorOption.ABORT);
    testE2ETimeHelper(OpenChannelRequest.OnErrorOption.CONTINUE);
  }

  private void testE2ETimeHelper(OpenChannelRequest.OnErrorOption onErrorOption) {
    AbstractRowBuffer<?> innerBuffer = createTestBuffer(onErrorOption);

    ColumnMetadata colTimeSB4 = new ColumnMetadata();
    colTimeSB4.setName("COLTIMESB4");
    colTimeSB4.setPhysicalType("SB4");
    colTimeSB4.setNullable(true);
    colTimeSB4.setLogicalType("TIME");
    colTimeSB4.setScale(0);

    ColumnMetadata colTimeSB8 = new ColumnMetadata();
    colTimeSB8.setName("COLTIMESB8");
    colTimeSB8.setPhysicalType("SB8");
    colTimeSB8.setNullable(true);
    colTimeSB8.setLogicalType("TIME");
    colTimeSB8.setScale(3);

    innerBuffer.setupSchema(Arrays.asList(colTimeSB4, colTimeSB8));

    Map<String, Object> row1 = new HashMap<>();
    row1.put("COLTIMESB4", "10:00:00");
    row1.put("COLTIMESB8", "10:00:00.123");

    Map<String, Object> row2 = new HashMap<>();
    row2.put("COLTIMESB4", "11:15:00.000");
    row2.put("COLTIMESB8", "11:15:00.456");

    Map<String, Object> row3 = new HashMap<>();
    row3.put("COLTIMESB4", null);
    row3.put("COLTIMESB8", null);

    InsertValidationResponse response =
        innerBuffer.insertRows(Arrays.asList(row1, row2, row3), null);
    Assert.assertFalse(response.hasErrors());

    // Check data was inserted into the buffer correctly
    Assert.assertEquals(10 * 60 * 60, innerBuffer.getVectorValueAt("COLTIMESB4", 0));
    Assert.assertEquals(11 * 60 * 60 + 15 * 60, innerBuffer.getVectorValueAt("COLTIMESB4", 1));
    Assert.assertNull(innerBuffer.getVectorValueAt("COLTIMESB4", 2));

    Assert.assertEquals(10 * 60 * 60 * 1000L + 123, innerBuffer.getVectorValueAt("COLTIMESB8", 0));
    Assert.assertEquals(
        11 * 60 * 60 * 1000L + 15 * 60 * 1000 + 456, innerBuffer.getVectorValueAt("COLTIMESB8", 1));
    Assert.assertNull(innerBuffer.getVectorValueAt("COLTIMESB8", 2));

    // Check stats generation
    ChannelData<?> result = innerBuffer.flush("my_snowpipe_streaming.bdec");
    Assert.assertEquals(3, result.getRowCount());

    Assert.assertEquals(
        BigInteger.valueOf(10 * 60 * 60),
        result.getColumnEps().get("COLTIMESB4").getCurrentMinIntValue());
    Assert.assertEquals(
        BigInteger.valueOf(11 * 60 * 60 + 15 * 60),
        result.getColumnEps().get("COLTIMESB4").getCurrentMaxIntValue());
    Assert.assertEquals(1, result.getColumnEps().get("COLTIMESB4").getCurrentNullCount());

    Assert.assertEquals(
        BigInteger.valueOf(10 * 60 * 60 * 1000L + 123),
        result.getColumnEps().get("COLTIMESB8").getCurrentMinIntValue());
    Assert.assertEquals(
        BigInteger.valueOf(11 * 60 * 60 * 1000L + 15 * 60 * 1000 + 456),
        result.getColumnEps().get("COLTIMESB8").getCurrentMaxIntValue());
    Assert.assertEquals(1, result.getColumnEps().get("COLTIMESB8").getCurrentNullCount());
  }

  @Test
  public void testNullableCheck() {
    testNullableCheckHelper(OpenChannelRequest.OnErrorOption.ABORT);
    testNullableCheckHelper(OpenChannelRequest.OnErrorOption.CONTINUE);
  }

  private void testNullableCheckHelper(OpenChannelRequest.OnErrorOption onErrorOption) {
    AbstractRowBuffer<?> innerBuffer = createTestBuffer(onErrorOption);

    ColumnMetadata colBoolean = new ColumnMetadata();
    colBoolean.setName("COLBOOLEAN");
    colBoolean.setPhysicalType("SB1");
    colBoolean.setNullable(false);
    colBoolean.setLogicalType("BOOLEAN");
    colBoolean.setScale(0);

    innerBuffer.setupSchema(Collections.singletonList(colBoolean));
    Map<String, Object> row = new HashMap<>();
    row.put("COLBOOLEAN", true);

    InsertValidationResponse response = innerBuffer.insertRows(Collections.singletonList(row), "1");
    Assert.assertFalse(response.hasErrors());

    row.put("COLBOOLEAN", null);
    if (innerBuffer.onErrorOption == OpenChannelRequest.OnErrorOption.CONTINUE) {
      response = innerBuffer.insertRows(Collections.singletonList(row), "1");
      Assert.assertTrue(response.hasErrors());
      Assert.assertEquals(
          ErrorCode.INVALID_FORMAT_ROW.getMessageCode(),
          response.getInsertErrors().get(0).getException().getVendorCode());
    } else {
      try {
        innerBuffer.insertRows(Collections.singletonList(row), "1");
      } catch (SFException e) {
        Assert.assertEquals(ErrorCode.INVALID_FORMAT_ROW.getMessageCode(), e.getVendorCode());
      }
    }
  }

  @Test
  public void testMissingColumnCheck() {
    testMissingColumnCheckHelper(OpenChannelRequest.OnErrorOption.ABORT);
    testMissingColumnCheckHelper(OpenChannelRequest.OnErrorOption.CONTINUE);
  }

  private void testMissingColumnCheckHelper(OpenChannelRequest.OnErrorOption onErrorOption) {
    AbstractRowBuffer<?> innerBuffer = createTestBuffer(onErrorOption);

    ColumnMetadata colBoolean = new ColumnMetadata();
    colBoolean.setName("COLBOOLEAN");
    colBoolean.setPhysicalType("SB1");
    colBoolean.setNullable(false);
    colBoolean.setLogicalType("BOOLEAN");
    colBoolean.setScale(0);

    ColumnMetadata colBoolean2 = new ColumnMetadata();
    colBoolean2.setName("COLBOOLEAN2");
    colBoolean2.setPhysicalType("SB1");
    colBoolean2.setNullable(true);
    colBoolean2.setLogicalType("BOOLEAN");
    colBoolean2.setScale(0);

    innerBuffer.setupSchema(Arrays.asList(colBoolean, colBoolean2));
    Map<String, Object> row = new HashMap<>();
    row.put("COLBOOLEAN", true);

    InsertValidationResponse response = innerBuffer.insertRows(Collections.singletonList(row), "1");
    Assert.assertFalse(response.hasErrors());

    Map<String, Object> row2 = new HashMap<>();
    row2.put("COLBOOLEAN2", true);
    if (innerBuffer.onErrorOption == OpenChannelRequest.OnErrorOption.CONTINUE) {
      response = innerBuffer.insertRows(Collections.singletonList(row2), "2");
      Assert.assertTrue(response.hasErrors());
      InsertValidationResponse.InsertError error = response.getInsertErrors().get(0);
      Assert.assertEquals(
          ErrorCode.INVALID_FORMAT_ROW.getMessageCode(), error.getException().getVendorCode());
      Assert.assertEquals(
          Collections.singletonList("COLBOOLEAN"), error.getMissingNotNullColNames());
    } else {
      try {
        innerBuffer.insertRows(Collections.singletonList(row2), "2");
      } catch (SFException e) {
        Assert.assertEquals(ErrorCode.INVALID_FORMAT_ROW.getMessageCode(), e.getVendorCode());
      }
    }
  }

  @Test
  public void testExtraColumnsCheck() {
    AbstractRowBuffer<?> innerBuffer = createTestBuffer(OpenChannelRequest.OnErrorOption.CONTINUE);

    ColumnMetadata colBoolean = new ColumnMetadata();
    colBoolean.setName("COLBOOLEAN1");
    colBoolean.setPhysicalType("SB1");
    colBoolean.setNullable(false);
    colBoolean.setLogicalType("BOOLEAN");
    colBoolean.setScale(0);

    innerBuffer.setupSchema(Collections.singletonList(colBoolean));
    Map<String, Object> row = new HashMap<>();
    row.put("COLBOOLEAN1", true);
    row.put("COLBOOLEAN2", true);
    row.put("COLBOOLEAN3", true);

    InsertValidationResponse response = innerBuffer.insertRows(Collections.singletonList(row), "1");
    Assert.assertTrue(response.hasErrors());
    InsertValidationResponse.InsertError error = response.getInsertErrors().get(0);
    Assert.assertEquals(
        ErrorCode.INVALID_FORMAT_ROW.getMessageCode(), error.getException().getVendorCode());
    Assert.assertEquals(Arrays.asList("COLBOOLEAN3", "COLBOOLEAN2"), error.getExtraColNames());
  }

  @Test
  public void testFailureHalfwayThroughColumnProcessingAbort() {
    doTestFailureHalfwayThroughColumnProcessing(OpenChannelRequest.OnErrorOption.ABORT);
  }

  @Test
  public void testFailureHalfwayThroughColumnProcessingContinue() {
    doTestFailureHalfwayThroughColumnProcessing(OpenChannelRequest.OnErrorOption.CONTINUE);
  }

  private void doTestFailureHalfwayThroughColumnProcessing(
      OpenChannelRequest.OnErrorOption onErrorOption) {
    AbstractRowBuffer<?> innerBuffer = createTestBuffer(onErrorOption);

    ColumnMetadata colVarchar1 = new ColumnMetadata();
    colVarchar1.setName("COLVARCHAR1");
    colVarchar1.setPhysicalType("LOB");
    colVarchar1.setNullable(true);
    colVarchar1.setLogicalType("TEXT");
    colVarchar1.setLength(1000);

    ColumnMetadata colVarchar2 = new ColumnMetadata();
    colVarchar2.setName("COLVARCHAR2");
    colVarchar2.setPhysicalType("LOB");
    colVarchar2.setNullable(true);
    colVarchar2.setLogicalType("TEXT");
    colVarchar2.setLength(1000);

    ColumnMetadata colBoolean = new ColumnMetadata();
    colBoolean.setName("COLBOOLEAN1");
    colBoolean.setPhysicalType("SB1");
    colBoolean.setNullable(true);
    colBoolean.setLogicalType("BOOLEAN");
    colBoolean.setScale(0);

    innerBuffer.setupSchema(Arrays.asList(colVarchar1, colVarchar2, colBoolean));

    LinkedHashMap<String, Object> row1 = new LinkedHashMap<>();
    row1.put("COLVARCHAR1", null);
    row1.put("COLVARCHAR2", "X");
    row1.put("COLBOOLEAN1", "falze"); // will fail validation

    LinkedHashMap<String, Object> row2 = new LinkedHashMap<>();
    row2.put("COLVARCHAR1", "A");
    row2.put("COLVARCHAR2", null);
    row2.put("COLBOOLEAN1", "falze"); // will fail validation

    LinkedHashMap<String, Object> row3 = new LinkedHashMap<>();
    row3.put("COLVARCHAR1", "c");
    row3.put("COLVARCHAR2", "d");
    row3.put("COLBOOLEAN1", "true");

    for (Map<String, Object> row : Arrays.asList(row1, row2, row3)) {
      try {
        innerBuffer.insertRows(Collections.singletonList(row), "");
      } catch (Exception ignored) {
        // we ignore exceptions, for ABORT option there will be some, but we don't care in this test
      }
    }

    ChannelData<?> channelData = innerBuffer.flush("my_snowpipe_streaming.bdec");
    RowBufferStats statsCol1 = channelData.getColumnEps().get("COLVARCHAR1");
    RowBufferStats statsCol2 = channelData.getColumnEps().get("COLVARCHAR2");
    RowBufferStats statsCol3 = channelData.getColumnEps().get("COLBOOLEAN1");
    Assert.assertEquals(1, channelData.getRowCount());
    Assert.assertEquals(0, statsCol1.getCurrentNullCount());
    Assert.assertEquals(0, statsCol2.getCurrentNullCount());
    Assert.assertEquals(0, statsCol3.getCurrentNullCount());
    Assert.assertArrayEquals(
        "c".getBytes(StandardCharsets.UTF_8), statsCol1.getCurrentMinStrValue());
    Assert.assertArrayEquals(
        "c".getBytes(StandardCharsets.UTF_8), statsCol1.getCurrentMaxStrValue());
    Assert.assertArrayEquals(
        "d".getBytes(StandardCharsets.UTF_8), statsCol2.getCurrentMinStrValue());
    Assert.assertArrayEquals(
        "d".getBytes(StandardCharsets.UTF_8), statsCol2.getCurrentMaxStrValue());
    Assert.assertEquals(BigInteger.ONE, statsCol3.getCurrentMinIntValue());
    Assert.assertEquals(BigInteger.ONE, statsCol3.getCurrentMaxIntValue());
  }

  @Test
  public void testE2EBoolean() {
    testE2EBooleanHelper(OpenChannelRequest.OnErrorOption.ABORT);
    testE2EBooleanHelper(OpenChannelRequest.OnErrorOption.CONTINUE);
  }

  private void testE2EBooleanHelper(OpenChannelRequest.OnErrorOption onErrorOption) {
    AbstractRowBuffer<?> innerBuffer = createTestBuffer(onErrorOption);

    ColumnMetadata colBoolean = new ColumnMetadata();
    colBoolean.setName("COLBOOLEAN");
    colBoolean.setPhysicalType("SB1");
    colBoolean.setNullable(true);
    colBoolean.setLogicalType("BOOLEAN");
    colBoolean.setScale(0);

    innerBuffer.setupSchema(Collections.singletonList(colBoolean));

    Map<String, Object> row1 = new HashMap<>();
    row1.put("COLBOOLEAN", true);

    Map<String, Object> row2 = new HashMap<>();
    row2.put("COLBOOLEAN", false);

    Map<String, Object> row3 = new HashMap<>();
    row3.put("COLBOOLEAN", null);

    // innerBuffer.insertRows(Collections.singletonList(row1));
    InsertValidationResponse response =
        innerBuffer.insertRows(Arrays.asList(row1, row2, row3), null);
    Assert.assertFalse(response.hasErrors());

    // Check data was inserted into the buffer correctly
    Assert.assertEquals(true, innerBuffer.getVectorValueAt("COLBOOLEAN", 0));
    Assert.assertEquals(false, innerBuffer.getVectorValueAt("COLBOOLEAN", 1));
    Assert.assertNull(innerBuffer.getVectorValueAt("COLBOOLEAN", 2));

    // Check stats generation
    ChannelData<?> result = innerBuffer.flush("my_snowpipe_streaming.bdec");
    Assert.assertEquals(3, result.getRowCount());

    Assert.assertEquals(
        BigInteger.valueOf(0), result.getColumnEps().get("COLBOOLEAN").getCurrentMinIntValue());
    Assert.assertEquals(
        BigInteger.valueOf(1), result.getColumnEps().get("COLBOOLEAN").getCurrentMaxIntValue());
    Assert.assertEquals(1, result.getColumnEps().get("COLBOOLEAN").getCurrentNullCount());
  }

  @Test
  public void testE2EBinary() {
    testE2EBinaryHelper(OpenChannelRequest.OnErrorOption.ABORT);
    testE2EBinaryHelper(OpenChannelRequest.OnErrorOption.CONTINUE);
  }

  private void testE2EBinaryHelper(OpenChannelRequest.OnErrorOption onErrorOption) {
    AbstractRowBuffer<?> innerBuffer = createTestBuffer(onErrorOption);

    ColumnMetadata colBinary = new ColumnMetadata();
    colBinary.setName("COLBINARY");
    colBinary.setPhysicalType("LOB");
    colBinary.setNullable(true);
    colBinary.setLogicalType("BINARY");
    colBinary.setLength(32);
    colBinary.setByteLength(256);
    colBinary.setScale(0);

    innerBuffer.setupSchema(Collections.singletonList(colBinary));

    Map<String, Object> row1 = new HashMap<>();
    row1.put("COLBINARY", "Hello World".getBytes(StandardCharsets.UTF_8));

    Map<String, Object> row2 = new HashMap<>();
    row2.put("COLBINARY", "Honk Honk".getBytes(StandardCharsets.UTF_8));

    Map<String, Object> row3 = new HashMap<>();
    row3.put("COLBINARY", null);

    InsertValidationResponse response =
        innerBuffer.insertRows(Arrays.asList(row1, row2, row3), null);
    Assert.assertFalse(response.hasErrors());

    // Check data was inserted into the buffer correctly
    Assert.assertEquals(
        "Hello World",
        new String((byte[]) innerBuffer.getVectorValueAt("COLBINARY", 0), StandardCharsets.UTF_8));
    Assert.assertEquals(
        "Honk Honk",
        new String((byte[]) innerBuffer.getVectorValueAt("COLBINARY", 1), StandardCharsets.UTF_8));
    Assert.assertNull(innerBuffer.getVectorValueAt("COLBINARY", 2));

    // Check stats generation
    ChannelData<?> result = innerBuffer.flush("my_snowpipe_streaming.bdec");

    Assert.assertEquals(3, result.getRowCount());
    Assert.assertEquals(11L, result.getColumnEps().get("COLBINARY").getCurrentMaxLength());
    Assert.assertArrayEquals(
        "Hello World".getBytes(StandardCharsets.UTF_8),
        result.getColumnEps().get("COLBINARY").getCurrentMinStrValue());
    Assert.assertArrayEquals(
        "Honk Honk".getBytes(StandardCharsets.UTF_8),
        result.getColumnEps().get("COLBINARY").getCurrentMaxStrValue());
    Assert.assertEquals(1, result.getColumnEps().get("COLBINARY").getCurrentNullCount());
  }

  @Test
  public void testE2EReal() {
    testE2ERealHelper(OpenChannelRequest.OnErrorOption.ABORT);
    testE2ERealHelper(OpenChannelRequest.OnErrorOption.CONTINUE);
  }

  private void testE2ERealHelper(OpenChannelRequest.OnErrorOption onErrorOption) {
    AbstractRowBuffer<?> innerBuffer = createTestBuffer(onErrorOption);

    ColumnMetadata colReal = new ColumnMetadata();
    colReal.setName("COLREAL");
    colReal.setPhysicalType("SB16");
    colReal.setNullable(true);
    colReal.setLogicalType("REAL");
    colReal.setScale(0);

    innerBuffer.setupSchema(Collections.singletonList(colReal));

    Map<String, Object> row1 = new HashMap<>();
    row1.put("COLREAL", 123.456);

    Map<String, Object> row2 = new HashMap<>();
    row2.put("COLREAL", 123.4567);

    Map<String, Object> row3 = new HashMap<>();
    row3.put("COLREAL", null);

    InsertValidationResponse response =
        innerBuffer.insertRows(Arrays.asList(row1, row2, row3), null);
    Assert.assertFalse(response.hasErrors());

    // Check data was inserted into the buffer correctly
    Assert.assertEquals(123.456, innerBuffer.getVectorValueAt("COLREAL", 0));
    Assert.assertEquals(123.4567, innerBuffer.getVectorValueAt("COLREAL", 1));
    Assert.assertNull(innerBuffer.getVectorValueAt("COLREAL", 2));

    // Check stats generation
    ChannelData<?> result = innerBuffer.flush("my_snowpipe_streaming.bdec");

    Assert.assertEquals(3, result.getRowCount());
    Assert.assertEquals(
        Double.valueOf(123.456), result.getColumnEps().get("COLREAL").getCurrentMinRealValue());
    Assert.assertEquals(
        Double.valueOf(123.4567), result.getColumnEps().get("COLREAL").getCurrentMaxRealValue());
    Assert.assertEquals(1, result.getColumnEps().get("COLREAL").getCurrentNullCount());
  }

  @Test
  public void testOnErrorAbortFailures() {
    AbstractRowBuffer<?> innerBuffer = createTestBuffer(OpenChannelRequest.OnErrorOption.ABORT);

    ColumnMetadata colDecimal = new ColumnMetadata();
    colDecimal.setName("COLDECIMAL");
    colDecimal.setPhysicalType("SB16");
    colDecimal.setNullable(true);
    colDecimal.setLogicalType("FIXED");
    colDecimal.setPrecision(38);
    colDecimal.setScale(0);

    innerBuffer.setupSchema(Collections.singletonList(colDecimal));
    Map<String, Object> row = new HashMap<>();
    row.put("COLDECIMAL", 1);

    InsertValidationResponse response = innerBuffer.insertRows(Collections.singletonList(row), "1");
    Assert.assertFalse(response.hasErrors());

    Assert.assertEquals(1, innerBuffer.bufferedRowCount);
    Assert.assertEquals(0, innerBuffer.getTempRowCount());
    Assert.assertEquals(
        1, innerBuffer.statsMap.get("COLDECIMAL").getCurrentMaxIntValue().intValue());
    Assert.assertEquals(
        1, innerBuffer.statsMap.get("COLDECIMAL").getCurrentMinIntValue().intValue());
    Assert.assertNull(innerBuffer.tempStatsMap.get("COLDECIMAL").getCurrentMaxIntValue());
    Assert.assertNull(innerBuffer.tempStatsMap.get("COLDECIMAL").getCurrentMinIntValue());

    Map<String, Object> row2 = new HashMap<>();
    row2.put("COLDECIMAL", 2);
    response = innerBuffer.insertRows(Collections.singletonList(row2), "2");
    Assert.assertFalse(response.hasErrors());

    Assert.assertEquals(2, innerBuffer.bufferedRowCount);
    Assert.assertEquals(0, innerBuffer.getTempRowCount());
    Assert.assertEquals(
        2, innerBuffer.statsMap.get("COLDECIMAL").getCurrentMaxIntValue().intValue());
    Assert.assertEquals(
        1, innerBuffer.statsMap.get("COLDECIMAL").getCurrentMinIntValue().intValue());
    Assert.assertNull(innerBuffer.tempStatsMap.get("COLDECIMAL").getCurrentMaxIntValue());
    Assert.assertNull(innerBuffer.tempStatsMap.get("COLDECIMAL").getCurrentMinIntValue());

    Map<String, Object> row3 = new HashMap<>();
    row3.put("COLDECIMAL", true);
    try {
      innerBuffer.insertRows(Collections.singletonList(row3), "3");
    } catch (SFException e) {
      Assert.assertEquals(ErrorCode.INVALID_FORMAT_ROW.getMessageCode(), e.getVendorCode());
    }

    Assert.assertEquals(2, innerBuffer.bufferedRowCount);
    Assert.assertEquals(0, innerBuffer.getTempRowCount());
    Assert.assertEquals(
        2, innerBuffer.statsMap.get("COLDECIMAL").getCurrentMaxIntValue().intValue());
    Assert.assertEquals(
        1, innerBuffer.statsMap.get("COLDECIMAL").getCurrentMinIntValue().intValue());
    Assert.assertNull(innerBuffer.tempStatsMap.get("COLDECIMAL").getCurrentMaxIntValue());
    Assert.assertNull(innerBuffer.tempStatsMap.get("COLDECIMAL").getCurrentMinIntValue());

    row3.put("COLDECIMAL", 3);
    response = innerBuffer.insertRows(Collections.singletonList(row3), "3");
    Assert.assertFalse(response.hasErrors());
    Assert.assertEquals(3, innerBuffer.bufferedRowCount);
    Assert.assertEquals(0, innerBuffer.getTempRowCount());
    Assert.assertEquals(
        3, innerBuffer.statsMap.get("COLDECIMAL").getCurrentMaxIntValue().intValue());
    Assert.assertEquals(
        1, innerBuffer.statsMap.get("COLDECIMAL").getCurrentMinIntValue().intValue());
    Assert.assertNull(innerBuffer.tempStatsMap.get("COLDECIMAL").getCurrentMaxIntValue());
    Assert.assertNull(innerBuffer.tempStatsMap.get("COLDECIMAL").getCurrentMinIntValue());

    ChannelData<?> data = innerBuffer.flush("my_snowpipe_streaming.bdec");
    Assert.assertEquals(3, data.getRowCount());
    Assert.assertEquals(0, innerBuffer.bufferedRowCount);
  }

  @Test
  public void testE2EVariant() {
    testE2EVariantHelper(OpenChannelRequest.OnErrorOption.ABORT);
    testE2EVariantHelper(OpenChannelRequest.OnErrorOption.CONTINUE);
  }

  private void testE2EVariantHelper(OpenChannelRequest.OnErrorOption onErrorOption) {
    AbstractRowBuffer<?> innerBuffer = createTestBuffer(onErrorOption);

    ColumnMetadata colVariant = new ColumnMetadata();
    colVariant.setName("COLVARIANT");
    colVariant.setPhysicalType("LOB");
    colVariant.setNullable(true);
    colVariant.setLogicalType("VARIANT");

    innerBuffer.setupSchema(Collections.singletonList(colVariant));

    Map<String, Object> row1 = new HashMap<>();
    row1.put("COLVARIANT", null);

    Map<String, Object> row2 = new HashMap<>();
    row2.put("COLVARIANT", "");

    Map<String, Object> row3 = new HashMap<>();
    row3.put("COLVARIANT", "null");

    Map<String, Object> row4 = new HashMap<>();
    row4.put("COLVARIANT", "{\"key\":1}");

    Map<String, Object> row5 = new HashMap<>();
    row5.put("COLVARIANT", 3);

    InsertValidationResponse response =
        innerBuffer.insertRows(Arrays.asList(row1, row2, row3, row4, row5), null);
    Assert.assertFalse(response.hasErrors());

    // Check data was inserted into the buffer correctly
    Assert.assertNull(null, innerBuffer.getVectorValueAt("COLVARIANT", 0));
    Assert.assertNull(null, innerBuffer.getVectorValueAt("COLVARIANT", 1));
    Assert.assertEquals("null", innerBuffer.getVectorValueAt("COLVARIANT", 2));
    Assert.assertEquals("{\"key\":1}", innerBuffer.getVectorValueAt("COLVARIANT", 3));
    Assert.assertEquals("3", innerBuffer.getVectorValueAt("COLVARIANT", 4));

    // Check stats generation
    ChannelData<?> result = innerBuffer.flush("my_snowpipe_streaming.bdec");
    Assert.assertEquals(5, result.getRowCount());
    Assert.assertEquals(2, result.getColumnEps().get("COLVARIANT").getCurrentNullCount());
  }

  @Test
  public void testE2EObject() {
    testE2EObjectHelper(OpenChannelRequest.OnErrorOption.ABORT);
    testE2EObjectHelper(OpenChannelRequest.OnErrorOption.CONTINUE);
  }

  private void testE2EObjectHelper(OpenChannelRequest.OnErrorOption onErrorOption) {
    AbstractRowBuffer<?> innerBuffer = createTestBuffer(onErrorOption);

    ColumnMetadata colObject = new ColumnMetadata();
    colObject.setName("COLOBJECT");
    colObject.setPhysicalType("LOB");
    colObject.setNullable(true);
    colObject.setLogicalType("OBJECT");

    innerBuffer.setupSchema(Collections.singletonList(colObject));

    Map<String, Object> row1 = new HashMap<>();
    row1.put("COLOBJECT", "{\"key\":1}");

    InsertValidationResponse response = innerBuffer.insertRows(Arrays.asList(row1), null);
    Assert.assertFalse(response.hasErrors());

    // Check data was inserted into the buffer correctly
    Assert.assertEquals("{\"key\":1}", innerBuffer.getVectorValueAt("COLOBJECT", 0));

    // Check stats generation
    ChannelData<?> result = innerBuffer.flush("my_snowpipe_streaming.bdec");
    Assert.assertEquals(1, result.getRowCount());
  }

  @Test
  public void testE2EArray() {
    testE2EArrayHelper(OpenChannelRequest.OnErrorOption.ABORT);
    testE2EArrayHelper(OpenChannelRequest.OnErrorOption.CONTINUE);
  }

  private void testE2EArrayHelper(OpenChannelRequest.OnErrorOption onErrorOption) {
    AbstractRowBuffer<?> innerBuffer = createTestBuffer(onErrorOption);

    ColumnMetadata colObject = new ColumnMetadata();
    colObject.setName("COLARRAY");
    colObject.setPhysicalType("LOB");
    colObject.setNullable(true);
    colObject.setLogicalType("ARRAY");

    innerBuffer.setupSchema(Collections.singletonList(colObject));

    Map<String, Object> row1 = new HashMap<>();
    row1.put("COLARRAY", null);

    Map<String, Object> row2 = new HashMap<>();
    row2.put("COLARRAY", "");

    Map<String, Object> row3 = new HashMap<>();
    row3.put("COLARRAY", "null");

    Map<String, Object> row4 = new HashMap<>();
    row4.put("COLARRAY", "{\"key\":1}");

    Map<String, Object> row5 = new HashMap<>();
    row5.put("COLARRAY", Arrays.asList(1, 2, 3));

    InsertValidationResponse response =
        innerBuffer.insertRows(Arrays.asList(row1, row2, row3, row4, row5), null);
    Assert.assertFalse(response.hasErrors());

    // Check data was inserted into the buffer correctly
    Assert.assertNull(innerBuffer.getVectorValueAt("COLARRAY", 0));
    Assert.assertEquals("[null]", innerBuffer.getVectorValueAt("COLARRAY", 1));
    Assert.assertEquals("[null]", innerBuffer.getVectorValueAt("COLARRAY", 2));
    Assert.assertEquals("[{\"key\":1}]", innerBuffer.getVectorValueAt("COLARRAY", 3));
    Assert.assertEquals("[1,2,3]", innerBuffer.getVectorValueAt("COLARRAY", 4));

    // Check stats generation
    ChannelData<?> result = innerBuffer.flush("my_snowpipe_streaming.bdec");
    Assert.assertEquals(5, result.getRowCount());
  }

  @Test
  public void testOnErrorAbortRowsWithError() {
    AbstractRowBuffer<?> innerBufferOnErrorContinue =
        createTestBuffer(OpenChannelRequest.OnErrorOption.CONTINUE);
    AbstractRowBuffer<?> innerBufferOnErrorAbort =
        createTestBuffer(OpenChannelRequest.OnErrorOption.ABORT);

    ColumnMetadata colChar = new ColumnMetadata();
    colChar.setName("COLCHAR");
    colChar.setPhysicalType("LOB");
    colChar.setNullable(true);
    colChar.setLogicalType("TEXT");
    colChar.setByteLength(14);
    colChar.setLength(11);
    colChar.setScale(0);

    innerBufferOnErrorContinue.setupSchema(Collections.singletonList(colChar));
    innerBufferOnErrorAbort.setupSchema(Collections.singletonList(colChar));

    // insert one valid row
    List<Map<String, Object>> validRows = new ArrayList<>();
    validRows.add(Collections.singletonMap("colChar", "a"));

    InsertValidationResponse response = innerBufferOnErrorContinue.insertRows(validRows, "1");
    Assert.assertFalse(response.hasErrors());
    response = innerBufferOnErrorAbort.insertRows(validRows, "1");
    Assert.assertFalse(response.hasErrors());

    // insert one valid and one invalid row
    List<Map<String, Object>> mixedRows = new ArrayList<>();
    mixedRows.add(Collections.singletonMap("colChar", "b"));
    mixedRows.add(Collections.singletonMap("colChar", "1111111111111111111111")); // too big

    response = innerBufferOnErrorContinue.insertRows(mixedRows, "3");
    Assert.assertTrue(response.hasErrors());

    Assert.assertThrows(
        SFException.class, () -> innerBufferOnErrorAbort.insertRows(mixedRows, "3"));

    List<List<Object>> snapshotContinueParquet =
        ((ParquetChunkData) innerBufferOnErrorContinue.getSnapshot("fake/filePath").get()).rows;
    // validRows and only the good row from mixedRows are in the buffer
    Assert.assertEquals(2, snapshotContinueParquet.size());
    Assert.assertEquals(Arrays.asList("a"), snapshotContinueParquet.get(0));
    Assert.assertEquals(Arrays.asList("b"), snapshotContinueParquet.get(1));

    List<List<Object>> snapshotAbortParquet =
        ((ParquetChunkData) innerBufferOnErrorAbort.getSnapshot("fake/filePath").get()).rows;
    // only validRows and none of the mixedRows are in the buffer
    Assert.assertEquals(1, snapshotAbortParquet.size());
    Assert.assertEquals(Arrays.asList("a"), snapshotAbortParquet.get(0));
  }
}<|MERGE_RESOLUTION|>--- conflicted
+++ resolved
@@ -1,10 +1,7 @@
 package net.snowflake.ingest.streaming.internal;
 
 import static java.time.ZoneOffset.UTC;
-<<<<<<< HEAD
-=======
 import static net.snowflake.ingest.utils.ParameterProvider.MAX_ALLOWED_ROW_SIZE_IN_BYTES_DEFAULT;
->>>>>>> 7d01fb70
 import static net.snowflake.ingest.utils.ParameterProvider.MAX_CHANNEL_SIZE_IN_BYTES_DEFAULT;
 
 import java.math.BigDecimal;
@@ -119,12 +116,8 @@
         rs -> {},
         initialState,
         enableParquetMemoryOptimization,
-<<<<<<< HEAD
-        MAX_CHANNEL_SIZE_IN_BYTES_DEFAULT);
-=======
         MAX_CHANNEL_SIZE_IN_BYTES_DEFAULT,
         MAX_ALLOWED_ROW_SIZE_IN_BYTES_DEFAULT);
->>>>>>> 7d01fb70
   }
 
   @Test
