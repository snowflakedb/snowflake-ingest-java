/*
 * Copyright (c) 2024 Snowflake Computing Inc. All rights reserved.
 */

package net.snowflake.ingest.streaming.internal;

import java.io.ByteArrayInputStream;
import java.io.ByteArrayOutputStream;
import java.io.IOException;
import java.util.Collections;
import java.util.HashMap;
import java.util.List;
import java.util.Map;
import java.util.Optional;
import java.util.concurrent.ConcurrentHashMap;
import net.snowflake.ingest.utils.Constants;
import net.snowflake.ingest.utils.ErrorCode;
import net.snowflake.ingest.utils.Pair;
import net.snowflake.ingest.utils.SFException;
import org.apache.parquet.column.ParquetProperties;
import org.apache.parquet.hadoop.ParquetFileReader;
import org.apache.parquet.hadoop.ParquetFileWriter;
import org.apache.parquet.hadoop.SnowflakeParquetWriter;
import org.apache.parquet.hadoop.metadata.BlockMetaData;
import org.apache.parquet.hadoop.metadata.ColumnChunkMetaData;
import org.apache.parquet.hadoop.metadata.ParquetMetadata;
import org.apache.parquet.io.DelegatingSeekableInputStream;
import org.apache.parquet.io.InputFile;
import org.apache.parquet.io.SeekableInputStream;
import org.apache.parquet.schema.LogicalTypeAnnotation;
import org.apache.parquet.schema.MessageType;
import org.apache.parquet.schema.PrimitiveType;
import org.apache.parquet.schema.Types;
import org.assertj.core.api.Assertions;
import org.junit.Assert;
import org.junit.Test;
import org.junit.runner.RunWith;
import org.junit.runners.Parameterized;
import org.mockito.Mockito;

@RunWith(Parameterized.class)
public class BlobBuilderTest {
  @Parameterized.Parameters(name = "enableIcebergStreaming: {0}")
  public static Object[] enableIcebergStreaming() {
    return new Object[] {false, true};
  }

  @Parameterized.Parameter public boolean enableIcebergStreaming;

  @Test
  public void testSerializationErrors() throws Exception {
    Map<FullyQualifiedTableName, EncryptionKey> encryptionKeysPerTable = new ConcurrentHashMap<>();
    encryptionKeysPerTable.put(
        new FullyQualifiedTableName("DB", "SCHEMA", "TABLE"),
        new EncryptionKey("DB", "SCHEMA", "TABLE", "KEY", 1234L));

    // Construction succeeds if both data and metadata contain 1 row
    BlobBuilder.constructBlobAndMetadata(
        "a.bdec",
        Collections.singletonList(createChannelDataPerTable(1)),
        Constants.BdecVersion.THREE,
<<<<<<< HEAD
        new InternalParameterProvider(isIceberg),
        encryptionKeysPerTable);
=======
        new InternalParameterProvider(enableIcebergStreaming));
>>>>>>> b38f9697

    // Construction fails if metadata contains 0 rows and data 1 row
    try {
      BlobBuilder.constructBlobAndMetadata(
          "a.bdec",
          Collections.singletonList(createChannelDataPerTable(0)),
          Constants.BdecVersion.THREE,
<<<<<<< HEAD
          new InternalParameterProvider(isIceberg),
          encryptionKeysPerTable);
=======
          new InternalParameterProvider(enableIcebergStreaming));
>>>>>>> b38f9697
    } catch (SFException e) {
      Assert.assertEquals(ErrorCode.INTERNAL_ERROR.getMessageCode(), e.getVendorCode());
      Assert.assertTrue(e.getMessage().contains("parquetTotalRowsInFooter=1"));
      Assert.assertTrue(e.getMessage().contains("totalMetadataRowCount=0"));
      Assert.assertTrue(e.getMessage().contains("parquetTotalRowsWritten=1"));
      Assert.assertTrue(e.getMessage().contains("perChannelRowCountsInMetadata=0"));
      Assert.assertTrue(e.getMessage().contains("perBlockRowCountsInFooter=1"));
      Assert.assertTrue(e.getMessage().contains("channelsCountInMetadata=1"));
      Assert.assertTrue(e.getMessage().contains("countOfSerializedJavaObjects=1"));
    }
  }

  @Test
  public void testMetadataAndExtendedMetadataSize() throws Exception {
    if (!enableIcebergStreaming) {
      return;
    }

    BlobBuilder.Blob blob =
        BlobBuilder.constructBlobAndMetadata(
            "a.parquet",
            Collections.singletonList(createChannelDataPerTable(1)),
            Constants.BdecVersion.THREE,
            new InternalParameterProvider(enableIcebergStreaming));

    InputFile blobInputFile = new InMemoryInputFile(blob.blobBytes);
    ParquetFileReader reader = ParquetFileReader.open(blobInputFile);
    ParquetMetadata footer = reader.getFooter();

    int extendedMetadataSize = 0;
    long extendedMetadaOffset = 0;
    for (BlockMetaData block : footer.getBlocks()) {
      for (ColumnChunkMetaData column : block.getColumns()) {
        extendedMetadataSize +=
            (column.getColumnIndexReference() != null
                    ? column.getColumnIndexReference().getLength()
                    : 0)
                + (column.getOffsetIndexReference() != null
                    ? column.getOffsetIndexReference().getLength()
                    : 0)
                + (column.getBloomFilterLength() == -1 ? 0 : column.getBloomFilterLength());
        extendedMetadaOffset =
            Math.max(column.getFirstDataPageOffset() + column.getTotalSize(), extendedMetadaOffset);
      }
    }
    Assertions.assertThat(blob.chunksMetadataList.size()).isEqualTo(1);
    Assertions.assertThat(blob.chunksMetadataList.get(0).getExtendedMetadataSize())
        .isEqualTo(extendedMetadataSize);
    Assertions.assertThat(blob.chunksMetadataList.get(0).getMetadataSize())
        .isEqualTo(
            blob.blobBytes.length
                - extendedMetadaOffset
                - extendedMetadataSize
                - ParquetFileWriter.MAGIC.length
                - Integer.BYTES);
  }

  /**
   * Creates a channel data configurable number of rows in metadata and 1 physical row (using both
   * with and without internal buffering optimization)
   */
  private List<ChannelData<ParquetChunkData>> createChannelDataPerTable(int metadataRowCount)
      throws IOException {
    String columnName = "C1";
    ChannelData<ParquetChunkData> channelData = Mockito.spy(new ChannelData<>());
    MessageType schema = createSchema(columnName);
    Mockito.doReturn(
            new ParquetFlusher(
                schema,
                100L,
                enableIcebergStreaming ? Optional.of(1) : Optional.empty(),
                Constants.BdecParquetCompression.GZIP,
                enableIcebergStreaming
                    ? ParquetProperties.WriterVersion.PARQUET_2_0
                    : ParquetProperties.WriterVersion.PARQUET_1_0,
                enableIcebergStreaming,
                enableIcebergStreaming))
        .when(channelData)
        .createFlusher();

    channelData.setRowSequencer(1L);
    ByteArrayOutputStream stream = new ByteArrayOutputStream();
    SnowflakeParquetWriter snowflakeParquetWriter =
        new SnowflakeParquetWriter(
            stream,
            schema,
            new HashMap<>(),
            "CHANNEL",
            1000,
            enableIcebergStreaming ? Optional.of(1) : Optional.empty(),
            Constants.BdecParquetCompression.GZIP,
            enableIcebergStreaming
                ? ParquetProperties.WriterVersion.PARQUET_2_0
                : ParquetProperties.WriterVersion.PARQUET_1_0,
            enableIcebergStreaming);
    snowflakeParquetWriter.writeRow(Collections.singletonList("1"));
    channelData.setVectors(
        new ParquetChunkData(
            Collections.singletonList(Collections.singletonList("A")), new HashMap<>()));
    channelData.setColumnEps(new HashMap<>());
    channelData.setRowCount(metadataRowCount);
    channelData.setMinMaxInsertTimeInMs(new Pair<>(2L, 3L));

    channelData
        .getColumnEps()
        .putIfAbsent(
            columnName,
            enableIcebergStreaming
                ? new RowBufferStats(
                    columnName,
                    null,
                    1,
                    1,
                    Types.optional(PrimitiveType.PrimitiveTypeName.BINARY)
                        .as(LogicalTypeAnnotation.stringType())
                        .id(1)
                        .named("test"),
                    enableIcebergStreaming,
                    enableIcebergStreaming)
                : new RowBufferStats(columnName, null, 1, null, null, false, false));
    channelData.setChannelContext(
        new ChannelFlushContext("channel1", "DB", "SCHEMA", "TABLE", 1L, "enc", 1L));
    return Collections.singletonList(channelData);
  }

  private static MessageType createSchema(String columnName) {
    ParquetTypeInfo c1 =
        ParquetTypeGenerator.generateColumnParquetTypeInfo(createTestTextColumn(columnName), 1);
    return new MessageType("InMemory", Collections.singletonList(c1.getParquetType()));
  }

  private static ColumnMetadata createTestTextColumn(String name) {
    ColumnMetadata colChar = new ColumnMetadata();
    colChar.setOrdinal(1);
    colChar.setName(name);
    colChar.setPhysicalType("LOB");
    colChar.setNullable(true);
    colChar.setLogicalType("TEXT");
    colChar.setByteLength(14);
    colChar.setLength(11);
    colChar.setScale(0);
    return colChar;
  }

  static class InMemoryInputFile implements InputFile {
    private final byte[] data;

    public InMemoryInputFile(byte[] data) {
      this.data = data;
    }

    @Override
    public long getLength() {
      return data.length;
    }

    @Override
    public SeekableInputStream newStream() {
      return new InMemorySeekableInputStream(new InMemoryByteArrayInputStream(data));
    }
  }

  private static class InMemorySeekableInputStream extends DelegatingSeekableInputStream {
    private final InMemoryByteArrayInputStream stream;

    public InMemorySeekableInputStream(InMemoryByteArrayInputStream stream) {
      super(stream);
      this.stream = stream;
    }

    @Override
    public long getPos() {
      return stream.getPos();
    }

    @Override
    public void seek(long newPos) {
      stream.seek(newPos);
    }
  }

  private static class InMemoryByteArrayInputStream extends ByteArrayInputStream {
    public InMemoryByteArrayInputStream(byte[] buf) {
      super(buf);
    }

    long getPos() {
      return pos;
    }

    void seek(long newPos) {
      pos = (int) newPos;
    }
  }
}<|MERGE_RESOLUTION|>--- conflicted
+++ resolved
@@ -59,12 +59,7 @@
         "a.bdec",
         Collections.singletonList(createChannelDataPerTable(1)),
         Constants.BdecVersion.THREE,
-<<<<<<< HEAD
-        new InternalParameterProvider(isIceberg),
-        encryptionKeysPerTable);
-=======
-        new InternalParameterProvider(enableIcebergStreaming));
->>>>>>> b38f9697
+        new InternalParameterProvider(enableIcebergStreaming), encryptionKeysPerTable);
 
     // Construction fails if metadata contains 0 rows and data 1 row
     try {
@@ -72,12 +67,7 @@
           "a.bdec",
           Collections.singletonList(createChannelDataPerTable(0)),
           Constants.BdecVersion.THREE,
-<<<<<<< HEAD
-          new InternalParameterProvider(isIceberg),
-          encryptionKeysPerTable);
-=======
-          new InternalParameterProvider(enableIcebergStreaming));
->>>>>>> b38f9697
+          new InternalParameterProvider(enableIcebergStreaming), encryptionKeysPerTable);
     } catch (SFException e) {
       Assert.assertEquals(ErrorCode.INTERNAL_ERROR.getMessageCode(), e.getVendorCode());
       Assert.assertTrue(e.getMessage().contains("parquetTotalRowsInFooter=1"));
