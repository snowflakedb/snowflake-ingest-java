--- conflicted
+++ resolved
@@ -9,12 +9,9 @@
 import java.util.Collections;
 import java.util.HashMap;
 import java.util.List;
-<<<<<<< HEAD
 import java.util.Map;
+import java.util.Optional;
 import java.util.concurrent.ConcurrentHashMap;
-=======
-import java.util.Optional;
->>>>>>> 7b3881b9
 import net.snowflake.ingest.utils.Constants;
 import net.snowflake.ingest.utils.ErrorCode;
 import net.snowflake.ingest.utils.Pair;
@@ -48,12 +45,8 @@
         "a.bdec",
         Collections.singletonList(createChannelDataPerTable(1)),
         Constants.BdecVersion.THREE,
-<<<<<<< HEAD
-        encryptionKeysPerTable,
-        encrypt);
-=======
-        new InternalParameterProvider(isIceberg));
->>>>>>> 7b3881b9
+        new InternalParameterProvider(isIceberg),
+        encryptionKeysPerTable);
 
     // Construction fails if metadata contains 0 rows and data 1 row
     try {
@@ -61,12 +54,8 @@
           "a.bdec",
           Collections.singletonList(createChannelDataPerTable(0)),
           Constants.BdecVersion.THREE,
-<<<<<<< HEAD
-          encryptionKeysPerTable,
-          encrypt);
-=======
-          new InternalParameterProvider(isIceberg));
->>>>>>> 7b3881b9
+          new InternalParameterProvider(isIceberg),
+          encryptionKeysPerTable);
     } catch (SFException e) {
       Assert.assertEquals(ErrorCode.INTERNAL_ERROR.getMessageCode(), e.getVendorCode());
       Assert.assertTrue(e.getMessage().contains("parquetTotalRowsInFooter=1"));
