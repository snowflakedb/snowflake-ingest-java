--- conflicted
+++ resolved
@@ -1,7 +1,3 @@
-/*
- * Copyright (c) 2024 Snowflake Computing Inc. All rights reserved.
- */
-
 package net.snowflake.ingest.streaming.internal;
 
 import static net.snowflake.ingest.utils.Constants.BLOB_CHECKSUM_SIZE_IN_BYTES;
@@ -95,15 +91,12 @@
       storage = Mockito.mock(StreamingIngestStorage.class);
       parameterProvider = new ParameterProvider();
       client = Mockito.mock(SnowflakeStreamingIngestClientInternal.class);
-<<<<<<< HEAD
-      Mockito.when(client.getParameterProvider())
-          .thenAnswer((Answer<ParameterProvider>) (i) -> parameterProvider);
-=======
       Mockito.when(client.getParameterProvider()).thenReturn(parameterProvider);
       storageManager = Mockito.spy(new InternalStageManager<>(true, "role", "client", null));
       Mockito.doReturn(storage).when(storageManager).getStorage(ArgumentMatchers.any());
       Mockito.when(storageManager.getClientPrefix()).thenReturn("client_prefix");
->>>>>>> e808bbd6
+      Mockito.when(client.getParameterProvider())
+          .thenAnswer((Answer<ParameterProvider>) (i) -> parameterProvider);
       channelCache = new ChannelCache<>();
       Mockito.when(client.getChannelCache()).thenReturn(channelCache);
       registerService = Mockito.spy(new RegisterService(client, client.isTestMode()));
