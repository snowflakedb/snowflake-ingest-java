--- conflicted
+++ resolved
@@ -645,17 +645,11 @@
     FlushService<?> flushService = testContext.flushService;
 
     // Force = true flushes
-<<<<<<< HEAD
-    flushService.flush(true).get();
-    Mockito.verify(flushService, Mockito.atLeast(2))
-        .buildAndUpload(Mockito.any(), Mockito.any(), Mockito.any(), Mockito.any());
-=======
     if (!isIcebergMode) {
       flushService.flush(true).get();
       Mockito.verify(flushService, Mockito.atLeast(2))
-          .buildAndUpload(Mockito.any(), Mockito.any(), Mockito.any());
-    }
->>>>>>> 3cf3eb50
+          .buildAndUpload(Mockito.any(), Mockito.any(), Mockito.any(), Mockito.any());
+    }
   }
 
   @Test
@@ -702,19 +696,12 @@
 
     FlushService<?> flushService = testContext.flushService;
 
-<<<<<<< HEAD
-    // Force = true flushes
-    flushService.flush(true).get();
-    Mockito.verify(flushService, Mockito.atLeast(2))
-        .buildAndUpload(Mockito.any(), Mockito.any(), Mockito.any(), Mockito.any());
-=======
     if (!isIcebergMode) {
       // Force = true flushes
       flushService.flush(true).get();
       Mockito.verify(flushService, Mockito.atLeast(2))
-          .buildAndUpload(Mockito.any(), Mockito.any(), Mockito.any());
-    }
->>>>>>> 3cf3eb50
+          .buildAndUpload(Mockito.any(), Mockito.any(), Mockito.any(), Mockito.any());
+    }
   }
 
   @Test
@@ -746,19 +733,12 @@
 
     FlushService<?> flushService = testContext.flushService;
 
-<<<<<<< HEAD
-    // Force = true flushes
-    flushService.flush(true).get();
-    Mockito.verify(flushService, Mockito.times(2))
-        .buildAndUpload(Mockito.any(), Mockito.any(), Mockito.any(), Mockito.any());
-=======
     if (!isIcebergMode) {
       // Force = true flushes
       flushService.flush(true).get();
       Mockito.verify(flushService, Mockito.times(2))
-          .buildAndUpload(Mockito.any(), Mockito.any(), Mockito.any());
-    }
->>>>>>> 3cf3eb50
+          .buildAndUpload(Mockito.any(), Mockito.any(), Mockito.any(), Mockito.any());
+    }
   }
 
   @Test
