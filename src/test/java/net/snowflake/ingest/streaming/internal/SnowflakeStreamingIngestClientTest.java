--- conflicted
+++ resolved
@@ -613,7 +613,7 @@
   }
 
   @Test
-  public void testClose() {
+  public void testClose() throws Exception {
     SnowflakeStreamingIngestClientInternal client =
         Mockito.spy(new SnowflakeStreamingIngestClientInternal("client"));
     ChannelsStatusResponse response = new ChannelsStatusResponse();
@@ -623,13 +623,9 @@
 
     Mockito.doReturn(response).when(client).getChannelsStatus(Mockito.any());
 
-<<<<<<< HEAD
-    client.close();
-=======
     Assert.assertFalse(client.isClosed());
     client.close();
     Assert.assertTrue(client.isClosed());
->>>>>>> e58b3979
     // Calling close again on closed client shouldn't fail
     client.close();
 
@@ -663,9 +659,6 @@
     future.completeExceptionally(new Exception("Simulating Error"));
     Mockito.when(client.flush(true)).thenReturn(future);
 
-<<<<<<< HEAD
-    client.close();
-=======
     Assert.assertFalse(client.isClosed());
     try {
       client.close();
@@ -675,7 +668,6 @@
     }
     Assert.assertTrue(client.isClosed());
 
->>>>>>> e58b3979
     // Calling close again on closed client shouldn't fail
     client.close();
 
@@ -697,11 +689,7 @@
   }
 
   @Test
-<<<<<<< HEAD
-  public void testVerifyChannelsAreFullyCommittedSuccess() {
-=======
   public void testVerifyChannelsAreFullyCommittedSuccess() throws Exception {
->>>>>>> e58b3979
     SnowflakeStreamingIngestClientInternal client =
         Mockito.spy(new SnowflakeStreamingIngestClientInternal("client"));
     SnowflakeStreamingIngestChannelInternal channel =
