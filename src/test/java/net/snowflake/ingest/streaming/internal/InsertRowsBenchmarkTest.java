--- conflicted
+++ resolved
@@ -58,12 +58,8 @@
     CloseableHttpClient httpClient = MockSnowflakeServiceClient.createHttpClient();
     RequestBuilder requestBuilder = MockSnowflakeServiceClient.createRequestBuilder(httpClient);
     Properties prop = new Properties();
-<<<<<<< HEAD
-    prop.setProperty(ParameterProvider.STREAMING_ICEBERG, String.valueOf(isIcebergMode));
-=======
     prop.setProperty(
         ParameterProvider.ENABLE_ICEBERG_STREAMING, String.valueOf(enableIcebergStreaming));
->>>>>>> 59b686d8
     client =
         new SnowflakeStreamingIngestClientInternal<>(
             "client_PARQUET", null, prop, httpClient, true, requestBuilder, new HashMap<>());
