--- conflicted
+++ resolved
@@ -68,12 +68,8 @@
       String filePath,
       List<List<ChannelData<T>>> blobData,
       Constants.BdecVersion bdecVersion,
-<<<<<<< HEAD
-      Map<FullyQualifiedTableName, EncryptionKey> encryptionKeysPerTable,
-      boolean encrypt)
-=======
-      InternalParameterProvider internalParameterProvider)
->>>>>>> 7b3881b9
+      InternalParameterProvider internalParameterProvider,
+      Map<FullyQualifiedTableName, EncryptionKey> encryptionKeysPerTable)
       throws IOException, NoSuchPaddingException, NoSuchAlgorithmException,
           InvalidAlgorithmParameterException, InvalidKeyException, IllegalBlockSizeException,
           BadPaddingException {
