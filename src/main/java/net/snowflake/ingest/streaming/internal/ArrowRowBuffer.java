--- conflicted
+++ resolved
@@ -161,198 +161,6 @@
   void reset() {
     super.reset();
     this.vectorsRoot.clear();
-<<<<<<< HEAD
-    this.rowCount = 0;
-    this.bufferSize = 0F;
-    this.statsMap.replaceAll(
-        (key, value) -> new RowBufferStats(value.getCollationDefinitionString()));
-  }
-
-  /**
-   * Get the current buffer size
-   *
-   * @return the current buffer size
-   */
-  float getSize() {
-    return this.bufferSize;
-  }
-
-  /**
-   * Insert a batch of rows into the row buffer
-   *
-   * @param rows input row
-   * @param offsetToken offset token of the latest row in the batch
-   * @return insert response that possibly contains errors because of insertion failures
-   */
-  InsertValidationResponse insertRows(Iterable<Map<String, Object>> rows, String offsetToken) {
-    float rowSize = 0F;
-    if (this.fields.isEmpty()) {
-      throw new SFException(ErrorCode.INTERNAL_ERROR, "Empty column fields");
-    }
-
-    InsertValidationResponse response = new InsertValidationResponse();
-    this.flushLock.lock();
-    try {
-      if (this.owningChannel.getOnErrorOption() == OpenChannelRequest.OnErrorOption.CONTINUE) {
-        // Used to map incoming row(nth row) to InsertError(for nth row) in response
-        long rowIndex = 0;
-        for (Map<String, Object> row : rows) {
-          InsertValidationResponse.InsertError error =
-              new InsertValidationResponse.InsertError(row, rowIndex);
-          try {
-            Set<String> inputColumnNames = verifyInputColumns(row, error);
-            rowSize +=
-                convertRowToArrow(
-                    row, this.vectorsRoot, this.rowCount, this.statsMap, inputColumnNames);
-            this.rowCount++;
-            this.bufferSize += rowSize;
-          } catch (SFException e) {
-            error.setException(e);
-            response.addError(error);
-          } catch (Throwable e) {
-            logger.logWarn("Unexpected error happens during insertRows: {}", e.getMessage());
-            error.setException(new SFException(e, ErrorCode.INTERNAL_ERROR, e.getMessage()));
-            response.addError(error);
-          }
-          rowIndex++;
-          if (this.rowCount == Integer.MAX_VALUE) {
-            throw new SFException(ErrorCode.INTERNAL_ERROR, "Row count reaches MAX value");
-          }
-        }
-      } else {
-        // If the on_error option is ABORT, simply throw the first exception
-        float tempRowSize = 0F;
-        int tempRowCount = 0;
-        for (Map<String, Object> row : rows) {
-          Set<String> inputColumnNames = verifyInputColumns(row, null);
-          tempRowSize +=
-              convertRowToArrow(
-                  row, this.tempVectorsRoot, tempRowCount, this.tempStatsMap, inputColumnNames);
-          tempRowCount++;
-        }
-
-        // If all the rows are inserted successfully, transfer the rows from temp vectors to
-        // the final vectors and update the row size and row count
-        // TODO: switch to VectorSchemaRootAppender once it works for all vector types
-        for (Field field : fields.values()) {
-          FieldVector from = this.tempVectorsRoot.getVector(field);
-          FieldVector to = this.vectorsRoot.getVector(field);
-          for (int rowIdx = 0; rowIdx < tempRowCount; rowIdx++) {
-            to.copyFromSafe(rowIdx, this.rowCount + rowIdx, from);
-          }
-        }
-        rowSize = tempRowSize;
-        if ((long) this.rowCount + tempRowCount >= Integer.MAX_VALUE) {
-          throw new SFException(ErrorCode.INTERNAL_ERROR, "Row count reaches MAX value");
-        }
-        this.rowCount += tempRowCount;
-        this.bufferSize += rowSize;
-        this.statsMap.forEach(
-            (colName, stats) -> {
-              this.statsMap.put(
-                  colName, RowBufferStats.getCombinedStats(stats, this.tempStatsMap.get(colName)));
-            });
-      }
-
-      this.owningChannel.setOffsetToken(offsetToken);
-      this.owningChannel.collectRowSize(rowSize);
-    } finally {
-      this.tempStatsMap.values().forEach(RowBufferStats::reset);
-      this.tempVectorsRoot.clear();
-      this.flushLock.unlock();
-    }
-
-    return response;
-  }
-
-  /**
-   * Flush the data in the row buffer by taking the ownership of the old vectors and pass all the
-   * required info back to the flush service to build the blob
-   *
-   * @return A ChannelData object that contains the info needed by the flush service to build a blob
-   */
-  ChannelData flush() {
-    logger.logDebug("Start get data for channel={}", this.owningChannel.getFullyQualifiedName());
-    if (this.rowCount > 0) {
-      List<FieldVector> oldVectors = new ArrayList<>();
-      int oldRowCount = 0;
-      float oldBufferSize = 0F;
-      long oldRowSequencer = 0;
-      String oldOffsetToken = null;
-      Map<String, RowBufferStats> oldColumnEps = null;
-
-      logger.logDebug(
-          "Arrow buffer flush about to take lock on channel={}",
-          this.owningChannel.getFullyQualifiedName());
-
-      this.flushLock.lock();
-      try {
-        if (this.rowCount > 0) {
-          // Transfer the ownership of the vectors
-          for (FieldVector vector : this.vectorsRoot.getFieldVectors()) {
-            vector.setValueCount(this.rowCount);
-            if (vector instanceof DecimalVector) {
-              // DecimalVectors do not transfer FieldType metadata when using
-              // vector.getTransferPair. We need to explicitly create the new vector to transfer to
-              // in order to keep the metadata.
-              ArrowType arrowType =
-                  new ArrowType.Decimal(
-                      ((DecimalVector) vector).getPrecision(),
-                      ((DecimalVector) vector).getScale(),
-                      DECIMAL_BIT_WIDTH);
-              FieldType fieldType =
-                  new FieldType(
-                      vector.getField().isNullable(),
-                      arrowType,
-                      null,
-                      vector.getField().getMetadata());
-              Field f = new Field(vector.getName(), fieldType, null);
-              DecimalVector newVector = new DecimalVector(f, this.allocator);
-              TransferPair t = vector.makeTransferPair(newVector);
-              t.transfer();
-              oldVectors.add((FieldVector) t.getTo());
-            } else {
-              TransferPair t = vector.getTransferPair(this.allocator);
-              t.transfer();
-              oldVectors.add((FieldVector) t.getTo());
-            }
-          }
-
-          oldRowCount = this.rowCount;
-          oldBufferSize = this.bufferSize;
-          oldRowSequencer = this.owningChannel.incrementAndGetRowSequencer();
-          oldOffsetToken = this.owningChannel.getOffsetToken();
-          oldColumnEps = new HashMap<>(this.statsMap);
-          // Reset everything in the buffer once we save all the info
-          reset();
-        }
-      } finally {
-        this.flushLock.unlock();
-      }
-
-      logger.logDebug(
-          "Arrow buffer flush released lock on channel={}, rowCount={}, bufferSize={}",
-          this.owningChannel.getFullyQualifiedName(),
-          oldRowCount,
-          oldBufferSize);
-
-      if (!oldVectors.isEmpty()) {
-        ChannelData data = new ChannelData();
-        VectorSchemaRoot vectors = new VectorSchemaRoot(oldVectors);
-        vectors.setRowCount(oldRowCount);
-        data.setVectors(vectors);
-        data.setBufferSize(oldBufferSize);
-        data.setChannel(this.owningChannel);
-        data.setRowSequencer(oldRowSequencer);
-        data.setOffsetToken(oldOffsetToken);
-        data.setColumnEps(oldColumnEps);
-
-        return data;
-      }
-    }
-    return null;
-=======
->>>>>>> c32ebe2a
   }
 
   /**
