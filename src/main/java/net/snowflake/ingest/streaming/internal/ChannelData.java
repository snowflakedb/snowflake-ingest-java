--- conflicted
+++ resolved
@@ -24,12 +24,9 @@
   private float bufferSize;
   private int rowCount;
   private Map<String, RowBufferStats> columnEps;
-<<<<<<< HEAD
   private Pair<Long, Long> minMaxInsertTimeInMs;
-=======
   private ChannelFlushContext channelFlushContext;
   private Supplier<Flusher<T>> flusherFactory;
->>>>>>> 3a108cf1
 
   // TODO performance test this vs in place update
   /**
