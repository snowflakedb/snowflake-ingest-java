/*
 * Copyright (c) 2021 Snowflake Computing Inc. All rights reserved.
 */

package net.snowflake.ingest.streaming.internal;

import com.fasterxml.jackson.databind.JsonNode;
import com.fasterxml.jackson.databind.ObjectMapper;
import java.math.BigDecimal;
import java.math.BigInteger;
import java.util.List;
import java.util.Map;
import java.util.Optional;
import java.util.Set;
import java.util.concurrent.TimeUnit;
import javax.xml.bind.DatatypeConverter;
import net.snowflake.client.jdbc.internal.google.common.collect.Sets;
import net.snowflake.client.jdbc.internal.snowflake.common.core.SFDate;
import net.snowflake.client.jdbc.internal.snowflake.common.core.SFTimestamp;
import net.snowflake.client.jdbc.internal.snowflake.common.core.SnowflakeDateTimeFormat;
import net.snowflake.client.jdbc.internal.snowflake.common.util.Power10;
import net.snowflake.ingest.utils.ErrorCode;
import net.snowflake.ingest.utils.SFException;

/** Utility class for parsing and validating inputs based on Snowflake types */
class DataValidationUtil {
<<<<<<< HEAD
  static final int MAX_STRING_LENGTH = 16777216;
  static final int MAX_BINARY_LENGTH = MAX_STRING_LENGTH / 2;
=======
  static final int MAX_STRING_LENGTH = 16 * 1024 * 1024;
  static final int MAX_BINARY_LENGTH = 8 * 1024 * 1024;
>>>>>>> 50958938
  static final BigInteger MAX_BIGINTEGER = BigInteger.valueOf(10).pow(38);
  static final BigInteger MIN_BIGINTEGER =
      BigInteger.valueOf(-1).multiply(BigInteger.valueOf(10).pow(38));
  private static final ObjectMapper objectMapper = new ObjectMapper();
  private static final SnowflakeDateTimeFormat snowflakeDateTimeFormatter =
      SnowflakeDateTimeFormat.fromSqlFormat("auto");

  /**
   * Expects string JSON
   *
   * @param input the input data, must be able to convert to String
   */
  static String validateAndParseVariant(Object input) {
    String output;
    try {
      output = input.toString();
    } catch (Exception e) {
      throw new SFException(
          e, ErrorCode.INVALID_ROW, input, "Input column can't be convert to String.");
    }

    if (output.length() > MAX_STRING_LENGTH) {
      throw new SFException(
          ErrorCode.INVALID_ROW,
          input.toString(),
          String.format(
              "Variant too long: length=%d maxLength=%d", output.length(), MAX_STRING_LENGTH));
    }
    return output;
  }

  /**
   * Expects an Array or List object
   *
   * @param input the input data, must be able to convert to String
   */
  static String validateAndParseArray(Object input) {
    if (!input.getClass().isArray() && !(input instanceof List)) {
      throw new SFException(
          ErrorCode.INVALID_ROW, input, "Input column must be an Array or List object.");
    }

    String output;
    try {
      output = objectMapper.writeValueAsString(input);
    } catch (Exception e) {
      throw new SFException(
          e,
          ErrorCode.INVALID_ROW,
          input.toString(),
          "Input column can't be convert to Json string");
    }

    if (output.length() > MAX_STRING_LENGTH) {
      throw new SFException(
          ErrorCode.INVALID_ROW,
          input.toString(),
          String.format(
              "Array too large. length=%d maxLength=%d", output.length(), MAX_STRING_LENGTH));
    }
    return output;
  }

  /**
   * Expects string JSON or JsonNode
   *
   * @param input Must be valid string JSON or JsonNode
   */
  static String validateAndParseObject(Object input) {
    String output;
    try {
      JsonNode node = objectMapper.readTree(input.toString());
      output = node.toString();
    } catch (Exception e) {
      throw new SFException(
          e, ErrorCode.INVALID_ROW, input.toString(), "Input column can't be convert to Json");
    }

    if (output.length() > MAX_STRING_LENGTH) {
      throw new SFException(
          ErrorCode.INVALID_ROW,
          input.toString(),
          String.format(
              "Object too large. length=%d maxLength=%d", output.length(), MAX_STRING_LENGTH));
    }
    return output;
  }

  /**
   * Validates and parses input for TIMESTAMP_NTZ Snowflake type
   *
   * @param input String date in valid format or seconds past the epoch. Accepts fractional seconds
   *     with precision up to the column's scale
   * @param metadata
   * @return TimestampWrapper with epoch seconds, fractional seconds, and epoch time in the column
   *     scale
   */
  static TimestampWrapper validateAndParseTimestampNtzSb16(
      Object input, Map<String, String> metadata) {
    try {
      int scale = Integer.parseInt(metadata.get(ArrowRowBuffer.COLUMN_SCALE));
      String valueString = getStringValue(input);

      long epoch;
      int fraction;

      SFTimestamp timestamp = snowflakeDateTimeFormatter.parse(valueString);
      // The formatter will not correctly parse numbers with decimal values
      if (timestamp != null) {
        epoch = timestamp.getSeconds().longValue();
        fraction = getFractionFromTimestamp(timestamp);
      } else {
        /*
         * Assume the data is of the form "<epoch_seconds>.<fraction of second>". For example "10.5"
         * is interpreted as meaning 10.5 seconds past the epoch. The following logic breaks out and
         * stores the epoch seconds and fractional seconds values separately
         */
        String[] items = valueString.split("\\.");
        if (items.length != 2) {
          throw new SFException(
              ErrorCode.INVALID_ROW,
              input.toString(),
              String.format("Unable to parse timestamp from value.  value=%s", valueString));
        }
        epoch = Long.parseLong(items[0]);
        int l = items.length > 1 ? items[1].length() : 0;
        /* Fraction is in nanoseconds, but Snowflake will error if the fraction gives
         * accuracy greater than the scale
         * */
        fraction = l == 0 ? 0 : Integer.parseInt(items[1]) * (l < 9 ? Power10.intTable[9 - l] : 1);
      }
      if (fraction % Power10.intTable[9 - scale] != 0) {
        throw new SFException(
            ErrorCode.INVALID_ROW,
            input.toString(),
            String.format(
                "Row specifies accuracy greater than column scale.  fraction=%d, scale=%d",
                fraction, scale));
      }
      return new TimestampWrapper(epoch, fraction, getTimeInScale(valueString, scale));
    } catch (NumberFormatException e) {
      throw new SFException(ErrorCode.INVALID_ROW, input.toString(), e.getMessage());
    }
  }

  /**
   * Given a SFTimestamp, get the number of nanoseconds since the last whole second. This
   * corresponds to the fraction component for Timestamp types
   *
   * @param input SFTimestamp
   * @return Timestamp fraction value, the number of nanoseconds since the last whole second
   */
  private static int getFractionFromTimestamp(SFTimestamp input) {
    BigDecimal epochSecondsInNanoSeconds =
        new BigDecimal(input.getSeconds().multiply(BigInteger.valueOf(Power10.intTable[9])));
    return input.getNanosSinceEpoch().subtract(epochSecondsInNanoSeconds).intValue();
  }

  /**
   * Validates and parses input for TIMESTAMP_TZ Snowflake type
   *
   * @param input TIMESTAMP_TZ in "2021-01-01 01:00:00 +0100" format
   * @param metadata Column metadata containing scale
   * @return TimestampWrapper with epoch seconds, fractional seconds, and epoch time in the column
   *     scale
   */
  static TimestampWrapper validateAndParseTimestampTz(Object input, Map<String, String> metadata) {
    try {
      if (input instanceof String) {
        String stringInput = (String) input;
        int scale = Integer.parseInt(metadata.get(ArrowRowBuffer.COLUMN_SCALE));
        SFTimestamp timestamp = snowflakeDateTimeFormatter.parse(stringInput);
        if (timestamp == null) {
          throw new SFException(
              ErrorCode.INVALID_ROW, input, "Cannot be converted to a timestamp_tz value");
        }

        int fraction = getFractionFromTimestamp(timestamp);

        BigDecimal epochTimeAtSecondsScale =
            timestamp.getNanosSinceEpoch().divide(BigDecimal.valueOf(Power10.intTable[9]));
        if (fraction % Power10.intTable[9 - scale] != 0) {
          throw new SFException(
              ErrorCode.INVALID_ROW,
              input.toString(),
              String.format(
                  "Row specifies accuracy greater than column scale.  fraction=%d, scale=%d",
                  fraction, scale));
        }
        TimestampWrapper wrapper =
            new TimestampWrapper(
                timestamp.getSeconds().longValue(),
                fraction,
                getTimeInScale(getStringValue(epochTimeAtSecondsScale), scale),
                timestamp);
        return wrapper;
      } else {
        throw new SFException(
            ErrorCode.INVALID_ROW, input, "Cannot be converted to a timestamp_tz value");
      }
    } catch (NumberFormatException e) {
      throw new SFException(ErrorCode.INVALID_ROW, input.toString(), e.getMessage());
    }
  }

  /**
   * Validates the input is less than the supposed maximum allowed string
   *
   * @param input Object to validate and parse to String
   * @param maxLengthOptional Maximum allowed length of the output String, if empty then uses
   *     maximum allowed by Snowflake
   *     (https://docs.snowflake.com/en/sql-reference/data-types-text.html#varchar)
   */
  static String validateAndParseString(Object input, Optional<Integer> maxLengthOptional) {
    int maxLength = maxLengthOptional.orElse(MAX_STRING_LENGTH);
    String output = getStringValue(input);
    if (output.length() > maxLength) {
      throw new SFException(
          ErrorCode.INVALID_ROW,
          input.toString(),
          String.format("String too long: length=%d maxLength=%d", output.length(), maxLength));
    }
    return output;
  }

  /**
   * Returns a BigDecimal representation of the input. Strings of the form "1.23E4" will be treated
   * as being written in * scientific notation (e.g. 1.23 * 10^4)
   *
   * @param input
   */
  static BigDecimal validateAndParseBigDecimal(Object input) {
    BigDecimal output;
    try {
      if (input instanceof BigDecimal) {
        output = (BigDecimal) input;
      } else if (input instanceof BigInteger) {
        output = new BigDecimal((BigInteger) input);
      } else if (input instanceof String) {
        output = stringToBigDecimal((String) input);
      } else {
        output = stringToBigDecimal((input.toString()));
      }
      if (output.toBigInteger().compareTo(MAX_BIGINTEGER) >= 0
          || output.toBigInteger().compareTo(MIN_BIGINTEGER) <= 0) {
        throw new SFException(
            ErrorCode.INVALID_ROW,
            input.toString(),
            String.format(
                "Number out of representable range, Max=%s, Min=%s",
                MIN_BIGINTEGER, MAX_BIGINTEGER));
      }
      return output;
    } catch (NumberFormatException e) {
      throw new SFException(ErrorCode.INVALID_ROW, input.toString(), e.getMessage());
    }
  }

  static BigDecimal handleScientificNotationError(String input, NumberFormatException e) {
    // Support scientific notation on string input
    String[] splitInput = input.toLowerCase().split("e");
    if (splitInput.length != 2) {
      throw e;
    }
    return (new BigDecimal(splitInput[0]))
        .multiply(BigDecimal.valueOf(10).pow(Integer.parseInt(splitInput[1])));
  }

  static BigDecimal stringToBigDecimal(String input) {
    try {
      return new BigDecimal(input);
    } catch (NumberFormatException e) {
      return handleScientificNotationError(input, e);
    }
  }

  /**
   * Validates the input represents a valid NUMBER(38,0) and returns a BigInteger. Accepts Java
   * number types and strings. Strings of the form "1.23E4" will be treated as being written in
   * scientific notation (e.g. 1.23 * 10^4)
   *
   * @param input
   */
  static BigInteger validateAndParseBigInteger(Object input) {
    try {
      if (input instanceof Double) {
        checkInteger((double) input);
        return new BigDecimal(input.toString()).toBigInteger();
      } else if (input instanceof Float) {
        checkInteger((float) input);
        return new BigDecimal(input.toString()).toBigInteger();
      }
      BigInteger output;
      if (input instanceof BigInteger) {
        output = (BigInteger) input;
      } else if (input instanceof String) {
        BigDecimal bigDecimal = stringToBigDecimal((String) input);
        if (bigDecimal.stripTrailingZeros().scale() <= 0) {
          return bigDecimal.toBigInteger();
        } else {
          throw new SFException(ErrorCode.INVALID_ROW, input.toString(), "Invalid integer");
        }
      } else {
        output = new BigInteger(input.toString());
      }
      if (output.compareTo(MAX_BIGINTEGER) >= 0 || output.compareTo(MIN_BIGINTEGER) <= 0) {
        throw new SFException(
            ErrorCode.INVALID_ROW,
            input.toString(),
            String.format(
                "Number out of representable range, Max=%s, Min=%s",
                MIN_BIGINTEGER, MAX_BIGINTEGER));
      }
      return output;
    } catch (NumberFormatException e) {
      throw new SFException(ErrorCode.INVALID_ROW, input.toString(), e.getMessage());
    }
  }

  static void checkInteger(float input) {
    if (Math.floor(input) != input) {
      throw new SFException(ErrorCode.INVALID_ROW, input, "Value must be integer");
    }
  }

  static void checkInteger(double input) {
    if (Math.floor(input) != input) {
      throw new SFException(ErrorCode.INVALID_ROW, input, "Value must be integer");
    }
  }

  /**
   * Validates input is an integer @see {@link #validateAndParseInteger(Object)} and that it does
   * not exceed the MIN/MAX Short value
   *
   * @param input
   */
  static short validateAndParseShort(Object input) {
    Integer intValue = validateAndParseInteger(input);
    if (intValue > Short.MAX_VALUE || intValue < Short.MIN_VALUE) {
      throw new SFException(
          ErrorCode.INVALID_ROW,
          input.toString(),
          String.format(
              "Value exceeds min/max short.  min=%s, max%s", Short.MIN_VALUE, Short.MAX_VALUE));
    }
    return intValue.shortValue();
  }

  /**
   * Validates input is an integer @see {@link #validateAndParseInteger(Object)} and that it does
   * not exceed the MIN/MAX Byte value
   *
   * @param input
   */
  static byte validateAndParseByte(Object input) {
    Integer intValue = validateAndParseInteger(input);
    if (intValue > Byte.MAX_VALUE || intValue < Byte.MIN_VALUE) {
      throw new SFException(
          ErrorCode.INVALID_ROW,
          input.toString(),
          String.format(
              "Value exceeds min/max byte.  min=%s, max%s", Byte.MIN_VALUE, Byte.MAX_VALUE));
    }
    return intValue.byteValue();
  }

  /**
   * Validates the input can be represented as an integer with value between Integer.MIN_VALUE and
   * Integer.MAX_VALUE
   *
   * @param input
   */
  static int validateAndParseInteger(Object input) {
    try {
      if (input instanceof Integer) {
        return (int) input;
      } else if (input instanceof Long) {
        if ((long) input > Integer.MAX_VALUE || (long) input < Integer.MIN_VALUE) {
          throw new SFException(
              ErrorCode.INVALID_ROW, input.toString(), "Value greater than max integer");
        }
        return ((Long) input).intValue();
      } else if (input instanceof Double) {
        // Number must be integer
        checkInteger((double) input);
        if (((Number) input).longValue() > Integer.MAX_VALUE
            || ((Number) input).longValue() < Integer.MIN_VALUE) {
          throw new SFException(
              ErrorCode.INVALID_ROW, input.toString(), "Value greater than max integer");
        }
        return ((Number) input).intValue();
      } else if (input instanceof Float) {
        // Number must be integer
        checkInteger((float) input);

        if (((Number) input).longValue() > Integer.MAX_VALUE
            || ((Number) input).longValue() < Integer.MIN_VALUE) {
          throw new SFException(
              ErrorCode.INVALID_ROW, input.toString(), "Value greater than max integer");
        }
        return ((Number) input).intValue();
      } else if (input instanceof BigInteger) {
        if (((BigInteger) input).compareTo(BigInteger.valueOf(Integer.MAX_VALUE)) > 0
            || ((BigInteger) input).compareTo(BigInteger.valueOf(Integer.MIN_VALUE)) < 0) {
          throw new SFException(
              ErrorCode.INVALID_ROW, input.toString(), "Value greater than max integer");
        }
        return ((BigInteger) input).intValue();
      } else {
        try {
          return Integer.parseInt(input.toString());
        } catch (NumberFormatException e) {
          Double doubleValue = handleScientificNotationError(input.toString(), e).doubleValue();
          if (Math.floor(doubleValue) == doubleValue) {
            return doubleValue.intValue();
          } else {
            throw new SFException(ErrorCode.INVALID_ROW, input.toString(), "Value must be integer");
          }
        }
      }
    } catch (NumberFormatException err) {
      throw new SFException(ErrorCode.INVALID_ROW, input.toString(), err.getMessage());
    }
  }

  /**
   * Validates the input can be represented as an integer with value between Long.MIN_VALUE and
   * Long.MAX_VALUE
   *
   * @param input
   */
  static long validateAndParseLong(Object input) {
    try {
      if (input instanceof Integer) {
        return Long.valueOf((int) input);
      } else if (input instanceof Long) {
        return (long) input;
      } else if (input instanceof Double) {
        // Number must be integer
        checkInteger((double) input);
        BigInteger bigInt = validateAndParseBigInteger(input);
        if (bigInt.compareTo(BigInteger.valueOf(Long.MAX_VALUE)) > 0
            || bigInt.compareTo(BigInteger.valueOf(Long.MIN_VALUE)) < 0) {
          throw new SFException(
              ErrorCode.INVALID_ROW, input.toString(), "Value greater than max long");
        }
        return ((Number) input).longValue();
      } else if (input instanceof Float) {
        // Number must be integer
        checkInteger((float) input);
        BigInteger bigInt = validateAndParseBigInteger(input);
        if (bigInt.compareTo(BigInteger.valueOf(Long.MAX_VALUE)) > 0
            || bigInt.compareTo(BigInteger.valueOf(Long.MIN_VALUE)) < 0) {
          throw new SFException(
              ErrorCode.INVALID_ROW, input.toString(), "Value greater than max long");
        }
        return ((Number) input).longValue();
      } else if (input instanceof BigInteger) {
        if (((BigInteger) input).compareTo(BigInteger.valueOf(Long.MAX_VALUE)) > 0
            || ((BigInteger) input).compareTo(BigInteger.valueOf(Long.MIN_VALUE)) < 0) {
          throw new SFException(
              ErrorCode.INVALID_ROW, input.toString(), "Value greater than max long");
        }
        return ((BigInteger) input).longValue();
      } else {
        try {
          return Long.parseLong(input.toString());
        } catch (NumberFormatException e) {
          Double doubleValue = handleScientificNotationError(input.toString(), e).doubleValue();
          if (Math.floor(doubleValue) == doubleValue) {
            return doubleValue.longValue();
          } else {
            throw new SFException(ErrorCode.INVALID_ROW, input.toString(), "Value must be integer");
          }
        }
      }
    } catch (NumberFormatException err) {
      throw new SFException(ErrorCode.INVALID_ROW, input.toString(), err.getMessage());
    }
  }

  /**
   * Expects input in epoch days or "YYYY-MM-DD" format. Uses @see {@link
   * #validateAndParseInteger(Object)} to validate and parse input as integer
   *
   * @param input epoch days or "YYYY-MM-DD" date format
   */
  static int validateAndParseDate(Object input) {
    try {
      return validateAndParseInteger(input);
    } catch (SFException e) {
      // Try parsing the time from a String
      Optional<SFTimestamp> timestamp =
          Optional.ofNullable(snowflakeDateTimeFormatter.parse(input.toString()));
      return timestamp
          .map(
              t ->
                  // Adjust nanoseconds past the epoch to match the column scale value
                  (int) TimeUnit.MILLISECONDS.toDays(SFDate.fromTimestamp(t).getTime()))
          .orElseThrow(
              () ->
                  new SFException(
                      ErrorCode.INVALID_ROW, input, "Cannot be converted to a Date value"));
    }
  }

  static byte[] validateAndParseBinary(Object input, Optional<Integer> maxLengthOptional) {
    byte[] output;
    if (input instanceof byte[]) {
      output = (byte[]) input;
    } else {
      try {
        output = DatatypeConverter.parseHexBinary(input.toString());
      } catch (IllegalArgumentException e) {
        throw new SFException(ErrorCode.INVALID_ROW, input, e.getMessage());
      }
    }

    int maxLength = maxLengthOptional.orElse(MAX_BINARY_LENGTH);
    if (output.length > maxLength) {
      throw new SFException(
          ErrorCode.INVALID_ROW,
          input.toString(),
          String.format("Binary too long: length=%d maxLength=%d", output.length, maxLength));
    }
    return output;
  }

  /**
   * @param input Seconds past the epoch. or String Time representation
   * @param metadata
   */
  static BigInteger validateAndParseTime(Object input, Map<String, String> metadata) {
    int scale = Integer.parseInt(metadata.get(ArrowRowBuffer.COLUMN_SCALE));
    return getTimeInScale(getStringValue(input), scale);
  }

  /**
   * Returns the time past the epoch in the given scale.
   *
   * @param value
   * @param scale Value between 0 and 9. For seconds scale = 0, for milliseconds scale = 3, for
   *     nanoseconds scale = 9
   */
  static BigInteger getTimeInScale(String value, int scale) {
    try {
      BigDecimal decVal = new BigDecimal(value);
      BigDecimal epochScale = decVal.multiply(BigDecimal.valueOf(Power10.intTable[scale]));
      return epochScale.toBigInteger();
    } catch (NumberFormatException e) {
      // Try parsing the time from a String
      Optional<SFTimestamp> timestamp =
          Optional.ofNullable(snowflakeDateTimeFormatter.parse(value));
      return timestamp
          .map(
              t ->
                  // Adjust nanoseconds past the epoch to match the column scale value
                  t.getNanosSinceEpoch()
                      .divide(BigDecimal.valueOf(Power10.intTable[9 - scale]))
                      .toBigInteger())
          .orElseThrow(
              () ->
                  new SFException(
                      ErrorCode.INVALID_ROW, value, "Cannot be converted to a time value"));
    }
  }

  static String getStringValue(Object value) {
    String stringValue;

    if (value instanceof String) {
      stringValue = (String) value;
    } else if (value instanceof BigDecimal) {
      stringValue = ((BigDecimal) value).toPlainString();
    } else {
      stringValue = value.toString();
    }
    return stringValue;
  }

  /**
   * Converts input to double value.
   *
   * @param input
   */
  static double validateAndParseReal(Object input) {
    double doubleValue;
    try {
      if (input instanceof Double) {
        doubleValue = (double) input;
      } else if (input instanceof Float) {
        doubleValue = Double.parseDouble(input.toString());
      } else if (input instanceof BigDecimal) {
        doubleValue = ((BigDecimal) input).doubleValue();
      } else {
        doubleValue = Double.parseDouble((String) input);
      }
    } catch (NumberFormatException err) {
      throw new SFException(ErrorCode.INVALID_ROW, input.toString());
    }

    return doubleValue;
  }

  /**
   * Validate and parse input to integer output, 1=true, 0=false. String values converted to boolean
   * according to https://docs.snowflake.com/en/sql-reference/functions/to_boolean.html#usage-notes
   *
   * @param input
   * @return 1 or 0 where 1=true, 0=false
   */
  static int validateAndParseBoolean(Object input) {
    int output = 0;
    if (input instanceof Boolean) {
      output = (boolean) input ? 1 : 0;
    } else if (input instanceof Number) {
      output = ((Number) input).doubleValue() > 0 ? 1 : 0;
    } else {
      output = convertStringToBoolean((String) input) ? 1 : 0;
    }
    return output;
  }

  static Set<String> allowedBooleanStringsLowerCased =
      Sets.newHashSet("1", "0", "yes", "no", "y", "n", "t", "f", "true", "false", "on", "off");

  static boolean convertStringToBoolean(String value) {
    String lowerCasedValue = value.toLowerCase();
    if (!allowedBooleanStringsLowerCased.contains(lowerCasedValue)) {
      throw new SFException(ErrorCode.INVALID_ROW, value);
    }
    return "1".equals(lowerCasedValue)
        || "yes".equals(lowerCasedValue)
        || "y".equals(lowerCasedValue)
        || "t".equals(lowerCasedValue)
        || "true".equals(lowerCasedValue)
        || "on".equals(lowerCasedValue);
  }
}<|MERGE_RESOLUTION|>--- conflicted
+++ resolved
@@ -24,13 +24,8 @@
 
 /** Utility class for parsing and validating inputs based on Snowflake types */
 class DataValidationUtil {
-<<<<<<< HEAD
-  static final int MAX_STRING_LENGTH = 16777216;
-  static final int MAX_BINARY_LENGTH = MAX_STRING_LENGTH / 2;
-=======
   static final int MAX_STRING_LENGTH = 16 * 1024 * 1024;
   static final int MAX_BINARY_LENGTH = 8 * 1024 * 1024;
->>>>>>> 50958938
   static final BigInteger MAX_BIGINTEGER = BigInteger.valueOf(10).pow(38);
   static final BigInteger MIN_BIGINTEGER =
       BigInteger.valueOf(-1).multiply(BigInteger.valueOf(10).pow(38));
