--- conflicted
+++ resolved
@@ -140,7 +140,6 @@
                 retry++;
                 break;
               }
-<<<<<<< HEAD
               StringBuilder stackTrace = new StringBuilder();
               if (e.getCause() != null) {
                 for (StackTraceElement element : e.getCause().getStackTrace()) {
@@ -163,17 +162,6 @@
                     .getTelemetryService()
                     .reportClientFailure(this.getClass().getSimpleName(), errorMessage);
               }
-
-=======
-              logger.logError(
-                  "Building or uploading blob={} failed or timed out, exception={}, detail={},"
-                      + " cause={}, detail={}, all channels in the blob will be invalidated",
-                  futureBlob.getKey().getFilePath(),
-                  e,
-                  e.getMessage(),
-                  e.getCause(),
-                  e.getCause() == null ? null : e.getCause().getMessage());
->>>>>>> 6c4ba688
               this.owningClient
                   .getFlushService()
                   .invalidateAllChannelsInBlob(futureBlob.getKey().getData());
