/*
 * Copyright (c) 2022 Snowflake Computing Inc. All rights reserved.
 */

package net.snowflake.ingest.streaming.internal;

import static net.snowflake.ingest.utils.Constants.MAX_CHUNK_SIZE_IN_BYTES;

import java.io.ByteArrayOutputStream;
import java.io.IOException;
import java.util.ArrayList;
import java.util.List;
import java.util.Map;
import java.util.stream.Collectors;
import net.snowflake.ingest.utils.Constants;
import net.snowflake.ingest.utils.ErrorCode;
import net.snowflake.ingest.utils.Logging;
import net.snowflake.ingest.utils.Pair;
import net.snowflake.ingest.utils.SFException;
import org.apache.hadoop.conf.Configuration;
import org.apache.parquet.column.ColumnDescriptor;
import org.apache.parquet.column.ParquetProperties;
import org.apache.parquet.hadoop.ParquetFileWriter;
import org.apache.parquet.hadoop.ParquetWriter;
import org.apache.parquet.hadoop.api.WriteSupport;
import org.apache.parquet.hadoop.metadata.CompressionCodecName;
import org.apache.parquet.io.DelegatingPositionOutputStream;
import org.apache.parquet.io.OutputFile;
import org.apache.parquet.io.ParquetEncodingException;
import org.apache.parquet.io.PositionOutputStream;
import org.apache.parquet.io.api.Binary;
import org.apache.parquet.io.api.RecordConsumer;
import org.apache.parquet.schema.MessageType;
import org.apache.parquet.schema.PrimitiveType;

/**
 * Converts {@link ChannelData} buffered in {@link RowBuffer} to the Parquet format for faster
 * processing.
 */
public class ParquetFlusher implements Flusher<ParquetChunkData> {
  private static final Logging logger = new Logging(ParquetFlusher.class);
  private final MessageType schema;

  /** Construct parquet flusher from its schema. */
  public ParquetFlusher(MessageType schema) {
    this.schema = schema;
  }

  @Override
  public SerializationResult serialize(
      List<ChannelData<ParquetChunkData>> channelsDataPerTable,
      ByteArrayOutputStream chunkData,
      String filePath)
      throws IOException {
    List<ChannelMetadata> channelsMetadataList = new ArrayList<>();
    long rowCount = 0L;
    String firstChannelFullyQualifiedTableName = null;
    Map<String, RowBufferStats> columnEpStatsMapCombined = null;
    List<List<Object>> rows = null;
    Pair<Long, Long> chunkMinMaxInsertTimeInMs = null;

    for (ChannelData<ParquetChunkData> data : channelsDataPerTable) {
      // Create channel metadata
      ChannelMetadata channelMetadata =
          ChannelMetadata.builder()
              .setOwningChannelFromContext(data.getChannelContext())
              .setRowSequencer(data.getRowSequencer())
              .setOffsetToken(data.getOffsetToken())
              .build();
      // Add channel metadata to the metadata list
      channelsMetadataList.add(channelMetadata);

      logger.logDebug(
          "Parquet Flusher: Start building channel={}, rowCount={}, bufferSize={} in blob={}",
          data.getChannelContext().getFullyQualifiedName(),
          data.getRowCount(),
          data.getBufferSize(),
          filePath);

      if (rows == null) {
        columnEpStatsMapCombined = data.getColumnEps();
        rows = new ArrayList<>();
<<<<<<< HEAD
        firstChannel = data.getChannel();
        chunkMinMaxInsertTimeInMs = data.getMinMaxInsertTimeInMs();
=======
        firstChannelFullyQualifiedTableName = data.getChannelContext().getFullyQualifiedTableName();
>>>>>>> 3a108cf1
      } else {
        // This method assumes that channelsDataPerTable is grouped by table. We double check
        // here and throw an error if the assumption is violated
        if (!data.getChannelContext()
            .getFullyQualifiedTableName()
            .equals(firstChannelFullyQualifiedTableName)) {
          throw new SFException(ErrorCode.INVALID_DATA_IN_CHUNK);
        }

        columnEpStatsMapCombined =
            ChannelData.getCombinedColumnStatsMap(columnEpStatsMapCombined, data.getColumnEps());
        chunkMinMaxInsertTimeInMs =
            ChannelData.getCombinedMinMaxInsertTimeInMs(
                chunkMinMaxInsertTimeInMs, data.getMinMaxInsertTimeInMs());
      }
      rows.addAll(data.getVectors().rows);

      rowCount += data.getRowCount();

      logger.logDebug(
          "Parquet Flusher: Finish building channel={}, rowCount={}, bufferSize={} in blob={}",
          data.getChannelContext().getFullyQualifiedName(),
          data.getRowCount(),
          data.getBufferSize(),
          filePath);
    }

    Map<String, String> metadata = channelsDataPerTable.get(0).getVectors().metadata;

    flushToParquetBdecChunk(chunkData, rows, metadata, channelsMetadataList);
    return new SerializationResult(
        channelsMetadataList, columnEpStatsMapCombined, rowCount, chunkMinMaxInsertTimeInMs);
  }

  /**
   * Flushes a parquet row chunk to the given BDEC output stream.
   *
   * @param bdecOutput BDEC output stream
   * @param chunkRows chunk rows
   * @param metadata chunk metadata
   * @param channelsMetadataList metadata of the channels the chunk rows belong to
   * @throws IOException thrown from Parquet library in case of writing problems
   */
  private void flushToParquetBdecChunk(
      ByteArrayOutputStream bdecOutput,
      List<List<Object>> chunkRows,
      Map<String, String> metadata,
      List<ChannelMetadata> channelsMetadataList)
      throws IOException {
    try {
      ParquetWriter<List<Object>> writer =
          new BdecParquetWriterBuilder(bdecOutput, schema, metadata, channelsMetadataList)
              // PARQUET_2_0 uses Encoding.DELTA_BYTE_ARRAY for byte arrays (e.g. SF sb16)
              // server side does not support it TODO: SNOW-657238
              .withWriterVersion(ParquetProperties.WriterVersion.PARQUET_1_0)

              // the dictionary encoding (Encoding.*_DICTIONARY) is not supported by server side
              // scanner yet
              .withDictionaryEncoding(false)

              // Historically server side scanner supports only the case when the row number in all
              // pages is the same.
              // The quick fix is to effectively disable the page size/row limit
              // to always have one page per chunk until server side is generalised.
              .withPageSize((int) Constants.MAX_CHUNK_SIZE_IN_BYTES * 2)
              .withPageRowCountLimit(chunkRows.size() + 1)
              .enableValidation()
              .withCompressionCodec(CompressionCodecName.GZIP)
              .withWriteMode(ParquetFileWriter.Mode.CREATE)
              .build();

      // We can use lower level column writers and custom ValuesWriterFactory that uses plain byte
      // array encoding used by PARQUET_1_0 and supported by server side
      // TODO: SNOW-672143
      for (List<Object> row : chunkRows) {
        writer.write(row);
      }
      writer.close();
    } catch (Throwable t) {
      logger.logError("Parquet Flusher: failed to write", t);
      throw t;
    }
  }

  /**
   * A parquet specific write builder.
   *
   * <p>This class is implemented as parquet library API requires, mostly to provide {@link
   * BdecWriteSupport} implementation.
   */
  private static class BdecParquetWriterBuilder
      extends ParquetWriter.Builder<List<Object>, BdecParquetWriterBuilder> {
    private final MessageType schema;
    private final Map<String, String> extraMetaData;
    private final List<ChannelMetadata> channelsMetadataList;

    protected BdecParquetWriterBuilder(
        ByteArrayOutputStream stream,
        MessageType schema,
        Map<String, String> extraMetaData,
        List<ChannelMetadata> channelsMetadataList) {
      super(new ByteArrayOutputFile(stream));
      this.schema = schema;
      this.extraMetaData = extraMetaData;
      this.channelsMetadataList = channelsMetadataList;
    }

    @Override
    protected BdecParquetWriterBuilder self() {
      return this;
    }

    @Override
    protected WriteSupport<List<Object>> getWriteSupport(Configuration conf) {
      return new BdecWriteSupport(schema, extraMetaData, channelsMetadataList);
    }
  }

  /**
   * A parquet specific file output implementation.
   *
   * <p>This class is implemented as parquet library API requires, mostly to create our {@link
   * ByteArrayDelegatingPositionOutputStream} implementation.
   */
  private static class ByteArrayOutputFile implements OutputFile {
    private final ByteArrayOutputStream stream;

    private ByteArrayOutputFile(ByteArrayOutputStream stream) {
      this.stream = stream;
    }

    @Override
    public PositionOutputStream create(long blockSizeHint) throws IOException {
      stream.reset();
      return new ByteArrayDelegatingPositionOutputStream(stream);
    }

    @Override
    public PositionOutputStream createOrOverwrite(long blockSizeHint) throws IOException {
      return create(blockSizeHint);
    }

    @Override
    public boolean supportsBlockSize() {
      return false;
    }

    @Override
    public long defaultBlockSize() {
      return (int) MAX_CHUNK_SIZE_IN_BYTES;
    }
  }

  /**
   * A parquet specific output stream implementation.
   *
   * <p>This class is implemented as parquet library API requires, mostly to wrap our BDEC output
   * {@link ByteArrayOutputStream}.
   */
  private static class ByteArrayDelegatingPositionOutputStream
      extends DelegatingPositionOutputStream {
    private final ByteArrayOutputStream stream;

    public ByteArrayDelegatingPositionOutputStream(ByteArrayOutputStream stream) {
      super(stream);
      this.stream = stream;
    }

    @Override
    public long getPos() {
      return stream.size();
    }
  }

  /**
   * A parquet specific write support implementation.
   *
   * <p>This class is implemented as parquet library API requires, mostly to serialize user column
   * values depending on type into Parquet {@link RecordConsumer} in {@link
   * BdecWriteSupport#write(List)}.
   */
  private static class BdecWriteSupport extends WriteSupport<List<Object>> {
    MessageType schema;
    RecordConsumer recordConsumer;
    Map<String, String> extraMetadata;
    List<ChannelMetadata> channelsMetadataList;

    // TODO SNOW-672156: support specifying encodings and compression
    BdecWriteSupport(
        MessageType schema,
        Map<String, String> extraMetadata,
        List<ChannelMetadata> channelsMetadataList) {
      this.schema = schema;
      this.extraMetadata = extraMetadata;
      this.channelsMetadataList = channelsMetadataList;
    }

    @Override
    public WriteContext init(Configuration config) {
      return new WriteContext(schema, extraMetadata);
    }

    @Override
    public void prepareForWrite(RecordConsumer recordConsumer) {
      this.recordConsumer = recordConsumer;
    }

    @Override
    public void write(List<Object> values) {
      List<ColumnDescriptor> cols = schema.getColumns();
      if (values.size() != cols.size()) {
        List<String> channelNames =
            this.channelsMetadataList.stream()
                .map(ChannelMetadata::getChannelName)
                .collect(Collectors.toList());
        throw new ParquetEncodingException(
            "Invalid input data in channels "
                + channelNames
                + ". Expecting "
                + cols.size()
                + " columns. Input had "
                + values.size()
                + " columns ("
                + cols
                + ") : "
                + values);
      }

      recordConsumer.startMessage();
      for (int i = 0; i < cols.size(); ++i) {
        Object val = values.get(i);
        // val.length() == 0 indicates a NULL value.
        if (val != null) {
          String fieldName = cols.get(i).getPath()[0];
          recordConsumer.startField(fieldName, i);
          PrimitiveType.PrimitiveTypeName typeName =
              cols.get(i).getPrimitiveType().getPrimitiveTypeName();
          switch (typeName) {
            case BOOLEAN:
              recordConsumer.addBoolean((boolean) val);
              break;
            case FLOAT:
              recordConsumer.addFloat((float) val);
              break;
            case DOUBLE:
              recordConsumer.addDouble((double) val);
              break;
            case INT32:
              recordConsumer.addInteger((int) val);
              break;
            case INT64:
              recordConsumer.addLong((long) val);
              break;
            case BINARY:
              Binary binVal =
                  val instanceof String
                      ? Binary.fromString((String) val)
                      : Binary.fromConstantByteArray((byte[]) val);
              recordConsumer.addBinary(binVal);
              break;
            case FIXED_LEN_BYTE_ARRAY:
              Binary binary = Binary.fromConstantByteArray((byte[]) val);
              recordConsumer.addBinary(binary);
              break;
            default:
              throw new ParquetEncodingException(
                  "Unsupported column type: " + cols.get(i).getPrimitiveType());
          }
          recordConsumer.endField(fieldName, i);
        }
      }
      recordConsumer.endMessage();
    }
  }
}<|MERGE_RESOLUTION|>--- conflicted
+++ resolved
@@ -80,12 +80,8 @@
       if (rows == null) {
         columnEpStatsMapCombined = data.getColumnEps();
         rows = new ArrayList<>();
-<<<<<<< HEAD
-        firstChannel = data.getChannel();
+        firstChannelFullyQualifiedTableName = data.getChannelContext().getFullyQualifiedTableName();
         chunkMinMaxInsertTimeInMs = data.getMinMaxInsertTimeInMs();
-=======
-        firstChannelFullyQualifiedTableName = data.getChannelContext().getFullyQualifiedTableName();
->>>>>>> 3a108cf1
       } else {
         // This method assumes that channelsDataPerTable is grouped by table. We double check
         // here and throw an error if the assumption is violated
