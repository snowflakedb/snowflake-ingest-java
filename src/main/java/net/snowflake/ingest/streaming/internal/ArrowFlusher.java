/*
 * Copyright (c) 2022 Snowflake Computing Inc. All rights reserved.
 */

package net.snowflake.ingest.streaming.internal;

import java.io.ByteArrayOutputStream;
import java.io.IOException;
import java.util.ArrayList;
import java.util.List;
import java.util.Map;
import net.snowflake.ingest.utils.ErrorCode;
import net.snowflake.ingest.utils.Logging;
import net.snowflake.ingest.utils.Pair;
import net.snowflake.ingest.utils.SFException;
import org.apache.arrow.vector.VectorLoader;
import org.apache.arrow.vector.VectorSchemaRoot;
import org.apache.arrow.vector.VectorUnloader;
import org.apache.arrow.vector.ipc.ArrowStreamWriter;
import org.apache.arrow.vector.ipc.ArrowWriter;
import org.apache.arrow.vector.ipc.message.ArrowRecordBatch;

/**
 * Converts {@link ChannelData} buffered in {@link RowBuffer} to the Arrow format for faster
 * processing.
 */
public class ArrowFlusher implements Flusher<VectorSchemaRoot> {
  private static final Logging logger = new Logging(ArrowFlusher.class);

  @Override
  public Flusher.SerializationResult serialize(
      List<ChannelData<VectorSchemaRoot>> channelsDataPerTable, String filePath)
      throws IOException {
    ByteArrayOutputStream chunkData = new ByteArrayOutputStream();
    List<ChannelMetadata> channelsMetadataList = new ArrayList<>();
    long rowCount = 0L;
    VectorSchemaRoot root = null;
    ArrowWriter arrowWriter = null;
    VectorLoader loader = null;
    String firstChannelFullyQualifiedTableName = null;
    Map<String, RowBufferStats> columnEpStatsMapCombined = null;
    Pair<Long, Long> chunkMinMaxInsertTimeInMs = null;

    try {
      for (ChannelData<VectorSchemaRoot> data : channelsDataPerTable) {
        // Create channel metadata
        ChannelMetadata channelMetadata =
            ChannelMetadata.builder()
                .setOwningChannelFromContext(data.getChannelContext())
                .setRowSequencer(data.getRowSequencer())
                .setOffsetToken(data.getOffsetToken())
                .build();
        // Add channel metadata to the metadata list
        channelsMetadataList.add(channelMetadata);

        logger.logDebug(
            "Start building channel={}, rowCount={}, bufferSize={} in blob={}",
            data.getChannelContext().getFullyQualifiedName(),
            data.getRowCount(),
            data.getBufferSize(),
            filePath);

        if (root == null) {
          columnEpStatsMapCombined = data.getColumnEps();
          root = data.getVectors();
          arrowWriter = new ArrowStreamWriter(root, null, chunkData);
          loader = new VectorLoader(root);
          firstChannelFullyQualifiedTableName =
              data.getChannelContext().getFullyQualifiedTableName();
          arrowWriter.start();
          chunkMinMaxInsertTimeInMs = data.getMinMaxInsertTimeInMs();
        } else {
          // This method assumes that channelsDataPerTable is grouped by table. We double check
          // here and throw an error if the assumption is violated
          if (!data.getChannelContext()
              .getFullyQualifiedTableName()
              .equals(firstChannelFullyQualifiedTableName)) {
            throw new SFException(ErrorCode.INVALID_DATA_IN_CHUNK);
          }

          columnEpStatsMapCombined =
              ChannelData.getCombinedColumnStatsMap(columnEpStatsMapCombined, data.getColumnEps());
          chunkMinMaxInsertTimeInMs =
              ChannelData.getCombinedMinMaxInsertTimeInMs(
                  chunkMinMaxInsertTimeInMs, data.getMinMaxInsertTimeInMs());

          VectorUnloader unloader = new VectorUnloader(data.getVectors());
          ArrowRecordBatch recordBatch = unloader.getRecordBatch();
          loader.load(recordBatch);
          recordBatch.close();
          data.getVectors().close();
        }

        // Write channel data using the stream writer
        arrowWriter.writeBatch();
        rowCount += data.getRowCount();

        logger.logDebug(
            "Finish building channel={}, rowCount={}, bufferSize={} in blob={}",
            data.getChannelContext().getFullyQualifiedName(),
            data.getRowCount(),
            data.getBufferSize(),
            filePath);
      }
    } finally {
      if (arrowWriter != null) {
        arrowWriter.close();
        root.close();
      }
    }
    return new Flusher.SerializationResult(
<<<<<<< HEAD
        channelsMetadataList, columnEpStatsMapCombined, rowCount, chunkData);
=======
        channelsMetadataList, columnEpStatsMapCombined, rowCount, chunkMinMaxInsertTimeInMs);
>>>>>>> 07de517d
  }
}<|MERGE_RESOLUTION|>--- conflicted
+++ resolved
@@ -109,10 +109,10 @@
       }
     }
     return new Flusher.SerializationResult(
-<<<<<<< HEAD
-        channelsMetadataList, columnEpStatsMapCombined, rowCount, chunkData);
-=======
-        channelsMetadataList, columnEpStatsMapCombined, rowCount, chunkMinMaxInsertTimeInMs);
->>>>>>> 07de517d
+        channelsMetadataList,
+        columnEpStatsMapCombined,
+        rowCount,
+        chunkData,
+        chunkMinMaxInsertTimeInMs);
   }
 }