/*
 * Copyright (c) 2021 Snowflake Computing Inc. All rights reserved.
 */

package net.snowflake.ingest.streaming.internal;

import static net.snowflake.ingest.utils.Constants.BLOB_EXTENSION_TYPE;
import static net.snowflake.ingest.utils.Constants.DISABLE_BACKGROUND_FLUSH;
import static net.snowflake.ingest.utils.Constants.MAX_BLOB_SIZE_IN_BYTES;
import static net.snowflake.ingest.utils.Constants.MAX_THREAD_COUNT;
import static net.snowflake.ingest.utils.Constants.THREAD_SHUTDOWN_TIMEOUT_IN_SEC;
import static net.snowflake.ingest.utils.Utils.getStackTrace;

import com.codahale.metrics.Timer;
import java.io.IOException;
import java.lang.management.ManagementFactory;
import java.security.InvalidAlgorithmParameterException;
import java.security.InvalidKeyException;
import java.security.NoSuchAlgorithmException;
import java.util.ArrayList;
import java.util.Calendar;
import java.util.HashMap;
import java.util.Iterator;
import java.util.List;
import java.util.Map;
import java.util.TimeZone;
import java.util.concurrent.CompletableFuture;
import java.util.concurrent.ConcurrentHashMap;
import java.util.concurrent.ExecutorService;
import java.util.concurrent.Executors;
import java.util.concurrent.ScheduledExecutorService;
import java.util.concurrent.ThreadFactory;
import java.util.concurrent.ThreadPoolExecutor;
import java.util.concurrent.TimeUnit;
import java.util.concurrent.atomic.AtomicLong;
import javax.crypto.BadPaddingException;
import javax.crypto.IllegalBlockSizeException;
import javax.crypto.NoSuchPaddingException;
import net.snowflake.client.jdbc.SnowflakeSQLException;
import net.snowflake.client.jdbc.internal.google.common.util.concurrent.ThreadFactoryBuilder;
import net.snowflake.ingest.utils.Constants;
import net.snowflake.ingest.utils.ErrorCode;
import net.snowflake.ingest.utils.Logging;
import net.snowflake.ingest.utils.Pair;
import net.snowflake.ingest.utils.SFException;
import net.snowflake.ingest.utils.Utils;
import org.apache.arrow.util.VisibleForTesting;
import org.apache.arrow.vector.VectorSchemaRoot;

/**
 * Responsible for flushing data from client to Snowflake tables. When a flush is triggered, it will
 * do the following in order:
 * <li>take the data from all the channel row buffers
 * <li>build the blob using the ChannelData returned from previous step
 * <li>upload the blob to stage
 * <li>register the blob to the targeted Snowflake table
 *
 * @param <T> type of column data (Arrow {@link org.apache.arrow.vector.VectorSchemaRoot} or {@link
 *     ParquetChunkData})
 */
class FlushService<T> {

  // Static class to save the list of channels that are used to build a blob, which is mainly used
  // to invalidate all the channels when there is a failure
  static class BlobData<T> {
    private final String filePath;
    private final List<List<ChannelData<T>>> data;

    BlobData(String filePath, List<List<ChannelData<T>>> data) {
      this.filePath = filePath;
      this.data = data;
    }

    String getFilePath() {
      return filePath;
    }

    List<List<ChannelData<T>>> getData() {
      return data;
    }
  }

  private static final Logging logger = new Logging(FlushService.class);

  // Increasing counter to generate a unique blob name per client
  private final AtomicLong counter;

  // The client that owns this flush service
  private final SnowflakeStreamingIngestClientInternal<T> owningClient;

  // Thread to schedule the flush job
  @VisibleForTesting ScheduledExecutorService flushWorker;

  // Thread to register the blob
  @VisibleForTesting ExecutorService registerWorker;

  // Threads to build and upload the blob
  @VisibleForTesting ExecutorService buildUploadWorkers;

  // Reference to the channel cache
  private final ChannelCache<T> channelCache;

  // Reference to the Streaming Ingest stage
  private final StreamingIngestStage targetStage;

  // Reference to register service
  private final RegisterService<T> registerService;

  // Indicates whether we need to schedule a flush
  @VisibleForTesting volatile boolean isNeedFlush;

  // Latest flush time
  @VisibleForTesting volatile long lastFlushTime;

  // Indicates whether it's running as part of the test
  private final boolean isTestMode;

  // A map which stores the timer for each blob in order to capture the flush latency
  private final Map<String, Timer.Context> latencyTimerContextMap;

  // blob file version
  private final Constants.BdecVersion bdecVersion;

  /**
   * Constructor for TESTING that takes (usually mocked) StreamingIngestStage
   *
   * @param client
   * @param cache
   * @param isTestMode
   */
  FlushService(
      SnowflakeStreamingIngestClientInternal<T> client,
      ChannelCache<T> cache,
      StreamingIngestStage targetStage, // For testing
      boolean isTestMode) {
    this.owningClient = client;
    this.channelCache = cache;
    this.targetStage = targetStage;
    this.counter = new AtomicLong(0);
    this.registerService = new RegisterService<>(client, isTestMode);
    this.isNeedFlush = false;
    this.lastFlushTime = System.currentTimeMillis();
    this.isTestMode = isTestMode;
    this.latencyTimerContextMap = new ConcurrentHashMap<>();
    this.bdecVersion = this.owningClient.getParameterProvider().getBlobFormatVersion();
    createWorkers();
  }

  /**
   * Default constructor
   *
   * @param client
   * @param cache
   * @param isTestMode
   */
  FlushService(
      SnowflakeStreamingIngestClientInternal<T> client, ChannelCache<T> cache, boolean isTestMode) {
    this.owningClient = client;
    this.channelCache = cache;
    try {
      this.targetStage =
          new StreamingIngestStage(
              isTestMode,
              client.getRole(),
              client.getHttpClient(),
              client.getRequestBuilder(),
              client.getName());
    } catch (SnowflakeSQLException | IOException err) {
      throw new SFException(err, ErrorCode.UNABLE_TO_CONNECT_TO_STAGE);
    }

    this.registerService = new RegisterService<>(client, isTestMode);
    this.counter = new AtomicLong(0);
    this.isNeedFlush = false;
    this.lastFlushTime = System.currentTimeMillis();
    this.isTestMode = isTestMode;
    this.latencyTimerContextMap = new HashMap<>();
    this.bdecVersion = this.owningClient.getParameterProvider().getBlobFormatVersion();
    createWorkers();
  }

  /**
   * Updates performance stats enabled
   *
   * @return
   */
  private CompletableFuture<Void> statsFuture() {
    return CompletableFuture.runAsync(
        () -> {
          if (this.owningClient.cpuHistogram != null) {
            double cpuLoad =
                ManagementFactory.getPlatformMXBean(com.sun.management.OperatingSystemMXBean.class)
                    .getProcessCpuLoad();
            this.owningClient.cpuHistogram.update((long) (cpuLoad * 100));
          }
          return;
        },
        this.flushWorker);
  }

  /**
   * @param isForce if true will flush regardless of other conditions
   * @param timeDiffMillis Time in milliseconds since the last flush
   * @return
   */
  private CompletableFuture<Void> distributeFlush(boolean isForce, long timeDiffMillis) {
    return CompletableFuture.runAsync(
        () -> {
          logFlushTask(isForce, timeDiffMillis);
          distributeFlushTasks();
          this.isNeedFlush = false;
          this.lastFlushTime = System.currentTimeMillis();
          return;
        },
        this.flushWorker);
  }

  /** If tracing is enabled, print always else, check if it needs flush or is forceful. */
  private void logFlushTask(boolean isForce, long timeDiffMillis) {
    final String flushTaskLogFormat =
        String.format(
            "Submit forced or ad-hoc flush task on client=%s, isForce=%s,"
                + " isNeedFlush=%s, timeDiffMillis=%s, currentDiffMillis=%s",
            this.owningClient.getName(),
            isForce,
            this.isNeedFlush,
            timeDiffMillis,
            System.currentTimeMillis() - this.lastFlushTime);
    if (logger.isTraceEnabled()) {
      logger.logTrace(flushTaskLogFormat);
    }
    if (!logger.isTraceEnabled() && (this.isNeedFlush || isForce)) {
      logger.logDebug(flushTaskLogFormat);
    }
  }

  /**
   * Registers blobs with Snowflake
   *
   * @return
   */
  private CompletableFuture<Void> registerFuture() {
    return CompletableFuture.runAsync(
        () -> this.registerService.registerBlobs(latencyTimerContextMap), this.registerWorker);
  }

  /**
   * Kick off a flush job and distribute the tasks if one of the following conditions is met:
   * <li>Flush is forced by the users
   * <li>One or more buffers have reached the flush size
   * <li>Periodical background flush when a time interval has reached
   *
   * @param isForce
   * @return Completable future that will return when the blobs are registered successfully, or null
   *     if none of the conditions is met above
   */
  CompletableFuture<Void> flush(boolean isForce) {
    long timeDiffMillis = System.currentTimeMillis() - this.lastFlushTime;
    if (isForce
        || (!DISABLE_BACKGROUND_FLUSH
            && !this.isTestMode
            && (this.isNeedFlush
                || timeDiffMillis
                    >= this.owningClient.getParameterProvider().getBufferFlushIntervalInMs()))) {

      return this.statsFuture()
          .thenCompose((v) -> this.distributeFlush(isForce, timeDiffMillis))
          .thenCompose((v) -> this.registerFuture());
    }
    return this.statsFuture();
  }

  /** Create the workers for each specific job */
  private void createWorkers() {
    // Create thread for checking and scheduling flush job
    ThreadFactory flushThreadFactory =
        new ThreadFactoryBuilder().setNameFormat("ingest-flush-thread").build();
    this.flushWorker = Executors.newSingleThreadScheduledExecutor(flushThreadFactory);
    this.flushWorker.scheduleWithFixedDelay(
        () -> {
          flush(false)
              .exceptionally(
                  e -> {
                    String errorMessage =
                        String.format(
                            "Background flush task failed, client=%s, exception=%s, detail=%s,"
                                + " trace=%s.",
                            this.owningClient.getName(),
                            e.getCause(),
                            e.getCause().getMessage(),
                            getStackTrace(e.getCause()));
                    logger.logError(errorMessage);
                    if (this.owningClient.getTelemetryService() != null) {
                      this.owningClient
                          .getTelemetryService()
                          .reportClientFailure(this.getClass().getSimpleName(), errorMessage);
                    }
                    return null;
                  });
        },
        0,
        this.owningClient.getParameterProvider().getBufferFlushCheckIntervalInMs(),
        TimeUnit.MILLISECONDS);

    // Create thread for registering blobs
    ThreadFactory registerThreadFactory =
        new ThreadFactoryBuilder().setNameFormat("ingest-register-thread").build();
    this.registerWorker = Executors.newSingleThreadExecutor(registerThreadFactory);

    // Create threads for building and uploading blobs
    // Size: number of available processors * (1 + IO time/CPU time)
    ThreadFactory buildUploadThreadFactory =
        new ThreadFactoryBuilder().setNameFormat("ingest-build-upload-thread-%d").build();
    int buildUploadThreadCount =
        Math.min(
            Runtime.getRuntime().availableProcessors()
                * (1 + this.owningClient.getParameterProvider().getIOTimeCpuRatio()),
            MAX_THREAD_COUNT);
    this.buildUploadWorkers =
        Executors.newFixedThreadPool(buildUploadThreadCount, buildUploadThreadFactory);

    logger.logInfo(
        "Create {} threads for build/upload blobs for client={}, total available processors={}",
        buildUploadThreadCount,
        this.owningClient.getName(),
        Runtime.getRuntime().availableProcessors());
  }

  /**
   * Distribute the flush tasks by iterating through all the channels in the channel cache and kick
   * off a build blob work when certain size has reached or we have reached the end
   */
  void distributeFlushTasks() {
    Iterator<
            Map.Entry<
                String, ConcurrentHashMap<String, SnowflakeStreamingIngestChannelInternal<T>>>>
        itr = this.channelCache.iterator();
    List<Pair<BlobData<T>, CompletableFuture<BlobMetadata>>> blobs = new ArrayList<>();

    while (itr.hasNext()) {
      List<List<ChannelData<T>>> blobData = new ArrayList<>();
      float totalBufferSize = 0;

      final String filePath = getFilePath(this.targetStage.getClientPrefix());

      // Distribute work at table level, create a new blob if reaching the blob size limit
      while (itr.hasNext() && totalBufferSize <= MAX_BLOB_SIZE_IN_BYTES) {
        ConcurrentHashMap<String, SnowflakeStreamingIngestChannelInternal<T>> table =
            itr.next().getValue();
        List<ChannelData<T>> channelsDataPerTable = new ArrayList<>();
        // TODO: we could do parallel stream to get the channelData if needed
        for (SnowflakeStreamingIngestChannelInternal<T> channel : table.values()) {
          if (channel.isValid()) {
            ChannelData<T> data = channel.getData(filePath);
            if (data != null) {
              channelsDataPerTable.add(data);
              totalBufferSize += data.getBufferSize();
            }
          }
        }
        if (!channelsDataPerTable.isEmpty()) {
          blobData.add(channelsDataPerTable);
        }
      }

      // Kick off a build job
      if (blobData.isEmpty()) {
        // we decrement the counter so that we do not have gaps in the filenames created by this
        // client. See method getFilePath() below.
        this.counter.decrementAndGet();
      } else {
        if (this.owningClient.flushLatency != null) {
          latencyTimerContextMap.putIfAbsent(filePath, this.owningClient.flushLatency.time());
        }
        blobs.add(
            new Pair<>(
                new BlobData<>(filePath, blobData),
                CompletableFuture.supplyAsync(
                    () -> {
                      try {
                        return buildAndUpload(filePath, blobData);
                      } catch (Throwable e) {
                        Throwable ex = e.getCause() == null ? e : e.getCause();
                        String errorMessage =
                            String.format(
                                "Building blob failed, client=%s, file=%s, exception=%s,"
                                    + " detail=%s, trace=%s, all channels in the blob will be"
                                    + " invalidated",
                                this.owningClient.getName(),
                                filePath,
                                ex,
                                ex.getMessage(),
                                getStackTrace(ex));
                        logger.logError(errorMessage);
                        if (this.owningClient.getTelemetryService() != null) {
                          this.owningClient
                              .getTelemetryService()
                              .reportClientFailure(this.getClass().getSimpleName(), errorMessage);
                        }

                        if (e instanceof IOException) {
                          invalidateAllChannelsInBlob(blobData);
                          return null;
                        } else if (e instanceof NoSuchAlgorithmException) {
                          throw new SFException(e, ErrorCode.MD5_HASHING_NOT_AVAILABLE);
                        } else if (e instanceof InvalidAlgorithmParameterException
                            | e instanceof NoSuchPaddingException
                            | e instanceof IllegalBlockSizeException
                            | e instanceof BadPaddingException
                            | e instanceof InvalidKeyException) {
                          throw new SFException(e, ErrorCode.ENCRYPTION_FAILURE);
                        } else {
                          throw new SFException(e, ErrorCode.INTERNAL_ERROR, e.getMessage());
                        }
                      }
                    },
                    this.buildUploadWorkers)));
        logger.logInfo(
            "buildAndUpload task added for client={}, blob={}, buildUploadWorkers stats={}",
            this.owningClient.getName(),
            filePath,
            this.buildUploadWorkers.toString());
      }
    }

    // Add the flush task futures to the register service
    this.registerService.addBlobs(blobs);
  }

  /**
   * Builds and uploads file to cloud storage.
   *
   * @param filePath Path of the destination file in cloud storage
   * @param blobData All the data for one blob. Assumes that all ChannelData in the inner List
   *     belongs to the same table. Will error if this is not the case
   * @return BlobMetadata for FlushService.upload
   */
  BlobMetadata buildAndUpload(String filePath, List<List<ChannelData<T>>> blobData)
      throws IOException, NoSuchAlgorithmException, InvalidAlgorithmParameterException,
          NoSuchPaddingException, IllegalBlockSizeException, BadPaddingException,
          InvalidKeyException {
    Timer.Context buildContext = Utils.createTimerContext(this.owningClient.buildLatency);
<<<<<<< HEAD
    BlobBuilder.Blob blob =
        BlobBuilder.constructBlobAndMetadata(
            filePath,
            blobData,
            bdecVersion,
            owningClient.getParameterProvider().getEnableParquetInternalBuffering());
=======

    // Construct the blob along with the metadata of the blob
    BlobBuilder.Blob blob = BlobBuilder.constructBlobAndMetadata(filePath, blobData, bdecVersion);

>>>>>>> 07de517d
    if (buildContext != null) {
      buildContext.stop();
    }
    return upload(filePath, blob.blobBytes, blob.chunksMetadataList);
  }

  /**
   * Upload a blob to Streaming Ingest dedicated stage
   *
   * @param filePath full path of the blob file
   * @param blob blob data
   * @param metadata a list of chunk metadata
   * @return BlobMetadata object used to create the register blob request
   */
  BlobMetadata upload(String filePath, byte[] blob, List<ChunkMetadata> metadata)
      throws NoSuchAlgorithmException {
    logger.logInfo("Start uploading file={}, size={}", filePath, blob.length);
    long startTime = System.currentTimeMillis();

    Timer.Context uploadContext = Utils.createTimerContext(this.owningClient.uploadLatency);

    this.targetStage.put(filePath, blob);

    if (uploadContext != null) {
      uploadContext.stop();
      this.owningClient.uploadThroughput.mark(blob.length);
      this.owningClient.blobSizeHistogram.update(blob.length);
      this.owningClient.blobRowCountHistogram.update(
          metadata.stream().mapToLong(i -> i.getEpInfo().getRowCount()).sum());
    }

    logger.logInfo(
        "Finish uploading file={}, size={}, timeInMillis={}",
        filePath,
        blob.length,
        System.currentTimeMillis() - startTime);

    return BlobMetadata.createBlobMetadata(
        filePath, BlobBuilder.computeMD5(blob), bdecVersion, metadata);
  }

  /**
   * Release all resources
   *
   * @throws InterruptedException
   */
  void shutdown() throws InterruptedException {
    this.flushWorker.shutdown();
    this.registerWorker.shutdown();
    this.buildUploadWorkers.shutdown();

    boolean isTerminated =
        this.flushWorker.awaitTermination(THREAD_SHUTDOWN_TIMEOUT_IN_SEC, TimeUnit.SECONDS)
            && this.registerWorker.awaitTermination(
                THREAD_SHUTDOWN_TIMEOUT_IN_SEC, TimeUnit.SECONDS)
            && this.buildUploadWorkers.awaitTermination(
                THREAD_SHUTDOWN_TIMEOUT_IN_SEC, TimeUnit.SECONDS);

    if (!isTerminated) {
      logger.logWarn("Tasks can't be terminated within the timeout, force shutdown now.");
      this.flushWorker.shutdownNow();
      this.registerWorker.shutdownNow();
      this.buildUploadWorkers.shutdownNow();
    }
  }

  /** Set the flag to indicate that a flush is needed */
  void setNeedFlush() {
    this.isNeedFlush = true;
  }

  /**
   * Generate a blob file path, which is: "YEAR/MONTH/DAY_OF_MONTH/HOUR_OF_DAY/MINUTE/<current utc
   * timestamp + client unique prefix + thread id + counter>.BDEC"
   *
   * @return the generated blob file path
   */
  private String getFilePath(String clientPrefix) {
    Calendar calendar = Calendar.getInstance(TimeZone.getTimeZone("UTC"));
    return getFilePath(calendar, clientPrefix);
  }

  /** For TESTING */
  String getFilePath(Calendar calendar, String clientPrefix) {
    if (isTestMode && clientPrefix == null) {
      clientPrefix = "testPrefix";
    }

    Utils.assertStringNotNullOrEmpty("client prefix", clientPrefix);
    int year = calendar.get(Calendar.YEAR);
    int month = calendar.get(Calendar.MONTH) + 1; // Gregorian calendar starts from 0
    int day = calendar.get(Calendar.DAY_OF_MONTH);
    int hour = calendar.get(Calendar.HOUR_OF_DAY);
    int minute = calendar.get(Calendar.MINUTE);
    long time = TimeUnit.MILLISECONDS.toSeconds(calendar.getTimeInMillis());
    long threadId = Thread.currentThread().getId();
    String fileName =
        Long.toString(time, 36)
            + "_"
            + clientPrefix
            + "_"
            + threadId
            + "_"
            + this.counter.getAndIncrement()
            + "."
            + BLOB_EXTENSION_TYPE;
    return year + "/" + month + "/" + day + "/" + hour + "/" + minute + "/" + fileName;
  }

  /**
   * Invalidate all the channels in the blob data
   *
   * @param blobData list of channels that belongs to the blob
   */
  <CD> void invalidateAllChannelsInBlob(List<List<ChannelData<CD>>> blobData) {
    blobData.forEach(
        chunkData ->
            chunkData.forEach(
                channelData -> {
                  if (channelData.getVectors() instanceof VectorSchemaRoot) {
                    ((VectorSchemaRoot) channelData.getVectors()).close();
                  }
                  this.owningClient
                      .getChannelCache()
                      .invalidateChannelIfSequencersMatch(
                          channelData.getChannelContext().getDbName(),
                          channelData.getChannelContext().getSchemaName(),
                          channelData.getChannelContext().getTableName(),
                          channelData.getChannelContext().getName(),
                          channelData.getChannelContext().getChannelSequencer());
                }));
  }

  /** Get the server generated unique prefix for this client */
  String getClientPrefix() {
    return this.targetStage.getClientPrefix();
  }

  /**
   * Throttle if the number of queued buildAndUpload tasks is bigger than the total number of
   * available processors
   */
  boolean throttleDueToQueuedFlushTasks() {
    ThreadPoolExecutor buildAndUpload = (ThreadPoolExecutor) this.buildUploadWorkers;
    boolean throttleOnQueuedTasks =
        buildAndUpload.getQueue().size() > Runtime.getRuntime().availableProcessors();
    if (throttleOnQueuedTasks) {
      logger.logWarn(
          "Throttled due too many queue flush tasks (probably because of slow uploading speed),"
              + " client={}, buildUploadWorkers stats={}",
          this.owningClient.getName(),
          this.buildUploadWorkers.toString());
    }
    return throttleOnQueuedTasks;
  }
}<|MERGE_RESOLUTION|>--- conflicted
+++ resolved
@@ -440,19 +440,14 @@
           NoSuchPaddingException, IllegalBlockSizeException, BadPaddingException,
           InvalidKeyException {
     Timer.Context buildContext = Utils.createTimerContext(this.owningClient.buildLatency);
-<<<<<<< HEAD
+
+    // Construct the blob along with the metadata of the blob
     BlobBuilder.Blob blob =
         BlobBuilder.constructBlobAndMetadata(
             filePath,
             blobData,
             bdecVersion,
             owningClient.getParameterProvider().getEnableParquetInternalBuffering());
-=======
-
-    // Construct the blob along with the metadata of the blob
-    BlobBuilder.Blob blob = BlobBuilder.constructBlobAndMetadata(filePath, blobData, bdecVersion);
-
->>>>>>> 07de517d
     if (buildContext != null) {
       buildContext.stop();
     }
