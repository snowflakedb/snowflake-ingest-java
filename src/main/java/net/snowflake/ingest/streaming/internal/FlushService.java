/*
 * Copyright (c) 2021-2024 Snowflake Computing Inc. All rights reserved.
 */

package net.snowflake.ingest.streaming.internal;

import static net.snowflake.ingest.utils.Constants.DISABLE_BACKGROUND_FLUSH;
import static net.snowflake.ingest.utils.Constants.MAX_BLOB_SIZE_IN_BYTES;
import static net.snowflake.ingest.utils.Constants.MAX_THREAD_COUNT;
import static net.snowflake.ingest.utils.Constants.THREAD_SHUTDOWN_TIMEOUT_IN_SEC;
import static net.snowflake.ingest.utils.Utils.getStackTrace;

import com.codahale.metrics.Timer;
import com.google.common.annotations.VisibleForTesting;
import java.io.IOException;
import java.lang.management.ManagementFactory;
import java.security.InvalidAlgorithmParameterException;
import java.security.InvalidKeyException;
import java.security.NoSuchAlgorithmException;
import java.util.ArrayList;
import java.util.Collections;
import java.util.Iterator;
import java.util.List;
import java.util.Map;
import java.util.Objects;
import java.util.Set;
import java.util.concurrent.CompletableFuture;
import java.util.concurrent.ConcurrentHashMap;
import java.util.concurrent.ExecutorService;
import java.util.concurrent.Executors;
import java.util.concurrent.ScheduledExecutorService;
import java.util.concurrent.ThreadFactory;
import java.util.concurrent.ThreadPoolExecutor;
import java.util.concurrent.TimeUnit;
import java.util.function.Supplier;
import java.util.stream.Collectors;
import javax.crypto.BadPaddingException;
import javax.crypto.IllegalBlockSizeException;
import javax.crypto.NoSuchPaddingException;
import net.snowflake.client.jdbc.internal.google.common.util.concurrent.ThreadFactoryBuilder;
import net.snowflake.ingest.utils.Constants;
import net.snowflake.ingest.utils.ErrorCode;
import net.snowflake.ingest.utils.Logging;
import net.snowflake.ingest.utils.Pair;
import net.snowflake.ingest.utils.SFException;
import net.snowflake.ingest.utils.Utils;

/**
 * Responsible for flushing data from client to Snowflake tables. When a flush is triggered, it will
 * do the following in order:
 * <li>take the data from all the channel row buffers
 * <li>build the blob using the ChannelData returned from previous step
 * <li>upload the blob to stage
 * <li>register the blob to the targeted Snowflake table
 *
 * @param <T> type of column data ({@link ParquetChunkData})
 */
class FlushService<T> {
  // Static class to save the list of channels that are used to build a blob, which is mainly used
  // to invalidate all the channels when there is a failure
  static class BlobData<T> {
    private final String path;
    private final List<List<ChannelData<T>>> data;

    BlobData(String path, List<List<ChannelData<T>>> data) {
      this.path = path;
      this.data = data;
    }

    String getPath() {
      return path;
    }

    List<List<ChannelData<T>>> getData() {
      return data;
    }
  }

  private static final Logging logger = new Logging(FlushService.class);

  // The client that owns this flush service
  private final SnowflakeStreamingIngestClientInternal<T> owningClient;

  // Thread to schedule the flush job
  @VisibleForTesting ScheduledExecutorService flushWorker;

  // Thread to register the blob
  @VisibleForTesting ExecutorService registerWorker;

  // Threads to build and upload the blob
  @VisibleForTesting ExecutorService buildUploadWorkers;

  // Reference to the channel cache
  private final ChannelCache<T> channelCache;

  // Reference to the Streaming Ingest storage manager
  private final IStorageManager storageManager;

  // Reference to register service
  private final RegisterService<T> registerService;

  /**
   * Client level last flush time and need flush flag. This two variables are used when max chunk in
   * blob is not 1. When max chunk in blob is 1, flush service ignores these variables and uses
   * table level last flush time and need flush flag. See {@link ChannelCache.FlushInfo}.
   */
  @VisibleForTesting volatile long lastFlushTime;

  @VisibleForTesting volatile boolean isNeedFlush;

  // Indicates whether it's running as part of the test
  private final boolean isTestMode;

  // A map which stores the timer for each blob in order to capture the flush latency
  private final Map<String, Timer.Context> latencyTimerContextMap;

  // blob encoding version
  private final Constants.BdecVersion bdecVersion;
  private volatile int numProcessors = Runtime.getRuntime().availableProcessors();

  /**
   * Default constructor
   *
   * @param client the owning client
   * @param cache the channel cache
   * @param storageManager the storage manager
   * @param isTestMode whether the service is running in test mode
   */
  FlushService(
      SnowflakeStreamingIngestClientInternal<T> client,
      ChannelCache<T> cache,
      IStorageManager storageManager,
      boolean isTestMode) {
    this.owningClient = client;
    this.channelCache = cache;
    this.storageManager = storageManager;
    this.registerService = new RegisterService<>(client, isTestMode);
    this.isNeedFlush = false;
    this.lastFlushTime = System.currentTimeMillis();
    this.isTestMode = isTestMode;
    this.latencyTimerContextMap = new ConcurrentHashMap<>();
    this.bdecVersion = this.owningClient.getParameterProvider().getBlobFormatVersion();
    createWorkers();
  }

  /**
   * Updates performance stats enabled
   *
   * @return
   */
  private CompletableFuture<Void> statsFuture() {
    return CompletableFuture.runAsync(
        () -> {
          if (this.owningClient.cpuHistogram != null) {
            double cpuLoad =
                ManagementFactory.getPlatformMXBean(com.sun.management.OperatingSystemMXBean.class)
                    .getProcessCpuLoad();
            this.owningClient.cpuHistogram.update((long) (cpuLoad * 100));
          }
          return;
        },
        this.flushWorker);
  }

  /**
   * @param isForce if true will flush regardless of other conditions
   * @param tablesToFlush list of tables to flush
   * @param flushStartTime the time when the flush started
   * @return
   */
  private CompletableFuture<Void> distributeFlush(
      boolean isForce, Set<String> tablesToFlush, Long flushStartTime) {
    return CompletableFuture.runAsync(
        () -> {
          logFlushTask(isForce, tablesToFlush, flushStartTime);
          distributeFlushTasks(tablesToFlush);
          long prevFlushEndTime = System.currentTimeMillis();
          this.lastFlushTime = prevFlushEndTime;
          this.isNeedFlush = false;
          tablesToFlush.forEach(
              table -> {
                this.channelCache.setLastFlushTime(table, prevFlushEndTime);
                this.channelCache.setNeedFlush(table, false);
              });
        },
        this.flushWorker);
  }

  /** If tracing is enabled, print always else, check if it needs flush or is forceful. */
  private void logFlushTask(boolean isForce, Set<String> tablesToFlush, long flushStartTime) {
    boolean isNeedFlush =
        this.owningClient.getParameterProvider().getMaxChunksInBlob() == 1
            ? tablesToFlush.stream().anyMatch(channelCache::getNeedFlush)
            : this.isNeedFlush;
    long currentTime = System.currentTimeMillis();
    final String logInfo;
    if (this.owningClient.getParameterProvider().getMaxChunksInBlob() == 1) {
      logInfo =
          String.format(
              "Tables=[%s]",
              tablesToFlush.stream()
                  .map(
                      table ->
                          String.format(
                              "(name=%s, isNeedFlush=%s, timeDiffMillis=%s, currentDiffMillis=%s)",
                              table,
                              channelCache.getNeedFlush(table),
                              flushStartTime - channelCache.getLastFlushTime(table),
                              currentTime - channelCache.getLastFlushTime(table)))
                  .collect(Collectors.joining(", ")));
    } else {
      logInfo =
          String.format(
              "isNeedFlush=%s, timeDiffMillis=%s, currentDiffMillis=%s",
              isNeedFlush, flushStartTime - this.lastFlushTime, currentTime - this.lastFlushTime);
    }

    final String flushTaskLogFormat =
        String.format(
            "Submit forced or ad-hoc flush task on client=%s, isForce=%s, %s",
            this.owningClient.getName(), isForce, logInfo);
    if (logger.isTraceEnabled()) {
      logger.logTrace(flushTaskLogFormat);
    }
    if (!logger.isTraceEnabled() && (isNeedFlush || isForce)) {
      logger.logDebug(flushTaskLogFormat);
    }
  }

  /**
   * Registers blobs with Snowflake
   *
   * @return
   */
  private CompletableFuture<Void> registerFuture() {
    return CompletableFuture.runAsync(
        () -> this.registerService.registerBlobs(latencyTimerContextMap), this.registerWorker);
  }

  /**
   * Kick off a flush job and distribute the tasks. The flush service behaves differently based on
   * the max chunks in blob:
   *
   * <ul>
   *   <li>The max chunks in blob is not 1 (interleaving is allowed), every channel will be flushed
   *       together if one of the following conditions is met:
   *       <ul>
   *         <li>Flush is forced by the users
   *         <li>One or more buffers have reached the flush size
   *         <li>Periodical background flush when a time interval has reached
   *       </ul>
   *   <li>The max chunks in blob is 1 (interleaving is not allowed), a channel will be flushed if
   *       one of the following conditions is met:
   *       <ul>
   *         <li>Flush is forced by the users
   *         <li>One or more buffers with the same target table as the channel have reached the
   *             flush size
   *         <li>Periodical background flush of the target table when a time interval has reached
   *       </ul>
   * </ul>
   *
   * @param isForce
   * @return Completable future that will return when the blobs are registered successfully, or null
   *     if none of the conditions is met above
   */
  CompletableFuture<Void> flush(boolean isForce) {
    final long flushStartTime = System.currentTimeMillis();
    final long flushingInterval =
        this.owningClient.getParameterProvider().getCachedMaxClientLagInMs();

    final Set<String> tablesToFlush;
    if (this.owningClient.getParameterProvider().getMaxChunksInBlob() == 1) {
      tablesToFlush =
          this.channelCache.keySet().stream()
              .filter(
                  key ->
                      isForce
                          || flushStartTime - this.channelCache.getLastFlushTime(key)
                              >= flushingInterval
                          || this.channelCache.getNeedFlush(key))
              .collect(Collectors.toSet());
    } else {
      if (isForce
          || (!DISABLE_BACKGROUND_FLUSH
              && !isTestMode()
              && (this.isNeedFlush || flushStartTime - this.lastFlushTime >= flushingInterval))) {
        tablesToFlush = this.channelCache.keySet();
      } else {
        tablesToFlush = null;
      }
    }

    if (isForce
        || (!DISABLE_BACKGROUND_FLUSH
            && !isTestMode()
            && tablesToFlush != null
            && !tablesToFlush.isEmpty())) {
      return this.statsFuture()
          .thenCompose((v) -> this.distributeFlush(isForce, tablesToFlush, flushStartTime))
          .thenCompose((v) -> this.registerFuture());
    }
    return this.statsFuture();
  }

  /** Create the workers for each specific job */
  private void createWorkers() {
    // Create thread for checking and scheduling flush job
    ThreadFactory flushThreadFactory =
        new ThreadFactoryBuilder().setNameFormat("ingest-flush-thread").build();
    this.flushWorker = Executors.newSingleThreadScheduledExecutor(flushThreadFactory);
    this.flushWorker.scheduleWithFixedDelay(
        () -> {
          try {
            flush(false)
                .exceptionally(
                    e -> {
                      String errorMessage =
                          String.format(
                              "Background flush task failed, client=%s, exception=%s, detail=%s,"
                                  + " trace=%s.",
                              this.owningClient.getName(),
                              e.getCause(),
                              e.getCause().getMessage(),
                              getStackTrace(e.getCause()));
                      logger.logError(errorMessage);
                      if (this.owningClient.getTelemetryService() != null) {
                        this.owningClient
                            .getTelemetryService()
                            .reportClientFailure(this.getClass().getSimpleName(), errorMessage);
                      }
                      return null;
                    });
          } catch (Exception e) {
            String errorMessage =
                String.format(
                    "Failed to schedule a flush task, client=%s, exception=%s, detail=%s,"
                        + " trace=%s.",
                    this.owningClient.getName(),
                    e.getClass().getName(),
                    e.getMessage(),
                    getStackTrace(e));
            logger.logError(errorMessage);
            if (this.owningClient.getTelemetryService() != null) {
              this.owningClient
                  .getTelemetryService()
                  .reportClientFailure(this.getClass().getSimpleName(), errorMessage);
            }
            throw e;
          }
        },
        0,
        this.owningClient.getParameterProvider().getBufferFlushCheckIntervalInMs(),
        TimeUnit.MILLISECONDS);

    // Create thread for registering blobs
    ThreadFactory registerThreadFactory =
        new ThreadFactoryBuilder().setNameFormat("ingest-register-thread").build();
    this.registerWorker = Executors.newSingleThreadExecutor(registerThreadFactory);

    // Create threads for building and uploading blobs
    // Size: number of available processors * (1 + IO time/CPU time)
    ThreadFactory buildUploadThreadFactory =
        new ThreadFactoryBuilder().setNameFormat("ingest-build-upload-thread-%d").build();
    int buildUploadThreadCount =
        Math.min(
            Runtime.getRuntime().availableProcessors()
                * (1 + this.owningClient.getParameterProvider().getIOTimeCpuRatio()),
            MAX_THREAD_COUNT);
    this.buildUploadWorkers =
        Executors.newFixedThreadPool(buildUploadThreadCount, buildUploadThreadFactory);

    logger.logInfo(
        "Create {} threads for build/upload blobs for client={}, total available processors={}",
        buildUploadThreadCount,
        this.owningClient.getName(),
        Runtime.getRuntime().availableProcessors());
  }

  /**
   * Distribute the flush tasks by iterating through all the channels in the channel cache and kick
   * off a build blob work when certain size has reached or we have reached the end
   *
   * @param tablesToFlush list of tables to flush
   */
  void distributeFlushTasks(Set<String> tablesToFlush) {
    Iterator<
            Map.Entry<
                String, ConcurrentHashMap<String, SnowflakeStreamingIngestChannelInternal<T>>>>
        itr =
            this.channelCache.entrySet().stream()
                .filter(e -> tablesToFlush.contains(e.getKey()))
                .iterator();
    List<Pair<BlobData<T>, CompletableFuture<BlobMetadata>>> blobs = new ArrayList<>();
    List<ChannelData<T>> leftoverChannelsDataPerTable = new ArrayList<>();

    // The API states that the number of available processors reported can change and therefore, we
    // should poll it occasionally.
    numProcessors = Runtime.getRuntime().availableProcessors();
    while (itr.hasNext() || !leftoverChannelsDataPerTable.isEmpty()) {
      List<List<ChannelData<T>>> blobData = new ArrayList<>();
      float totalBufferSizeInBytes = 0F;

      // Distribute work at table level, split the blob if reaching the blob size limit or the
      // channel has different encryption key ids
      while (itr.hasNext() || !leftoverChannelsDataPerTable.isEmpty()) {
        List<ChannelData<T>> channelsDataPerTable = Collections.synchronizedList(new ArrayList<>());
        if (!leftoverChannelsDataPerTable.isEmpty()) {
          channelsDataPerTable.addAll(leftoverChannelsDataPerTable);
          leftoverChannelsDataPerTable.clear();
        } else if (blobData.size()
            >= this.owningClient.getParameterProvider().getMaxChunksInBlob()) {
          // Create a new blob if the current one already contains max allowed number of chunks
          logger.logInfo(
              "Max allowed number of chunks in the current blob reached. chunkCount={}"
                  + " maxChunkCount={}",
              blobData.size(),
              this.owningClient.getParameterProvider().getMaxChunksInBlob());
          break;
        } else {
          ConcurrentHashMap<String, SnowflakeStreamingIngestChannelInternal<T>> table =
              itr.next().getValue();
          // Use parallel stream since getData could be the performance bottleneck when we have a
          // high number of channels
          table.values().parallelStream()
              .forEach(
                  channel -> {
                    if (channel.isValid()) {
                      ChannelData<T> data = channel.getData();
                      if (data != null) {
                        channelsDataPerTable.add(data);
                      }
                    }
                  });
        }

        if (!channelsDataPerTable.isEmpty()) {
          int idx = 0;
          float totalBufferSizePerTableInBytes = 0F;
          while (idx < channelsDataPerTable.size()) {
            ChannelData<T> channelData = channelsDataPerTable.get(idx);
            // Stop processing the rest of channels when needed
            if (idx > 0
                && shouldStopProcessing(
                    totalBufferSizeInBytes,
                    totalBufferSizePerTableInBytes,
                    channelData,
                    channelsDataPerTable.get(idx - 1))) {
              leftoverChannelsDataPerTable.addAll(
                  channelsDataPerTable.subList(idx, channelsDataPerTable.size()));
              logger.logInfo(
                  "Creation of another blob is needed because of blob/chunk size limit or"
                      + " different encryption ids or different schema, client={}, table={},"
                      + " blobSize={}, chunkSize={}, nextChannelSize={}, encryptionId1={},"
                      + " encryptionId2={}, schema1={}, schema2={}",
                  this.owningClient.getName(),
                  channelData.getChannelContext().getTableName(),
                  totalBufferSizeInBytes,
                  totalBufferSizePerTableInBytes,
                  channelData.getBufferSize(),
                  channelData.getChannelContext().getEncryptionKeyId(),
                  channelsDataPerTable.get(idx - 1).getChannelContext().getEncryptionKeyId(),
                  channelData.getColumnEps().keySet(),
                  channelsDataPerTable.get(idx - 1).getColumnEps().keySet());
              break;
            }
            totalBufferSizeInBytes += channelData.getBufferSize();
            totalBufferSizePerTableInBytes += channelData.getBufferSize();
            idx++;
          }
          // Add processed channels to the current blob, stop if we need to create a new blob
          blobData.add(channelsDataPerTable.subList(0, idx));
          if (idx != channelsDataPerTable.size()) {
            break;
          }
        }
      }

      if (blobData.isEmpty()) {
        continue;
      }

      // Kick off a build job

      // Get the fully qualified table name from the first channel in the blob.
      // This only matters when the client is in Iceberg mode. In Iceberg mode,
      // all channels in the blob belong to the same table.
      String fullyQualifiedTableName =
          blobData.get(0).get(0).getChannelContext().getFullyQualifiedTableName();

      final BlobPath blobPath = this.storageManager.generateBlobPath(fullyQualifiedTableName);

      long flushStartMs = System.currentTimeMillis();
      if (this.owningClient.flushLatency != null) {
        latencyTimerContextMap.putIfAbsent(
            blobPath.fileRegistrationPath, this.owningClient.flushLatency.time());
      }

      // Copy encryptionKeysPerTable from owning client
      Map<FullyQualifiedTableName, EncryptionKey> encryptionKeysPerTable =
          new ConcurrentHashMap<>();
      this.owningClient
          .getEncryptionKeysPerTable()
          .forEach((k, v) -> encryptionKeysPerTable.put(k, new EncryptionKey(v)));

      Supplier<BlobMetadata> supplier =
          () -> {
            try {
              BlobMetadata blobMetadata =
                  buildAndUpload(
                      blobPath, blobData, fullyQualifiedTableName, encryptionKeysPerTable);
              blobMetadata.getBlobStats().setFlushStartMs(flushStartMs);
              return blobMetadata;
            } catch (Throwable e) {
              Throwable ex = e.getCause() == null ? e : e.getCause();
              String errorMessage =
                  String.format(
                      "Building blob failed, client=%s, blob=%s, exception=%s,"
                          + " detail=%s, trace=%s, all channels in the blob will be"
                          + " invalidated",
                      this.owningClient.getName(),
                      blobPath.fileRegistrationPath,
                      ex,
                      ex.getMessage(),
                      getStackTrace(ex));
              logger.logError(errorMessage);
              if (this.owningClient.getTelemetryService() != null) {
                this.owningClient
                    .getTelemetryService()
                    .reportClientFailure(this.getClass().getSimpleName(), errorMessage);
              }

              if (e instanceof IOException) {
                invalidateAllChannelsInBlob(blobData, errorMessage);
                return null;
              } else if (e instanceof NoSuchAlgorithmException) {
                throw new SFException(e, ErrorCode.MD5_HASHING_NOT_AVAILABLE);
              } else if (e instanceof InvalidAlgorithmParameterException
                  | e instanceof NoSuchPaddingException
                  | e instanceof IllegalBlockSizeException
                  | e instanceof BadPaddingException
                  | e instanceof InvalidKeyException) {
                throw new SFException(e, ErrorCode.ENCRYPTION_FAILURE);
              } else {
                throw new SFException(e, ErrorCode.INTERNAL_ERROR, e.getMessage());
              }
            }
          };

      blobs.add(
          new Pair<>(
              new BlobData<>(blobPath.fileRegistrationPath, blobData),
              CompletableFuture.supplyAsync(supplier, this.buildUploadWorkers)));

      logger.logInfo(
          "buildAndUpload task added for client={}, blob={}, buildUploadWorkers stats={}",
          this.owningClient.getName(),
          blobPath,
          this.buildUploadWorkers.toString());
    }

    // Add the flush task futures to the register service
    this.registerService.addBlobs(blobs);
  }

  /**
   * Check whether we should stop merging more channels into the same chunk, we need to stop in a
   * few cases:
   *
   * <p>When the blob size is larger than a certain threshold
   *
   * <p>When the chunk size is larger than a certain threshold
   *
   * <p>When the schemas are not the same
   */
  private boolean shouldStopProcessing(
      float totalBufferSizeInBytes,
      float totalBufferSizePerTableInBytes,
      ChannelData<T> current,
      ChannelData<T> prev) {
    return totalBufferSizeInBytes + current.getBufferSize() > MAX_BLOB_SIZE_IN_BYTES
        || totalBufferSizePerTableInBytes + current.getBufferSize()
            > this.owningClient.getParameterProvider().getMaxChunkSizeInBytes()
        || !Objects.equals(
            current.getChannelContext().getEncryptionKeyId(),
            prev.getChannelContext().getEncryptionKeyId())
        || !current.getColumnEps().keySet().equals(prev.getColumnEps().keySet());
  }

  /**
   * Builds and uploads blob to cloud storage.
   *
   * @param blobPath Path of the destination blob in cloud storage
   * @param blobData All the data for one blob. Assumes that all ChannelData in the inner List
   *     belongs to the same table. Will error if this is not the case
   * @param fullyQualifiedTableName the table name of the first channel in the blob, only matters in
   *     Iceberg mode
   * @return BlobMetadata for FlushService.upload
   */
  BlobMetadata buildAndUpload(
      BlobPath blobPath,
      List<List<ChannelData<T>>> blobData,
      String fullyQualifiedTableName,
      Map<FullyQualifiedTableName, EncryptionKey> encryptionKeysPerTable)
      throws IOException, NoSuchAlgorithmException, InvalidAlgorithmParameterException,
          NoSuchPaddingException, IllegalBlockSizeException, BadPaddingException,
          InvalidKeyException {
    Timer.Context buildContext = Utils.createTimerContext(this.owningClient.buildLatency);

    // Construct the blob along with the metadata of the blob
    BlobBuilder.Blob blob =
        BlobBuilder.constructBlobAndMetadata(
<<<<<<< HEAD
            blobPath.fileName, blobData, bdecVersion, paramProvider, encryptionKeysPerTable);
=======
            blobPath.fileRegistrationPath,
            blobData,
            bdecVersion,
            this.owningClient.getInternalParameterProvider());
>>>>>>> b38f9697

    blob.blobStats.setBuildDurationMs(buildContext);

    return upload(
        this.storageManager.getStorage(fullyQualifiedTableName),
        blobPath,
        blob.blobBytes,
        blob.chunksMetadataList,
        blob.blobStats);
  }

  /**
   * Upload a blob to Streaming Ingest dedicated stage
   *
   * @param storage the storage to upload the blob
   * @param blobPath full path of the blob
   * @param blob blob data
   * @param metadata a list of chunk metadata
   * @param blobStats an object to track latencies and other stats of the blob
   * @return BlobMetadata object used to create the register blob request
   */
  BlobMetadata upload(
      IStorage storage,
      BlobPath blobPath,
      byte[] blob,
      List<ChunkMetadata> metadata,
      BlobStats blobStats)
      throws NoSuchAlgorithmException {
    logger.logInfo("Start uploading blob={}, size={}", blobPath.fileRegistrationPath, blob.length);
    long startTime = System.currentTimeMillis();

    Timer.Context uploadContext = Utils.createTimerContext(this.owningClient.uploadLatency);
    storage.put(blobPath, blob);

    if (uploadContext != null) {
      blobStats.setUploadDurationMs(uploadContext);
      this.owningClient.uploadThroughput.mark(blob.length);
      this.owningClient.blobSizeHistogram.update(blob.length);
      this.owningClient.blobRowCountHistogram.update(
          metadata.stream().mapToLong(i -> i.getEpInfo().getRowCount()).sum());
    }

    logger.logInfo(
        "Finish uploading blob={}, size={}, timeInMillis={}",
        blobPath.fileRegistrationPath,
        blob.length,
        System.currentTimeMillis() - startTime);

    // at this point we know for sure if the BDEC file has data for more than one chunk, i.e.
    // spans mixed tables or not
    return BlobMetadata.createBlobMetadata(
        blobPath.fileRegistrationPath,
        BlobBuilder.computeMD5(blob),
        bdecVersion,
        metadata,
        blobStats,
        metadata == null ? false : metadata.size() > 1);
  }

  /**
   * Release all resources
   *
   * @throws InterruptedException
   */
  void shutdown() throws InterruptedException {
    this.flushWorker.shutdown();
    this.registerWorker.shutdown();
    this.buildUploadWorkers.shutdown();

    boolean isTerminated =
        this.flushWorker.awaitTermination(THREAD_SHUTDOWN_TIMEOUT_IN_SEC, TimeUnit.SECONDS)
            && this.registerWorker.awaitTermination(
                THREAD_SHUTDOWN_TIMEOUT_IN_SEC, TimeUnit.SECONDS)
            && this.buildUploadWorkers.awaitTermination(
                THREAD_SHUTDOWN_TIMEOUT_IN_SEC, TimeUnit.SECONDS);

    if (!isTerminated) {
      logger.logWarn("Tasks can't be terminated within the timeout, force shutdown now.");
      this.flushWorker.shutdownNow();
      this.registerWorker.shutdownNow();
      this.buildUploadWorkers.shutdownNow();
    }
  }

  /**
   * Set the flag to indicate that a flush is needed
   *
   * @param fullyQualifiedTableName the fully qualified table name
   */
  void setNeedFlush(String fullyQualifiedTableName) {
    this.isNeedFlush = true;
    if (this.owningClient.getParameterProvider().getMaxChunksInBlob() == 1) {
      this.channelCache.setNeedFlush(fullyQualifiedTableName, true);
    }
  }

  /**
   * Invalidate all the channels in the blob data
   *
   * @param blobData list of channels that belongs to the blob
   */
  <CD> void invalidateAllChannelsInBlob(
      List<List<ChannelData<CD>>> blobData, String invalidationCause) {
    blobData.forEach(
        chunkData ->
            chunkData.forEach(
                channelData -> {
                  this.owningClient
                      .getChannelCache()
                      .invalidateChannelIfSequencersMatch(
                          channelData.getChannelContext().getDbName(),
                          channelData.getChannelContext().getSchemaName(),
                          channelData.getChannelContext().getTableName(),
                          channelData.getChannelContext().getName(),
                          channelData.getChannelContext().getChannelSequencer(),
                          invalidationCause);
                }));
  }

  /**
   * Throttle if the number of queued buildAndUpload tasks is bigger than the total number of
   * available processors
   */
  boolean throttleDueToQueuedFlushTasks() {
    ThreadPoolExecutor buildAndUpload = (ThreadPoolExecutor) this.buildUploadWorkers;
    boolean throttleOnQueuedTasks = buildAndUpload.getQueue().size() > numProcessors;
    if (throttleOnQueuedTasks) {
      logger.logWarn(
          "Throttled due too many queue flush tasks (probably because of slow uploading speed),"
              + " client={}, buildUploadWorkers stats={}",
          this.owningClient.getName(),
          this.buildUploadWorkers.toString());
    }
    return throttleOnQueuedTasks;
  }

  /** Get whether we're running under test mode */
  boolean isTestMode() {
    return this.isTestMode;
  }
}<|MERGE_RESOLUTION|>--- conflicted
+++ resolved
@@ -502,6 +502,13 @@
           .getEncryptionKeysPerTable()
           .forEach((k, v) -> encryptionKeysPerTable.put(k, new EncryptionKey(v)));
 
+      // Copy encryptionKeysPerTable from owning client
+      Map<FullyQualifiedTableName, EncryptionKey> encryptionKeysPerTable =
+          new ConcurrentHashMap<>();
+      this.owningClient
+          .getEncryptionKeysPerTable()
+          .forEach((k, v) -> encryptionKeysPerTable.put(k, new EncryptionKey(v)));
+
       Supplier<BlobMetadata> supplier =
           () -> {
             try {
@@ -609,14 +616,10 @@
     // Construct the blob along with the metadata of the blob
     BlobBuilder.Blob blob =
         BlobBuilder.constructBlobAndMetadata(
-<<<<<<< HEAD
-            blobPath.fileName, blobData, bdecVersion, paramProvider, encryptionKeysPerTable);
-=======
             blobPath.fileRegistrationPath,
             blobData,
             bdecVersion,
-            this.owningClient.getInternalParameterProvider());
->>>>>>> b38f9697
+            this.owningClient.getInternalParameterProvider(), encryptionKeysPerTable);
 
     blob.blobStats.setBuildDurationMs(buildContext);
 
