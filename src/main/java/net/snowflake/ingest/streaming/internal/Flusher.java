--- conflicted
+++ resolved
@@ -34,29 +34,20 @@
     final List<ChannelMetadata> channelsMetadataList;
     final Map<String, RowBufferStats> columnEpStatsMapCombined;
     final long rowCount;
-<<<<<<< HEAD
     final ByteArrayOutputStream chunkData;
-=======
     final Pair<Long, Long> chunkMinMaxInsertTimeInMs;
->>>>>>> 07de517d
 
     public SerializationResult(
         List<ChannelMetadata> channelsMetadataList,
         Map<String, RowBufferStats> columnEpStatsMapCombined,
         long rowCount,
-<<<<<<< HEAD
-        ByteArrayOutputStream chunkData) {
+        ByteArrayOutputStream chunkData,
+        Pair<Long, Long> chunkMinMaxInsertTimeInMs) {
       this.channelsMetadataList = channelsMetadataList;
       this.columnEpStatsMapCombined = columnEpStatsMapCombined;
       this.rowCount = rowCount;
       this.chunkData = chunkData;
-=======
-        Pair<Long, Long> chunkMinMaxInsertTimeInMs) {
-      this.channelsMetadataList = channelsMetadataList;
-      this.columnEpStatsMapCombined = columnEpStatsMapCombined;
-      this.rowCount = rowCount;
       this.chunkMinMaxInsertTimeInMs = chunkMinMaxInsertTimeInMs;
->>>>>>> 07de517d
     }
   }
 }