/*
 * Copyright (c) 2021-2024 Snowflake Computing Inc. All rights reserved.
 */

package net.snowflake.ingest.streaming.internal;

import static net.snowflake.ingest.streaming.internal.StreamingIngestUtils.sleepForRetry;
import static net.snowflake.ingest.utils.Constants.COMMIT_MAX_RETRY_COUNT;
import static net.snowflake.ingest.utils.Constants.COMMIT_RETRY_INTERVAL_IN_MS;
import static net.snowflake.ingest.utils.Constants.ENABLE_TELEMETRY_TO_SF;
import static net.snowflake.ingest.utils.Constants.MAX_STREAMING_INGEST_API_CHANNEL_RETRY;
import static net.snowflake.ingest.utils.Constants.RESPONSE_ERR_ENQUEUE_TABLE_CHUNK_QUEUE_FULL;
import static net.snowflake.ingest.utils.Constants.RESPONSE_ERR_GENERAL_EXCEPTION_RETRY_REQUEST;
import static net.snowflake.ingest.utils.Constants.RESPONSE_SUCCESS;
import static net.snowflake.ingest.utils.Constants.SNOWPIPE_STREAMING_JMX_METRIC_PREFIX;
import static net.snowflake.ingest.utils.Constants.SNOWPIPE_STREAMING_JVM_MEMORY_AND_THREAD_METRICS_REGISTRY;
import static net.snowflake.ingest.utils.Constants.SNOWPIPE_STREAMING_SHARED_METRICS_REGISTRY;
import static net.snowflake.ingest.utils.Constants.STREAMING_INGEST_TELEMETRY_UPLOAD_INTERVAL_IN_SEC;
import static net.snowflake.ingest.utils.Constants.USER;

import com.codahale.metrics.Histogram;
import com.codahale.metrics.Meter;
import com.codahale.metrics.MetricFilter;
import com.codahale.metrics.MetricRegistry;
import com.codahale.metrics.SharedMetricRegistries;
import com.codahale.metrics.Slf4jReporter;
import com.codahale.metrics.Timer;
import com.codahale.metrics.jmx.JmxReporter;
import com.codahale.metrics.jvm.MemoryUsageGaugeSet;
import com.codahale.metrics.jvm.ThreadStatesGaugeSet;
import com.fasterxml.jackson.databind.ObjectMapper;
import com.google.common.annotations.VisibleForTesting;
import java.io.IOException;
import java.net.URI;
import java.net.URISyntaxException;
import java.security.NoSuchAlgorithmException;
import java.security.PrivateKey;
import java.security.spec.InvalidKeySpecException;
import java.util.ArrayList;
import java.util.HashMap;
import java.util.HashSet;
import java.util.List;
import java.util.Map;
import java.util.Properties;
import java.util.Set;
import java.util.concurrent.CompletableFuture;
import java.util.concurrent.ExecutionException;
import java.util.concurrent.Executors;
import java.util.concurrent.ScheduledExecutorService;
import java.util.concurrent.TimeUnit;
import java.util.concurrent.atomic.AtomicLong;
import java.util.stream.Collectors;
import javax.management.MalformedObjectNameException;
import javax.management.ObjectName;
import net.snowflake.client.core.SFSessionProperty;
import net.snowflake.client.jdbc.internal.apache.http.client.utils.URIBuilder;
import net.snowflake.client.jdbc.internal.apache.http.impl.client.CloseableHttpClient;
import net.snowflake.ingest.connection.IngestResponseException;
import net.snowflake.ingest.connection.OAuthCredential;
import net.snowflake.ingest.connection.RequestBuilder;
import net.snowflake.ingest.connection.TelemetryService;
import net.snowflake.ingest.streaming.DropChannelRequest;
import net.snowflake.ingest.streaming.OpenChannelRequest;
import net.snowflake.ingest.streaming.SnowflakeStreamingIngestChannel;
import net.snowflake.ingest.streaming.SnowflakeStreamingIngestClient;
import net.snowflake.ingest.utils.Constants;
import net.snowflake.ingest.utils.ErrorCode;
import net.snowflake.ingest.utils.HttpUtil;
import net.snowflake.ingest.utils.Logging;
import net.snowflake.ingest.utils.Pair;
import net.snowflake.ingest.utils.ParameterProvider;
import net.snowflake.ingest.utils.SFException;
import net.snowflake.ingest.utils.SnowflakeURL;
import net.snowflake.ingest.utils.Utils;

/**
 * The first version of implementation for SnowflakeStreamingIngestClient. The client internally
 * manages a few things:
 * <li>the channel cache, which contains all the channels that belong to this account
 * <li>the flush service, which schedules and coordinates the flush to Snowflake tables
 *
 * @param <T> type of column data ({@link ParquetChunkData})
 */
public class SnowflakeStreamingIngestClientInternal<T> implements SnowflakeStreamingIngestClient {

  private static final Logging logger = new Logging(SnowflakeStreamingIngestClientInternal.class);

  // Object mapper for all marshalling and unmarshalling
  private static final ObjectMapper objectMapper = new ObjectMapper();

  // Counter to generate unique request ids per client
  private final AtomicLong counter = new AtomicLong(0);

  // Provides constant values that can be set by constructor
  private final ParameterProvider parameterProvider;

  // Provides constant values which is determined by the Iceberg or non-Iceberg mode
  private final InternalParameterProvider internalParameterProvider;

  // Name of the client
  private final String name;

  // Snowflake role for the client to use
  private String role;

  // Http client to send HTTP requests to Snowflake
  private final CloseableHttpClient httpClient;

  // Reference to the channel cache
  private final ChannelCache<T> channelCache;

  // Reference to the flush service
  private final FlushService<T> flushService;

  // Reference to storage manager
  private final StorageManager<T, ?> storageManager;

  // Indicates whether the client has closed
  private volatile boolean isClosed;

  // Indicates wheter the client is streaming to Iceberg tables
  private final boolean isIcebergMode;

  // Indicates whether the client is under test mode
  private final boolean isTestMode;

  // Performance testing related metrics
  MetricRegistry metrics;
  Histogram blobSizeHistogram; // Histogram for blob size after compression
  Histogram blobRowCountHistogram; // Histogram for blob row count
  Histogram cpuHistogram; // Histogram for jvm process cpu usage
  Timer flushLatency; // Latency for end to end flushing
  Timer buildLatency; // Latency for building a blob
  Timer uploadLatency; // Latency for uploading a blob
  Timer registerLatency; // Latency for registering a blob
  Meter uploadThroughput; // Throughput for uploading blobs
  Meter inputThroughput; // Throughput for inserting into the internal buffer

  // JVM and thread related metrics
  MetricRegistry jvmMemoryAndThreadMetrics;

  // The request builder who handles building the HttpRequests we send
  private RequestBuilder requestBuilder;

  // Background thread that uploads telemetry data periodically
  private ScheduledExecutorService telemetryWorker;

  // Snowflake service client to make API calls
  private SnowflakeServiceClient snowflakeServiceClient;

  /**
   * Constructor
   *
   * @param name the name of the client
   * @param accountURL Snowflake account url
   * @param prop connection properties
   * @param httpClient http client for sending request
   * @param isIcebergMode whether we're streaming to iceberg tables
   * @param isTestMode whether we're under test mode
   * @param requestBuilder http request builder
   * @param parameterOverrides parameters we override in case we want to set different values
   */
  SnowflakeStreamingIngestClientInternal(
      String name,
      SnowflakeURL accountURL,
      Properties prop,
      CloseableHttpClient httpClient,
      boolean isIcebergMode,
      boolean isTestMode,
      RequestBuilder requestBuilder,
      Map<String, Object> parameterOverrides) {
    this.parameterProvider = new ParameterProvider(parameterOverrides, prop, isIcebergMode);
    this.internalParameterProvider = new InternalParameterProvider(isIcebergMode);

    this.name = name;
    String accountName = accountURL == null ? null : accountURL.getAccount();
    this.isIcebergMode = isIcebergMode;
    this.isTestMode = isTestMode;
    this.httpClient = httpClient == null ? HttpUtil.getHttpClient(accountName) : httpClient;
    this.channelCache = new ChannelCache<>();
    this.isClosed = false;
    this.requestBuilder = requestBuilder;

    if (!isTestMode) {
      // Setup request builder for communication with the server side
      this.role = prop.getProperty(Constants.ROLE);

      Object credential = null;

      // Authorization type will be set to jwt by default
      if (prop.getProperty(Constants.AUTHORIZATION_TYPE).equals(Constants.JWT)) {
        try {
          credential =
              Utils.createKeyPairFromPrivateKey(
                  (PrivateKey) prop.get(SFSessionProperty.PRIVATE_KEY.getPropertyKey()));
        } catch (NoSuchAlgorithmException | InvalidKeySpecException e) {
          throw new SFException(e, ErrorCode.KEYPAIR_CREATION_FAILURE);
        }
      } else {
        URI oAuthTokenEndpoint;
        try {
          if (prop.getProperty(Constants.OAUTH_TOKEN_ENDPOINT) == null) {
            // Set OAuth token endpoint to Snowflake OAuth by default
            oAuthTokenEndpoint =
                new URIBuilder()
                    .setScheme(accountURL.getScheme())
                    .setHost(accountURL.getUrlWithoutPort())
                    .setPort(accountURL.getPort())
                    .setPath(Constants.SNOWFLAKE_OAUTH_TOKEN_ENDPOINT)
                    .build();
          } else {
            oAuthTokenEndpoint = new URI(prop.getProperty(Constants.OAUTH_TOKEN_ENDPOINT));
          }
        } catch (URISyntaxException e) {
          throw new SFException(e, ErrorCode.INVALID_URL);
        }
        credential =
            new OAuthCredential(
                prop.getProperty(Constants.OAUTH_CLIENT_ID),
                prop.getProperty(Constants.OAUTH_CLIENT_SECRET),
                prop.getProperty(Constants.OAUTH_REFRESH_TOKEN),
                oAuthTokenEndpoint);
      }
      this.requestBuilder =
          new RequestBuilder(
              accountURL,
              prop.get(USER).toString(),
              credential,
              this.httpClient,
              String.format("%s_%s", this.name, System.currentTimeMillis()));

      logger.logInfo("Using {} for authorization", this.requestBuilder.getAuthType());

      // Setup client telemetries if needed
      this.setupMetricsForClient();
    }

    this.snowflakeServiceClient = new SnowflakeServiceClient(this.httpClient, this.requestBuilder);

    this.storageManager =
        isIcebergMode
            ? new ExternalVolumeManager<T>(
                isTestMode, this.role, this.name, this.snowflakeServiceClient)
            : new InternalStageManager<T>(
                isTestMode, this.role, this.name, this.snowflakeServiceClient);

    try {
      this.flushService =
          new FlushService<>(this, this.channelCache, this.storageManager, this.isTestMode);
    } catch (Exception e) {
      // Need to clean up the resources before throwing any exceptions
      cleanUpResources();
      throw e;
    }

    logger.logInfo(
        "Client created, name={}, account={}. isTestMode={}, parameters={}",
        name,
        accountURL == null ? "" : accountURL.getAccount(),
        isTestMode,
        parameterProvider);
  }

  /**
   * Default Constructor
   *
   * @param name the name of the client
   * @param accountURL Snowflake account url
   * @param prop connection properties
   * @param parameterOverrides map of parameters to override for this client
   * @param isIcebergMode whether we're streaming to iceberg tables
   * @param isTestMode indicates whether it's under test mode
   */
  public SnowflakeStreamingIngestClientInternal(
      String name,
      SnowflakeURL accountURL,
      Properties prop,
      Map<String, Object> parameterOverrides,
      boolean isIcebergMode,
      boolean isTestMode) {
    this(name, accountURL, prop, null, isIcebergMode, isTestMode, null, parameterOverrides);
  }

  /*** Constructor for TEST ONLY
   *
   * @param name the name of the client
   */
  SnowflakeStreamingIngestClientInternal(String name, boolean isIcebergMode) {
    this(name, null, null, null, isIcebergMode, true, null, new HashMap<>());
  }

  // TESTING ONLY - inject the request builder
  @VisibleForTesting
  public void injectRequestBuilder(RequestBuilder requestBuilder) {
    this.requestBuilder = requestBuilder;
    this.snowflakeServiceClient = new SnowflakeServiceClient(this.httpClient, this.requestBuilder);
  }

  /**
   * Get the client name
   *
   * @return the client name
   */
  @Override
  public String getName() {
    return this.name;
  }

  /**
   * Get the role used by the client
   *
   * @return the client's role
   */
  String getRole() {
    return this.role;
  }

  /** @return a boolean to indicate whether the client is closed or not */
  @Override
  public boolean isClosed() {
    return isClosed;
  }

  /**
   * Open a channel against a Snowflake table
   *
   * @param request the open channel request
   * @return a SnowflakeStreamingIngestChannel object
   */
  @Override
  public SnowflakeStreamingIngestChannelInternal<?> openChannel(OpenChannelRequest request) {
    if (isClosed) {
      throw new SFException(ErrorCode.CLOSED_CLIENT);
    }

    logger.logDebug(
        "Open channel request start, channel={}, table={}, client={}",
        request.getChannelName(),
        request.getFullyQualifiedTableName(),
        getName());

    try {
      OpenChannelRequestInternal openChannelRequest =
          new OpenChannelRequestInternal(
              this.storageManager.getClientPrefix() + "_" + counter.getAndIncrement(),
              this.role,
              request.getDBName(),
              request.getSchemaName(),
              request.getTableName(),
              request.getChannelName(),
              Constants.WriteMode.CLOUD_STORAGE,
              request.getOffsetToken(),
              isIcebergMode);
      OpenChannelResponse response = snowflakeServiceClient.openChannel(openChannelRequest);

      logger.logInfo(
          "Open channel request succeeded, channel={}, table={}, clientSequencer={},"
              + " rowSequencer={}, client={}",
          request.getChannelName(),
          request.getFullyQualifiedTableName(),
          response.getClientSequencer(),
          response.getRowSequencer(),
          getName());

      // Channel is now registered, add it to the in-memory channel pool
      SnowflakeStreamingIngestChannelInternal<T> channel =
          SnowflakeStreamingIngestChannelFactory.<T>builder(response.getChannelName())
              .setDBName(response.getDBName())
              .setSchemaName(response.getSchemaName())
              .setTableName(response.getTableName())
              .setOffsetToken(response.getOffsetToken())
              .setRowSequencer(response.getRowSequencer())
              .setChannelSequencer(response.getClientSequencer())
              .setOwningClient(this)
              .setEncryptionKey(response.getEncryptionKey())
              .setEncryptionKeyId(response.getEncryptionKeyId())
              .setOnErrorOption(request.getOnErrorOption())
              .setDefaultTimezone(request.getDefaultTimezone())
              .setOffsetTokenVerificationFunction(request.getOffsetTokenVerificationFunction())
              .build();

      // Setup the row buffer schema
      channel.setupSchema(response.getTableColumns());

      // Add channel to the channel cache
      this.channelCache.addChannel(channel);

      // Add storage to the storage manager, only for external volume
      this.storageManager.addStorage(
          response.getDBName(),
          response.getSchemaName(),
          response.getTableName(),
          response.getStageLocation());

      return channel;
    } catch (IngestResponseException | IOException e) {
      throw new SFException(e, ErrorCode.OPEN_CHANNEL_FAILURE, e.getMessage());
    }
  }

  @Override
  public void dropChannel(DropChannelRequest request) {
    if (isClosed) {
      throw new SFException(ErrorCode.CLOSED_CLIENT);
    }

    logger.logDebug(
        "Drop channel request start, channel={}, table={}, client={}",
        request.getChannelName(),
        request.getFullyQualifiedTableName(),
        getName());

    try {
      DropChannelRequestInternal dropChannelRequest =
          new DropChannelRequestInternal(
              this.storageManager.getClientPrefix() + "_" + counter.getAndIncrement(),
              this.role,
              request.getDBName(),
              request.getSchemaName(),
              request.getTableName(),
              request.getChannelName(),
              request instanceof DropChannelVersionRequest
                  ? ((DropChannelVersionRequest) request).getClientSequencer()
                  : null,
              isIcebergMode);
      snowflakeServiceClient.dropChannel(dropChannelRequest);

      logger.logInfo(
          "Drop channel request succeeded, channel={}, table={}, clientSequencer={} client={}",
          request.getChannelName(),
          request.getFullyQualifiedTableName(),
          request instanceof DropChannelVersionRequest
              ? ((DropChannelVersionRequest) request).getClientSequencer()
              : null,
          getName());
    } catch (IngestResponseException | IOException e) {
      throw new SFException(e, ErrorCode.DROP_CHANNEL_FAILURE, e.getMessage());
    }
  }

  /**
   * Return the latest committed/persisted offset token for all channels
   *
   * @return map of channel to the latest persisted offset token
   */
  @Override
  public Map<String, String> getLatestCommittedOffsetTokens(
      List<SnowflakeStreamingIngestChannel> channels) {
    List<SnowflakeStreamingIngestChannelInternal<?>> internalChannels =
        channels.stream()
            .map(c -> (SnowflakeStreamingIngestChannelInternal<?>) c)
            .collect(Collectors.toList());
    List<ChannelsStatusResponse.ChannelStatusResponseDTO> channelsStatus =
        getChannelsStatus(internalChannels).getChannels();
    Map<String, String> result = new HashMap<>();
    for (int idx = 0; idx < channels.size(); idx++) {
      result.put(
          channels.get(idx).getFullyQualifiedName(),
          channelsStatus.get(idx).getPersistedOffsetToken());
    }
    return result;
  }

  /**
   * Fetch channels status from Snowflake
   *
   * @param channels a list of channels that we want to get the status on
   * @return a ChannelsStatusResponse object
   */
  ChannelsStatusResponse getChannelsStatus(
      List<SnowflakeStreamingIngestChannelInternal<?>> channels) {
    try {
      ChannelsStatusRequest request = new ChannelsStatusRequest();
      List<ChannelsStatusRequest.ChannelStatusRequestDTO> requestDTOs =
          channels.stream()
              .map(ChannelsStatusRequest.ChannelStatusRequestDTO::new)
              .collect(Collectors.toList());
      request.setChannels(requestDTOs);
      request.setRole(this.role);
<<<<<<< HEAD
      request.setRequestId(this.storageManager.getClientPrefix() + "_" + counter.getAndIncrement());

      ChannelsStatusResponse response = snowflakeServiceClient.channelStatus(request);
=======

      String payload = objectMapper.writeValueAsString(request);

      ChannelsStatusResponse response =
          executeWithRetries(
              ChannelsStatusResponse.class,
              CHANNEL_STATUS_ENDPOINT,
              payload,
              "channel status",
              STREAMING_CHANNEL_STATUS,
              httpClient,
              requestBuilder);

      // Check for Snowflake specific response code
      if (response.getStatusCode() != RESPONSE_SUCCESS) {
        throw new SFException(ErrorCode.CHANNEL_STATUS_FAILURE, response.getMessage());
      }
>>>>>>> f5669d16

      for (int idx = 0; idx < channels.size(); idx++) {
        SnowflakeStreamingIngestChannelInternal<?> channel = channels.get(idx);
        ChannelsStatusResponse.ChannelStatusResponseDTO channelStatus =
            response.getChannels().get(idx);
        if (channelStatus.getStatusCode() != RESPONSE_SUCCESS) {
          String errorMessage =
              String.format(
                  "Channel has failure status_code, name=%s, channel_sequencer=%d, status_code=%d",
                  channel.getFullyQualifiedName(),
                  channel.getChannelSequencer(),
                  channelStatus.getStatusCode());
          logger.logWarn(errorMessage);
          if (getTelemetryService() != null) {
            getTelemetryService()
                .reportClientFailure(this.getClass().getSimpleName(), errorMessage);
          }
        }
      }

      return response;
    } catch (IngestResponseException | IOException e) {
      throw new SFException(e, ErrorCode.CHANNEL_STATUS_FAILURE, e.getMessage());
    }
  }

  /**
   * Register the uploaded blobs to a Snowflake table
   *
   * @param blobs list of uploaded blobs
   */
  void registerBlobs(List<BlobMetadata> blobs) {
    for (List<BlobMetadata> blobBatch : partitionBlobListForRegistrationRequest(blobs)) {
      this.registerBlobs(blobBatch, 0);
    }
  }

  /**
   * Partition the collection of blobs into sub-lists, so that the total number of chunks in each
   * sublist does not exceed the max allowed number of chunks in one registration request.
   */
  List<List<BlobMetadata>> partitionBlobListForRegistrationRequest(List<BlobMetadata> blobs) {
    List<List<BlobMetadata>> result = new ArrayList<>();
    List<BlobMetadata> currentBatch = new ArrayList<>();
    int chunksInCurrentBatch = 0;
    int maxChunksInBlobAndRegistrationRequest =
        parameterProvider.getMaxChunksInBlobAndRegistrationRequest();

    for (BlobMetadata blob : blobs) {
      if (blob.getChunks().size() > maxChunksInBlobAndRegistrationRequest) {
        throw new SFException(
            ErrorCode.INTERNAL_ERROR,
            String.format(
                "Incorrectly generated blob detected - number of chunks in the blob is larger than"
                    + " the max allowed number of chunks. Please report this bug to Snowflake."
                    + " bdec=%s chunkCount=%d maxAllowedChunkCount=%d",
                blob.getPath(), blob.getChunks().size(), maxChunksInBlobAndRegistrationRequest));
      }

      if (chunksInCurrentBatch + blob.getChunks().size() > maxChunksInBlobAndRegistrationRequest) {
        // Newly added BDEC file would exceed the max number of chunks in a single registration
        // request. We put chunks collected so far into the result list and create a new batch with
        // the current blob
        result.add(currentBatch);
        currentBatch = new ArrayList<>();
        currentBatch.add(blob);
        chunksInCurrentBatch = blob.getChunks().size();
      } else {
        // Newly added BDEC can be added to the current batch because it does not exceed the max
        // number of chunks in a single registration request, yet.
        currentBatch.add(blob);
        chunksInCurrentBatch += blob.getChunks().size();
      }
    }

    if (!currentBatch.isEmpty()) {
      result.add(currentBatch);
    }
    return result;
  }

  /**
   * Register the uploaded blobs to a Snowflake table
   *
   * @param blobs list of uploaded blobs
   * @param executionCount Number of times this call has been attempted, used to track retries
   */
  void registerBlobs(List<BlobMetadata> blobs, final int executionCount) {
    logger.logInfo(
        "Register blob request preparing for blob={}, client={}, executionCount={}",
        blobs.stream().map(BlobMetadata::getPath).collect(Collectors.toList()),
        this.name,
        executionCount);

    RegisterBlobResponse response;
    try {
      RegisterBlobRequest request =
          new RegisterBlobRequest(
              this.storageManager.getClientPrefix() + "_" + counter.getAndIncrement(),
              this.role,
              blobs);
      response = snowflakeServiceClient.registerBlob(request, executionCount);
    } catch (IngestResponseException | IOException e) {
      throw new SFException(e, ErrorCode.REGISTER_BLOB_FAILURE, e.getMessage());
    }

    logger.logInfo(
        "Register blob request returned for blob={}, client={}, executionCount={}",
        blobs.stream().map(BlobMetadata::getPath).collect(Collectors.toList()),
        this.name,
        executionCount);

    // We will retry any blob chunks that were rejected because internal Snowflake queues are full
    Set<ChunkRegisterStatus> queueFullChunks = new HashSet<>();
    response
        .getBlobsStatus()
        .forEach(
            blobStatus ->
                blobStatus
                    .getChunksStatus()
                    .forEach(
                        chunkStatus ->
                            chunkStatus
                                .getChannelsStatus()
                                .forEach(
                                    channelStatus -> {
                                      if (channelStatus.getStatusCode() != RESPONSE_SUCCESS) {
                                        // If the chunk queue is full, we wait and retry the chunks
                                        if ((channelStatus.getStatusCode()
                                                    == RESPONSE_ERR_ENQUEUE_TABLE_CHUNK_QUEUE_FULL
                                                || channelStatus.getStatusCode()
                                                    == RESPONSE_ERR_GENERAL_EXCEPTION_RETRY_REQUEST)
                                            && executionCount
                                                < MAX_STREAMING_INGEST_API_CHANNEL_RETRY) {
                                          queueFullChunks.add(chunkStatus);
                                        } else {
                                          String errorMessage =
                                              String.format(
                                                  "Channel has been invalidated because of failure"
                                                      + " response, name=%s, channel_sequencer=%d,"
                                                      + " status_code=%d, message=%s,"
                                                      + " executionCount=%d",
                                                  channelStatus.getChannelName(),
                                                  channelStatus.getChannelSequencer(),
                                                  channelStatus.getStatusCode(),
                                                  channelStatus.getMessage(),
                                                  executionCount);
                                          logger.logWarn(errorMessage);
                                          if (getTelemetryService() != null) {
                                            getTelemetryService()
                                                .reportClientFailure(
                                                    this.getClass().getSimpleName(), errorMessage);
                                          }
                                          channelCache.invalidateChannelIfSequencersMatch(
                                              chunkStatus.getDBName(),
                                              chunkStatus.getSchemaName(),
                                              chunkStatus.getTableName(),
                                              channelStatus.getChannelName(),
                                              channelStatus.getChannelSequencer(),
                                              errorMessage);
                                        }
                                      }
                                    })));

    if (!queueFullChunks.isEmpty()) {
      logger.logInfo(
          "Retrying registerBlobs request, blobs={}, retried_chunks={}, executionCount={}",
          blobs,
          queueFullChunks,
          executionCount);
      List<BlobMetadata> retryBlobs = this.getRetryBlobs(queueFullChunks, blobs);
      if (retryBlobs.isEmpty()) {
        throw new SFException(ErrorCode.INTERNAL_ERROR, "Failed to retry queue full chunks");
      }
      sleepForRetry(executionCount);
      this.registerBlobs(retryBlobs, executionCount + 1);
    }
  }

  /**
   * Constructs a new register blobs payload consisting of chunks that were rejected by a prior
   * registration attempt
   *
   * @param queueFullChunks ChunkRegisterStatus values for the chunks that had been rejected
   * @param blobs List<BlobMetadata> from the prior registration call
   * @return a new List<BlobMetadata> for only chunks matching queueFullChunks
   */
  List<BlobMetadata> getRetryBlobs(
      Set<ChunkRegisterStatus> queueFullChunks, List<BlobMetadata> blobs) {
    /*
    If a channel returns a RESPONSE_ERR_ENQUEUE_TABLE_CHUNK_QUEUE_FULL statusCode then all channels in the same chunk
    will have that statusCode.  Here we collect all channels with RESPONSE_ERR_ENQUEUE_TABLE_CHUNK_QUEUE_FULL and use
    them to pull out the chunks to retry from blobs
     */
    Set<Pair<String, Long>> queueFullKeys =
        queueFullChunks.stream()
            .flatMap(
                chunkRegisterStatus -> {
                  return chunkRegisterStatus.getChannelsStatus().stream()
                      .map(
                          channelStatus ->
                              new Pair<String, Long>(
                                  channelStatus.getChannelName(),
                                  channelStatus.getChannelSequencer()));
                })
            .collect(Collectors.toSet());
    List<BlobMetadata> retryBlobs = new ArrayList<>();
    blobs.forEach(
        blobMetadata -> {
          List<ChunkMetadata> relevantChunks =
              blobMetadata.getChunks().stream()
                  .filter(
                      chunkMetadata ->
                          chunkMetadata.getChannels().stream()
                              .map(
                                  channelMetadata ->
                                      new Pair<>(
                                          channelMetadata.getChannelName(),
                                          channelMetadata.getClientSequencer()))
                              .anyMatch(queueFullKeys::contains))
                  .collect(Collectors.toList());
          if (!relevantChunks.isEmpty()) {
            retryBlobs.add(
                BlobMetadata.createBlobMetadata(
                    blobMetadata.getPath(),
                    blobMetadata.getMD5(),
                    blobMetadata.getVersion(),
                    relevantChunks,
                    blobMetadata.getBlobStats(),
                    // Important to not change the spansMixedTables value in case of retries. The
                    // correct value is the value that the already uploaded blob has.
                    blobMetadata.getSpansMixedTables()));
          }
        });

    return retryBlobs;
  }

  /** Close the client, which will flush first and then release all the resources */
  @Override
  public void close() throws Exception {
    if (isClosed) {
      return;
    }

    isClosed = true;
    this.channelCache.closeAllChannels();

    // Flush any remaining rows and cleanup all the resources
    try {
      this.flush(true).get();

      // Report telemetry if needed
      reportStreamingIngestTelemetryToSF();

      // Unregister jmx metrics
      if (this.metrics != null) {
        Slf4jReporter.forRegistry(metrics).outputTo(logger.getLogger()).build().report();
        removeMetricsFromRegistry();
      }

      // LOG jvm memory and thread metrics at the end
      if (this.jvmMemoryAndThreadMetrics != null) {
        Slf4jReporter.forRegistry(jvmMemoryAndThreadMetrics)
            .outputTo(logger.getLogger())
            .build()
            .report();
      }
    } catch (InterruptedException | ExecutionException e) {
      throw new SFException(e, ErrorCode.RESOURCE_CLEANUP_FAILURE, "client close");
    } finally {
      this.flushService.shutdown();
      cleanUpResources();
    }
  }

  /**
   * Flush all data in memory to persistent storage and register with a Snowflake table
   *
   * @param closing whether the flush is called as part of client closing
   * @return future which will be complete when the flush the data is registered
   */
  CompletableFuture<Void> flush(boolean closing) {
    if (isClosed && !closing) {
      throw new SFException(ErrorCode.CLOSED_CLIENT);
    }
    return this.flushService.flush(true);
  }

  /** Set the flag to indicate that a flush is needed */
  void setNeedFlush() {
    this.flushService.setNeedFlush();
  }

  /** Remove the channel in the channel cache if the channel sequencer matches. Update storage */
  void removeChannelIfSequencersMatch(SnowflakeStreamingIngestChannelInternal<T> channel) {
    this.channelCache.removeChannelIfSequencersMatch(channel);
  }

  /** Get whether we're running under test mode */
  boolean isTestMode() {
    return this.isTestMode;
  }

  /** Get the http client */
  CloseableHttpClient getHttpClient() {
    return this.httpClient;
  }

  /** Get the request builder */
  RequestBuilder getRequestBuilder() {
    return this.requestBuilder;
  }

  /** Get the channel cache */
  ChannelCache<T> getChannelCache() {
    return this.channelCache;
  }

  /** Get the flush service */
  FlushService<T> getFlushService() {
    return this.flushService;
  }

  /**
   * Check if any channels has uncommitted rows
   *
   * @param channels a list of channels we want to check against
   * @return a list of channels that has uncommitted rows
   */
  List<SnowflakeStreamingIngestChannelInternal<?>> verifyChannelsAreFullyCommitted(
      List<SnowflakeStreamingIngestChannelInternal<?>> channels) {
    if (channels.isEmpty()) {
      return channels;
    }

    // Start checking the status of all the channels in the list
    int retry = 0;
    boolean isTimeout = true;
    List<ChannelsStatusResponse.ChannelStatusResponseDTO> oldChannelsStatus = new ArrayList<>();
    List<SnowflakeStreamingIngestChannelInternal<?>> channelsWithError = new ArrayList<>();
    do {
      List<ChannelsStatusResponse.ChannelStatusResponseDTO> channelsStatus =
          getChannelsStatus(channels).getChannels();
      List<SnowflakeStreamingIngestChannelInternal<?>> tempChannels = new ArrayList<>();
      List<ChannelsStatusResponse.ChannelStatusResponseDTO> tempChannelsStatus = new ArrayList<>();

      for (int idx = 0; idx < channelsStatus.size(); idx++) {
        ChannelsStatusResponse.ChannelStatusResponseDTO channelStatus = channelsStatus.get(idx);
        SnowflakeStreamingIngestChannelInternal<?> channel = channels.get(idx);
        long rowSequencer = channel.getChannelState().getRowSequencer();
        logger.logInfo(
            "Get channel status name={}, status={}, clientSequencer={}, rowSequencer={},"
                + " startOffsetToken={}, endOffsetToken={}, persistedRowSequencer={},"
                + " persistedOffsetToken={}",
            channel.getName(),
            channelStatus.getStatusCode(),
            channel.getChannelSequencer(),
            rowSequencer,
            channel.getChannelState().getStartOffsetToken(),
            channel.getChannelState().getEndOffsetToken(),
            channelStatus.getPersistedRowSequencer(),
            channelStatus.getPersistedOffsetToken());
        if (channelStatus.getStatusCode() != RESPONSE_SUCCESS) {
          channelsWithError.add(channel);
        } else if (!channelStatus.getPersistedRowSequencer().equals(rowSequencer)) {
          tempChannels.add(channel);
          tempChannelsStatus.add(channelStatus);
        }
      }

      // Check whether the server side commit is making progress
      boolean isMakingProgress = tempChannels.size() != channels.size();
      if (!isMakingProgress) {
        for (int idx = 0; idx < channelsStatus.size(); idx++) {
          if (oldChannelsStatus.isEmpty()
              || !channelsStatus
                  .get(idx)
                  .getPersistedRowSequencer()
                  .equals(oldChannelsStatus.get(idx).getPersistedRowSequencer())) {
            isMakingProgress = true;
            break;
          }
        }
      }

      // Break if all the channels are fully committed, otherwise retry and check again
      oldChannelsStatus = tempChannelsStatus;
      channels = tempChannels;
      if (channels.isEmpty()) {
        isTimeout = false;
        break;
      }

      // If we know the commit is making progress, don't increase the retry count
      if (!isMakingProgress) {
        retry++;
      }

      try {
        Thread.sleep(COMMIT_RETRY_INTERVAL_IN_MS);
      } catch (InterruptedException e) {
        throw new SFException(ErrorCode.INTERNAL_ERROR, e.getMessage());
      }
    } while (retry < COMMIT_MAX_RETRY_COUNT);

    if (isTimeout) {
      logger.logWarn(
          "Commit service at server side is not making progress, stop retrying for client={}.",
          this.name);
    }

    channels.addAll(channelsWithError);
    return channels;
  }

  /**
   * Get ParameterProvider with configurable parameters
   *
   * @return ParameterProvider used by the client
   */
  ParameterProvider getParameterProvider() {
    return parameterProvider;
  }

  /**
   * Get InternalParameterProvider with internal parameters
   *
   * @return {@link InternalParameterProvider} used by the client
   */
  InternalParameterProvider getInternalParameterProvider() {
    return internalParameterProvider;
  }

  /**
   * Set refresh token, this method is for refresh token renewal without requiring to restart
   * client. This method only works when the authorization type is OAuth
   *
   * @param refreshToken the new refresh token
   */
  @Override
  public void setRefreshToken(String refreshToken) {
    if (requestBuilder != null) {
      requestBuilder.setRefreshToken(refreshToken);
    }
  }

  /**
   * Registers the performance metrics along with JVM memory and Threads.
   *
   * <p>Latency and throughput metrics are emitted to JMX, jvm memory and thread metrics are logged
   * to Slf4JLogger
   */
  private void setupMetricsForClient() {
    // Start the telemetry background worker if needed
    if (ENABLE_TELEMETRY_TO_SF) {
      this.telemetryWorker = Executors.newSingleThreadScheduledExecutor();
      this.telemetryWorker.scheduleWithFixedDelay(
          this::reportStreamingIngestTelemetryToSF,
          STREAMING_INGEST_TELEMETRY_UPLOAD_INTERVAL_IN_SEC,
          STREAMING_INGEST_TELEMETRY_UPLOAD_INTERVAL_IN_SEC,
          TimeUnit.SECONDS);
    }

    // Register metrics if needed
    metrics = new MetricRegistry();

    if (ENABLE_TELEMETRY_TO_SF || this.parameterProvider.hasEnabledSnowpipeStreamingMetrics()) {
      // CPU usage metric
      cpuHistogram = metrics.histogram(MetricRegistry.name("cpu", "usage", "histogram"));

      // Latency metrics
      flushLatency = metrics.timer(MetricRegistry.name("latency", "flush"));
      buildLatency = metrics.timer(MetricRegistry.name("latency", "build"));
      uploadLatency = metrics.timer(MetricRegistry.name("latency", "upload"));
      registerLatency = metrics.timer(MetricRegistry.name("latency", "register"));

      // Throughput metrics
      uploadThroughput = metrics.meter(MetricRegistry.name("throughput", "upload"));
      inputThroughput = metrics.meter(MetricRegistry.name("throughput", "input"));

      // Blob histogram metrics
      blobSizeHistogram = metrics.histogram(MetricRegistry.name("blob", "size", "histogram"));
      blobRowCountHistogram =
          metrics.histogram(MetricRegistry.name("blob", "row", "count", "histogram"));
    }

    if (this.parameterProvider.hasEnabledSnowpipeStreamingMetrics()) {
      JmxReporter jmxReporter =
          JmxReporter.forRegistry(this.metrics)
              .inDomain(SNOWPIPE_STREAMING_JMX_METRIC_PREFIX)
              .convertDurationsTo(TimeUnit.SECONDS)
              .createsObjectNamesWith(
                  (ignoreMeterType, jmxDomain, metricName) ->
                      getObjectName(this.getName(), jmxDomain, metricName))
              .build();
      jmxReporter.start();

      // Add JVM and thread metrics too
      jvmMemoryAndThreadMetrics = new MetricRegistry();
      jvmMemoryAndThreadMetrics.register(
          MetricRegistry.name("jvm", "memory"), new MemoryUsageGaugeSet());
      jvmMemoryAndThreadMetrics.register(
          MetricRegistry.name("jvm", "threads"), new ThreadStatesGaugeSet());

      SharedMetricRegistries.add(
          SNOWPIPE_STREAMING_JVM_MEMORY_AND_THREAD_METRICS_REGISTRY, jvmMemoryAndThreadMetrics);
    }

    if (metrics.getMetrics().size() != 0) {
      SharedMetricRegistries.add(SNOWPIPE_STREAMING_SHARED_METRICS_REGISTRY, metrics);
    }
  }

  /**
   * This method is called to fetch an object name for all registered metrics. It can be called
   * during registration or unregistration. (Internal implementation of codehale)
   *
   * @param clientName name of the client. Passed in builder
   * @param jmxDomain JMX Domain
   * @param metricName metric name used while registering the metric.
   * @return Object Name constructed from above three args
   */
  private static ObjectName getObjectName(String clientName, String jmxDomain, String metricName) {
    try {
      String sb = jmxDomain + ":clientName=" + clientName + ",name=" + metricName;

      return new ObjectName(sb);
    } catch (MalformedObjectNameException e) {
      logger.logWarn("Could not create Object name for MetricName={}", metricName);
      throw new SFException(ErrorCode.INTERNAL_ERROR, "Invalid metric name");
    }
  }

  /** Unregister all streaming related metrics from registry */
  private void removeMetricsFromRegistry() {
    if (metrics.getMetrics().size() != 0) {
      logger.logDebug("Unregistering all metrics for client={}", this.getName());
      metrics.removeMatching(MetricFilter.startsWith(SNOWPIPE_STREAMING_JMX_METRIC_PREFIX));
      SharedMetricRegistries.remove(SNOWPIPE_STREAMING_SHARED_METRICS_REGISTRY);
    }
  }

  /**
   * Get the Telemetry Service for a given client
   *
   * @return TelemetryService used by the client
   */
  TelemetryService getTelemetryService() {
    return this.requestBuilder == null ? null : requestBuilder.getTelemetryService();
  }

  /** Report streaming ingest related telemetries to Snowflake */
  private void reportStreamingIngestTelemetryToSF() {
    TelemetryService telemetryService = getTelemetryService();
    if (telemetryService != null) {
      telemetryService.reportLatencyInSec(
          this.buildLatency, this.uploadLatency, this.registerLatency, this.flushLatency);
      telemetryService.reportThroughputBytesPerSecond(this.inputThroughput, this.uploadThroughput);
      telemetryService.reportCpuMemoryUsage(this.cpuHistogram);
    }
  }

  /** Cleanup any resource during client closing or failures */
  private void cleanUpResources() {
    if (this.telemetryWorker != null) {
      this.telemetryWorker.shutdown();
    }
    if (this.requestBuilder != null) {
      this.requestBuilder.closeResources();
    }
    if (!this.isTestMode) {
      HttpUtil.shutdownHttpConnectionManagerDaemonThread();
    }
  }
}<|MERGE_RESOLUTION|>--- conflicted
+++ resolved
@@ -393,7 +393,7 @@
           response.getStageLocation());
 
       return channel;
-    } catch (IngestResponseException | IOException e) {
+    } catch (IOException | IngestResponseException e) {
       throw new SFException(e, ErrorCode.OPEN_CHANNEL_FAILURE, e.getMessage());
     }
   }
@@ -477,29 +477,8 @@
               .collect(Collectors.toList());
       request.setChannels(requestDTOs);
       request.setRole(this.role);
-<<<<<<< HEAD
-      request.setRequestId(this.storageManager.getClientPrefix() + "_" + counter.getAndIncrement());
 
       ChannelsStatusResponse response = snowflakeServiceClient.channelStatus(request);
-=======
-
-      String payload = objectMapper.writeValueAsString(request);
-
-      ChannelsStatusResponse response =
-          executeWithRetries(
-              ChannelsStatusResponse.class,
-              CHANNEL_STATUS_ENDPOINT,
-              payload,
-              "channel status",
-              STREAMING_CHANNEL_STATUS,
-              httpClient,
-              requestBuilder);
-
-      // Check for Snowflake specific response code
-      if (response.getStatusCode() != RESPONSE_SUCCESS) {
-        throw new SFException(ErrorCode.CHANNEL_STATUS_FAILURE, response.getMessage());
-      }
->>>>>>> f5669d16
 
       for (int idx = 0; idx < channels.size(); idx++) {
         SnowflakeStreamingIngestChannelInternal<?> channel = channels.get(idx);
@@ -521,7 +500,7 @@
       }
 
       return response;
-    } catch (IngestResponseException | IOException e) {
+    } catch (IOException | IngestResponseException e) {
       throw new SFException(e, ErrorCode.CHANNEL_STATUS_FAILURE, e.getMessage());
     }
   }
@@ -594,7 +573,7 @@
         this.name,
         executionCount);
 
-    RegisterBlobResponse response;
+    RegisterBlobResponse response = null;
     try {
       RegisterBlobRequest request =
           new RegisterBlobRequest(
@@ -602,7 +581,7 @@
               this.role,
               blobs);
       response = snowflakeServiceClient.registerBlob(request, executionCount);
-    } catch (IngestResponseException | IOException e) {
+    } catch (IOException | IngestResponseException e) {
       throw new SFException(e, ErrorCode.REGISTER_BLOB_FAILURE, e.getMessage());
     }
 
@@ -794,7 +773,7 @@
     this.flushService.setNeedFlush();
   }
 
-  /** Remove the channel in the channel cache if the channel sequencer matches. Update storage */
+  /** Remove the channel in the channel cache if the channel sequencer matches */
   void removeChannelIfSequencersMatch(SnowflakeStreamingIngestChannelInternal<T> channel) {
     this.channelCache.removeChannelIfSequencersMatch(channel);
   }
