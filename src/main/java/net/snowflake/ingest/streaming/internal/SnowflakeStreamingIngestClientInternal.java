--- conflicted
+++ resolved
@@ -622,14 +622,7 @@
       throw new SFException(e, ErrorCode.RESOURCE_CLEANUP_FAILURE, "client close");
     } finally {
       this.flushService.shutdown();
-<<<<<<< HEAD
       cleanUpResources();
-=======
-      if (this.requestBuilder != null) {
-        this.requestBuilder.closeResources();
-      }
-      HttpUtil.shutdownHttpConnectionManagerDaemonThread();
->>>>>>> 9d1ab3d6
     }
   }
 
@@ -905,6 +898,5 @@
       this.requestBuilder.closeResources();
     }
     HttpUtil.shutdownHttpConnectionManagerDaemonThread();
-    Utils.closeAllocator(this.allocator);
   }
 }