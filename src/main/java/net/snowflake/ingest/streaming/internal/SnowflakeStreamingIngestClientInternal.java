/*
 * Copyright (c) 2021-2024 Snowflake Computing Inc. All rights reserved.
 */

package net.snowflake.ingest.streaming.internal;

import static net.snowflake.ingest.streaming.internal.StreamingIngestUtils.sleepForRetry;
import static net.snowflake.ingest.utils.Constants.COMMIT_MAX_RETRY_COUNT;
import static net.snowflake.ingest.utils.Constants.COMMIT_RETRY_INTERVAL_IN_MS;
import static net.snowflake.ingest.utils.Constants.ENABLE_TELEMETRY_TO_SF;
import static net.snowflake.ingest.utils.Constants.MAX_STREAMING_INGEST_API_CHANNEL_RETRY;
import static net.snowflake.ingest.utils.Constants.RESPONSE_ERR_ENQUEUE_TABLE_CHUNK_QUEUE_FULL;
import static net.snowflake.ingest.utils.Constants.RESPONSE_ERR_GENERAL_EXCEPTION_RETRY_REQUEST;
import static net.snowflake.ingest.utils.Constants.RESPONSE_SUCCESS;
import static net.snowflake.ingest.utils.Constants.SNOWPIPE_STREAMING_JMX_METRIC_PREFIX;
import static net.snowflake.ingest.utils.Constants.SNOWPIPE_STREAMING_JVM_MEMORY_AND_THREAD_METRICS_REGISTRY;
import static net.snowflake.ingest.utils.Constants.SNOWPIPE_STREAMING_SHARED_METRICS_REGISTRY;
import static net.snowflake.ingest.utils.Constants.STREAMING_INGEST_TELEMETRY_UPLOAD_INTERVAL_IN_SEC;
import static net.snowflake.ingest.utils.Constants.USER;

import com.codahale.metrics.Histogram;
import com.codahale.metrics.Meter;
import com.codahale.metrics.MetricFilter;
import com.codahale.metrics.MetricRegistry;
import com.codahale.metrics.SharedMetricRegistries;
import com.codahale.metrics.Slf4jReporter;
import com.codahale.metrics.Timer;
import com.codahale.metrics.jmx.JmxReporter;
import com.codahale.metrics.jvm.MemoryUsageGaugeSet;
import com.codahale.metrics.jvm.ThreadStatesGaugeSet;
import com.google.common.annotations.VisibleForTesting;
import java.io.IOException;
import java.net.URI;
import java.net.URISyntaxException;
import java.security.NoSuchAlgorithmException;
import java.security.PrivateKey;
import java.security.spec.InvalidKeySpecException;
import java.util.ArrayList;
import java.util.HashMap;
import java.util.HashSet;
import java.util.List;
import java.util.Map;
import java.util.Properties;
import java.util.Set;
import java.util.concurrent.CompletableFuture;
import java.util.concurrent.ConcurrentHashMap;
import java.util.concurrent.ExecutionException;
import java.util.concurrent.Executors;
import java.util.concurrent.ScheduledExecutorService;
import java.util.concurrent.TimeUnit;
import java.util.concurrent.atomic.AtomicLong;
import java.util.stream.Collectors;
import javax.management.MalformedObjectNameException;
import javax.management.ObjectName;
import net.snowflake.client.core.SFSessionProperty;
import net.snowflake.client.jdbc.internal.apache.http.client.utils.URIBuilder;
import net.snowflake.client.jdbc.internal.apache.http.impl.client.CloseableHttpClient;
import net.snowflake.ingest.connection.IngestResponseException;
import net.snowflake.ingest.connection.OAuthCredential;
import net.snowflake.ingest.connection.RequestBuilder;
import net.snowflake.ingest.connection.TelemetryService;
import net.snowflake.ingest.streaming.DropChannelRequest;
import net.snowflake.ingest.streaming.OpenChannelRequest;
import net.snowflake.ingest.streaming.SnowflakeStreamingIngestChannel;
import net.snowflake.ingest.streaming.SnowflakeStreamingIngestClient;
import net.snowflake.ingest.utils.Constants;
import net.snowflake.ingest.utils.ErrorCode;
import net.snowflake.ingest.utils.HttpUtil;
import net.snowflake.ingest.utils.Logging;
import net.snowflake.ingest.utils.Pair;
import net.snowflake.ingest.utils.ParameterProvider;
import net.snowflake.ingest.utils.SFException;
import net.snowflake.ingest.utils.SnowflakeURL;
import net.snowflake.ingest.utils.Utils;

/**
 * The first version of implementation for SnowflakeStreamingIngestClient. The client internally
 * manages a few things:
 * <li>the channel cache, which contains all the channels that belong to this account
 * <li>the flush service, which schedules and coordinates the flush to Snowflake tables
 *
 * @param <T> type of column data ({@link ParquetChunkData})
 */
public class SnowflakeStreamingIngestClientInternal<T> implements SnowflakeStreamingIngestClient {

  private static final Logging logger = new Logging(SnowflakeStreamingIngestClientInternal.class);

  // Counter to generate unique request ids per client
  private final AtomicLong counter = new AtomicLong(0);

  // Provides constant values that can be set by constructor
  private final ParameterProvider parameterProvider;

  // Name of the client
  private final String name;

  // Snowflake role for the client to use
  private String role;

  // Provides constant values which is determined by the Iceberg or non-Iceberg mode
  private final InternalParameterProvider internalParameterProvider;

  // Http client to send HTTP requests to Snowflake
  private final CloseableHttpClient httpClient;

  // Reference to the channel cache
  private final ChannelCache<T> channelCache;

  // Reference to the flush service
  private final FlushService<T> flushService;

  // Reference to storage manager
  private IStorageManager storageManager;

  // Indicates whether the client has closed
  private volatile boolean isClosed;

  // Indicates wheter the client is streaming to Iceberg tables
  private final boolean isIcebergMode;

  // Indicates whether the client is under test mode
  private final boolean isTestMode;

  // Stores encryptionkey per table: FullyQualifiedTableName -> EncryptionKey
  private final Map<FullyQualifiedTableName, EncryptionKey> encryptionKeysPerTable;

  // Performance testing related metrics
  MetricRegistry metrics;
  Histogram blobSizeHistogram; // Histogram for blob size after compression
  Histogram blobRowCountHistogram; // Histogram for blob row count
  Histogram cpuHistogram; // Histogram for jvm process cpu usage
  Timer flushLatency; // Latency for end to end flushing
  Timer buildLatency; // Latency for building a blob
  Timer uploadLatency; // Latency for uploading a blob
  Timer registerLatency; // Latency for registering a blob
  Meter uploadThroughput; // Throughput for uploading blobs
  Meter inputThroughput; // Throughput for inserting into the internal buffer

  // JVM and thread related metrics
  MetricRegistry jvmMemoryAndThreadMetrics;

  // The request builder who handles building the HttpRequests we send
  private RequestBuilder requestBuilder;

  // Background thread that uploads telemetry data periodically
  private ScheduledExecutorService telemetryWorker;

  // Snowflake service client to make API calls
  private SnowflakeServiceClient snowflakeServiceClient;

  /**
   * Constructor
   *
   * @param name the name of the client
   * @param accountURL Snowflake account url
   * @param prop connection properties
   * @param httpClient http client for sending request
   * @param isTestMode whether we're under test mode
   * @param isIcebergMode whether we're streaming to Iceberg tables
   * @param requestBuilder http request builder
   * @param parameterOverrides parameters we override in case we want to set different values
   */
  SnowflakeStreamingIngestClientInternal(
      String name,
      SnowflakeURL accountURL,
      Properties prop,
      CloseableHttpClient httpClient,
      boolean isIcebergMode,
      boolean isTestMode,
      RequestBuilder requestBuilder,
      Map<String, Object> parameterOverrides) {
    this.parameterProvider = new ParameterProvider(parameterOverrides, prop, isIcebergMode);
    this.internalParameterProvider = new InternalParameterProvider(isIcebergMode);

    this.name = name;
    String accountName = accountURL == null ? null : accountURL.getAccount();
    this.isIcebergMode = isIcebergMode;
    this.isTestMode = isTestMode;
    this.httpClient = httpClient == null ? HttpUtil.getHttpClient(accountName) : httpClient;
    this.channelCache = new ChannelCache<>();
    this.isClosed = false;
    this.requestBuilder = requestBuilder;
    this.encryptionKeysPerTable = new ConcurrentHashMap<>();

    if (!isTestMode) {
      // Setup request builder for communication with the server side
      this.role = prop.getProperty(Constants.ROLE);

      Object credential = null;

      // Authorization type will be set to jwt by default
      if (prop.getProperty(Constants.AUTHORIZATION_TYPE).equals(Constants.JWT)) {
        try {
          credential =
              Utils.createKeyPairFromPrivateKey(
                  (PrivateKey) prop.get(SFSessionProperty.PRIVATE_KEY.getPropertyKey()));
        } catch (NoSuchAlgorithmException | InvalidKeySpecException e) {
          throw new SFException(e, ErrorCode.KEYPAIR_CREATION_FAILURE);
        }
      } else {
        URI oAuthTokenEndpoint;
        try {
          if (prop.getProperty(Constants.OAUTH_TOKEN_ENDPOINT) == null) {
            // Set OAuth token endpoint to Snowflake OAuth by default
            oAuthTokenEndpoint =
                new URIBuilder()
                    .setScheme(accountURL.getScheme())
                    .setHost(accountURL.getUrlWithoutPort())
                    .setPort(accountURL.getPort())
                    .setPath(Constants.SNOWFLAKE_OAUTH_TOKEN_ENDPOINT)
                    .build();
          } else {
            oAuthTokenEndpoint = new URI(prop.getProperty(Constants.OAUTH_TOKEN_ENDPOINT));
          }
        } catch (URISyntaxException e) {
          throw new SFException(e, ErrorCode.INVALID_URL);
        }
        credential =
            new OAuthCredential(
                prop.getProperty(Constants.OAUTH_CLIENT_ID),
                prop.getProperty(Constants.OAUTH_CLIENT_SECRET),
                prop.getProperty(Constants.OAUTH_REFRESH_TOKEN),
                oAuthTokenEndpoint);
      }
      this.requestBuilder =
          new RequestBuilder(
              accountURL,
              prop.get(USER).toString(),
              credential,
              this.httpClient,
              String.format("%s_%s", this.name, System.currentTimeMillis()));

      logger.logInfo("Using {} for authorization", this.requestBuilder.getAuthType());
    }

    if (this.requestBuilder != null) {
      // Setup client telemetries if needed
      this.setupMetricsForClient();
    }

    this.snowflakeServiceClient = new SnowflakeServiceClient(this.httpClient, this.requestBuilder);

    this.storageManager =
        isIcebergMode
            ? new ExternalVolumeManager(
                isTestMode, this.role, this.name, this.snowflakeServiceClient)
            : new InternalStageManager<T>(
                isTestMode, this.role, this.name, this.snowflakeServiceClient);

    try {
      this.flushService =
          new FlushService<>(this, this.channelCache, this.storageManager, this.isTestMode);
    } catch (Exception e) {
      // Need to clean up the resources before throwing any exceptions
      cleanUpResources();
      throw e;
    }

    logger.logInfo(
        "Client created, name={}, account={}. isTestMode={}, parameters={}",
        name,
        accountURL == null ? "" : accountURL.getAccount(),
        isTestMode,
        parameterProvider);
  }

  /**
   * Default Constructor
   *
   * @param name the name of the client
   * @param accountURL Snowflake account url
   * @param prop connection properties
   * @param parameterOverrides map of parameters to override for this client
   * @param isIcebergMode whether we're streaming to Iceberg tables
   * @param isTestMode indicates whether it's under test mode
   */
  public SnowflakeStreamingIngestClientInternal(
      String name,
      SnowflakeURL accountURL,
      Properties prop,
      Map<String, Object> parameterOverrides,
      boolean isIcebergMode,
      boolean isTestMode) {
    this(name, accountURL, prop, null, isIcebergMode, isTestMode, null, parameterOverrides);
  }

  /*** Constructor for TEST ONLY
   *
   * @param name the name of the client
   */
  SnowflakeStreamingIngestClientInternal(String name, boolean isIcebergMode) {
    this(name, null, null, null, isIcebergMode, true, null, new HashMap<>());
  }

  // TESTING ONLY - inject the request builder
  @VisibleForTesting
  public void injectRequestBuilder(RequestBuilder requestBuilder) {
    this.requestBuilder = requestBuilder;
    this.snowflakeServiceClient = new SnowflakeServiceClient(this.httpClient, this.requestBuilder);
  }

  /**
   * Get the client name
   *
   * @return the client name
   */
  @Override
  public String getName() {
    return this.name;
  }

  /**
   * Get the role used by the client
   *
   * @return the client's role
   */
  String getRole() {
    return this.role;
  }

  /** @return a boolean to indicate whether the client is closed or not */
  @Override
  public boolean isClosed() {
    return isClosed;
  }

  /**
   * Open a channel against a Snowflake table
   *
   * @param request the open channel request
   * @return a SnowflakeStreamingIngestChannel object
   */
  @Override
  public SnowflakeStreamingIngestChannelInternal<?> openChannel(OpenChannelRequest request) {
    if (isClosed) {
      throw new SFException(ErrorCode.CLOSED_CLIENT);
    }

    logger.logDebug(
        "Open channel request start, channel={}, table={}, client={}",
        request.getChannelName(),
        request.getFullyQualifiedTableName(),
        getName());

    OpenChannelResponse response = null;
    try {
      OpenChannelRequestInternal openChannelRequest =
          new OpenChannelRequestInternal(
              this.storageManager.getClientPrefix() + "_" + counter.getAndIncrement(),
              this.role,
              request.getDBName(),
              request.getSchemaName(),
              request.getTableName(),
              request.getChannelName(),
              Constants.WriteMode.CLOUD_STORAGE,
              this.isIcebergMode,
              request.getOffsetToken());
<<<<<<< HEAD
      OpenChannelResponse response = snowflakeServiceClient.openChannel(openChannelRequest);

      logger.logInfo(
          "Open channel request succeeded, channel={}, table={}, clientSequencer={},"
              + " rowSequencer={}, client={}",
          request.getChannelName(),
          request.getFullyQualifiedTableName(),
          response.getClientSequencer(),
          response.getRowSequencer(),
          getName());

      // Channel is now registered, add it to the in-memory channel pool
      SnowflakeStreamingIngestChannelInternal<T> channel =
          SnowflakeStreamingIngestChannelFactory.<T>builder(response.getChannelName())
              .setDBName(response.getDBName())
              .setSchemaName(response.getSchemaName())
              .setTableName(response.getTableName())
              .setOffsetToken(response.getOffsetToken())
              .setRowSequencer(response.getRowSequencer())
              .setChannelSequencer(response.getClientSequencer())
              .setOwningClient(this)
              .setEncryptionKey(response.getEncryptionKey())
              .setEncryptionKeyId(response.getEncryptionKeyId())
              .setOnErrorOption(request.getOnErrorOption())
              .setDefaultTimezone(request.getDefaultTimezone())
              .setOffsetTokenVerificationFunction(request.getOffsetTokenVerificationFunction())
              .build();

      // Setup the row buffer schema
      channel.setupSchema(response.getTableColumns());

      // Add channel to the channel cache
      this.channelCache.addChannel(channel);
      this.storageManager.registerTable(
          new TableRef(response.getDBName(), response.getSchemaName(), response.getTableName()),
          response.getExternalVolumeLocation());

      // Add encryption key to the client map for the table
      this.encryptionKeysPerTable.put(
          new FullyQualifiedTableName(
              request.getDBName(), request.getSchemaName(), request.getTableName()),
          new EncryptionKey(
              response.getDBName(),
              response.getSchemaName(),
              response.getTableName(),
              response.getEncryptionKey(),
              response.getEncryptionKeyId()));

      return channel;
=======
      response = snowflakeServiceClient.openChannel(openChannelRequest);
>>>>>>> 7b3881b9
    } catch (IOException | IngestResponseException e) {
      throw new SFException(e, ErrorCode.OPEN_CHANNEL_FAILURE, e.getMessage());
    }

    if (isIcebergMode
        && response.getTableColumns().stream()
            .anyMatch(c -> c.getSourceIcebergDataType() == null)) {
      throw new SFException(
          ErrorCode.INTERNAL_ERROR, "Iceberg table columns must have sourceIcebergDataType set.");
    }

    logger.logInfo(
        "Open channel request succeeded, channel={}, table={}, clientSequencer={},"
            + " rowSequencer={}, client={}",
        request.getChannelName(),
        request.getFullyQualifiedTableName(),
        response.getClientSequencer(),
        response.getRowSequencer(),
        getName());

    // Channel is now registered, add it to the in-memory channel pool
    SnowflakeStreamingIngestChannelInternal<T> channel =
        SnowflakeStreamingIngestChannelFactory.<T>builder(response.getChannelName())
            .setDBName(response.getDBName())
            .setSchemaName(response.getSchemaName())
            .setTableName(response.getTableName())
            .setOffsetToken(response.getOffsetToken())
            .setRowSequencer(response.getRowSequencer())
            .setChannelSequencer(response.getClientSequencer())
            .setOwningClient(this)
            .setEncryptionKey(response.getEncryptionKey())
            .setEncryptionKeyId(response.getEncryptionKeyId())
            .setOnErrorOption(request.getOnErrorOption())
            .setDefaultTimezone(request.getDefaultTimezone())
            .setOffsetTokenVerificationFunction(request.getOffsetTokenVerificationFunction())
            .build();

    // Setup the row buffer schema
    channel.setupSchema(response.getTableColumns());

    // Add channel to the channel cache
    this.channelCache.addChannel(channel);

    this.storageManager.registerTable(
        new TableRef(response.getDBName(), response.getSchemaName(), response.getTableName()),
        response.getIcebergLocationInfo());

    return channel;
  }

  @Override
  public void dropChannel(DropChannelRequest request) {
    if (isClosed) {
      throw new SFException(ErrorCode.CLOSED_CLIENT);
    }

    logger.logDebug(
        "Drop channel request start, channel={}, table={}, client={}",
        request.getChannelName(),
        request.getFullyQualifiedTableName(),
        getName());

    try {
      DropChannelRequestInternal dropChannelRequest =
          new DropChannelRequestInternal(
              this.storageManager.getClientPrefix() + "_" + counter.getAndIncrement(),
              this.role,
              request.getDBName(),
              request.getSchemaName(),
              request.getTableName(),
              request.getChannelName(),
              request instanceof DropChannelVersionRequest
                  ? ((DropChannelVersionRequest) request).getClientSequencer()
                  : null);
      snowflakeServiceClient.dropChannel(dropChannelRequest);

      logger.logInfo(
          "Drop channel request succeeded, channel={}, table={}, clientSequencer={} client={}",
          request.getChannelName(),
          request.getFullyQualifiedTableName(),
          request instanceof DropChannelVersionRequest
              ? ((DropChannelVersionRequest) request).getClientSequencer()
              : null,
          getName());
    } catch (IngestResponseException | IOException e) {
      throw new SFException(e, ErrorCode.DROP_CHANNEL_FAILURE, e.getMessage());
    }
  }

  /**
   * Return the latest committed/persisted offset token for all channels
   *
   * @return map of channel to the latest persisted offset token
   */
  @Override
  public Map<String, String> getLatestCommittedOffsetTokens(
      List<SnowflakeStreamingIngestChannel> channels) {
    List<SnowflakeStreamingIngestChannelInternal<?>> internalChannels =
        channels.stream()
            .map(c -> (SnowflakeStreamingIngestChannelInternal<?>) c)
            .collect(Collectors.toList());
    List<ChannelsStatusResponse.ChannelStatusResponseDTO> channelsStatus =
        getChannelsStatus(internalChannels).getChannels();
    Map<String, String> result = new HashMap<>();
    for (int idx = 0; idx < channels.size(); idx++) {
      result.put(
          channels.get(idx).getFullyQualifiedName(),
          channelsStatus.get(idx).getPersistedOffsetToken());
    }
    return result;
  }

  /**
   * Fetch channels status from Snowflake
   *
   * @param channels a list of channels that we want to get the status on
   * @return a ChannelsStatusResponse object
   */
  ChannelsStatusResponse getChannelsStatus(
      List<SnowflakeStreamingIngestChannelInternal<?>> channels) {
    try {
      ChannelsStatusRequest request = new ChannelsStatusRequest();
      List<ChannelsStatusRequest.ChannelStatusRequestDTO> requestDTOs =
          channels.stream()
              .map(ChannelsStatusRequest.ChannelStatusRequestDTO::new)
              .collect(Collectors.toList());
      request.setChannels(requestDTOs);
      request.setRole(this.role);

      ChannelsStatusResponse response = snowflakeServiceClient.getChannelStatus(request);

      for (int idx = 0; idx < channels.size(); idx++) {
        SnowflakeStreamingIngestChannelInternal<?> channel = channels.get(idx);
        ChannelsStatusResponse.ChannelStatusResponseDTO channelStatus =
            response.getChannels().get(idx);
        if (channelStatus.getStatusCode() != RESPONSE_SUCCESS) {
          String errorMessage =
              String.format(
                  "Channel has failure status_code, name=%s, channel_sequencer=%d, status_code=%d",
                  channel.getFullyQualifiedName(),
                  channel.getChannelSequencer(),
                  channelStatus.getStatusCode());
          logger.logWarn(errorMessage);
          if (getTelemetryService() != null) {
            getTelemetryService()
                .reportClientFailure(this.getClass().getSimpleName(), errorMessage);
          }
        }
      }

      return response;
    } catch (IOException | IngestResponseException e) {
      throw new SFException(e, ErrorCode.CHANNEL_STATUS_FAILURE, e.getMessage());
    }
  }

  /**
   * Register the uploaded blobs to a Snowflake table
   *
   * @param blobs list of uploaded blobs
   */
  void registerBlobs(List<BlobMetadata> blobs) {
    for (List<BlobMetadata> blobBatch : partitionBlobListForRegistrationRequest(blobs)) {
      this.registerBlobs(blobBatch, 0);
    }
  }

  /**
   * Partition the collection of blobs into sub-lists, so that the total number of chunks in each
   * sublist does not exceed the max allowed number of chunks in one registration request.
   */
  List<List<BlobMetadata>> partitionBlobListForRegistrationRequest(List<BlobMetadata> blobs) {
    List<List<BlobMetadata>> result = new ArrayList<>();
    List<BlobMetadata> currentBatch = new ArrayList<>();
    int chunksInCurrentBatch = 0;
    int maxChunksInRegistrationRequest = parameterProvider.getMaxChunksInRegistrationRequest();

    for (BlobMetadata blob : blobs) {
      if (blob.getChunks().size() > maxChunksInRegistrationRequest) {
        throw new SFException(
            ErrorCode.INTERNAL_ERROR,
            String.format(
                "Incorrectly generated blob detected - number of chunks in the blob is larger than"
                    + " the max allowed number of chunks. Please report this bug to Snowflake."
                    + " bdec=%s chunkCount=%d maxAllowedChunkCount=%d",
                blob.getPath(), blob.getChunks().size(), maxChunksInRegistrationRequest));
      }

      if (chunksInCurrentBatch + blob.getChunks().size() > maxChunksInRegistrationRequest) {
        // Newly added BDEC file would exceed the max number of chunks in a single registration
        // request. We put chunks collected so far into the result list and create a new batch with
        // the current blob
        result.add(currentBatch);
        currentBatch = new ArrayList<>();
        currentBatch.add(blob);
        chunksInCurrentBatch = blob.getChunks().size();
      } else {
        // Newly added BDEC can be added to the current batch because it does not exceed the max
        // number of chunks in a single registration request, yet.
        currentBatch.add(blob);
        chunksInCurrentBatch += blob.getChunks().size();
      }
    }

    if (!currentBatch.isEmpty()) {
      result.add(currentBatch);
    }
    return result;
  }

  /**
   * Register the uploaded blobs to a Snowflake table
   *
   * @param blobs list of uploaded blobs
   * @param executionCount Number of times this call has been attempted, used to track retries
   */
  void registerBlobs(List<BlobMetadata> blobs, final int executionCount) {
    logger.logInfo(
        "Register blob request preparing for blob={}, client={}, executionCount={}",
        blobs.stream().map(BlobMetadata::getPath).collect(Collectors.toList()),
        this.name,
        executionCount);

    RegisterBlobResponse response = null;
    try {
      RegisterBlobRequest request =
          new RegisterBlobRequest(
              this.storageManager.getClientPrefix() + "_" + counter.getAndIncrement(),
              this.role,
              blobs,
              this.isIcebergMode);
      response = snowflakeServiceClient.registerBlob(request, executionCount);
    } catch (IOException | IngestResponseException e) {
      throw new SFException(e, ErrorCode.REGISTER_BLOB_FAILURE, e.getMessage());
    }

    logger.logInfo(
        "Register blob request returned for blob={}, client={}, executionCount={}",
        blobs.stream().map(BlobMetadata::getPath).collect(Collectors.toList()),
        this.name,
        executionCount);

    // Update encryption keys for the table given the response
    if (response.getEncryptionKeys() == null) {
      this.encryptionKeysPerTable.clear();
    } else {
      for (EncryptionKey key : response.getEncryptionKeys()) {
        this.encryptionKeysPerTable.put(
            new FullyQualifiedTableName(
                key.getDatabaseName(), key.getSchemaName(), key.getTableName()),
            key);
      }
    }

    // We will retry any blob chunks that were rejected because internal Snowflake queues are full
    Set<ChunkRegisterStatus> queueFullChunks = new HashSet<>();
    response
        .getBlobsStatus()
        .forEach(
            blobStatus ->
                blobStatus
                    .getChunksStatus()
                    .forEach(
                        chunkStatus ->
                            chunkStatus
                                .getChannelsStatus()
                                .forEach(
                                    channelStatus -> {
                                      if (channelStatus.getStatusCode() != RESPONSE_SUCCESS) {
                                        // If the chunk queue is full, we wait and retry the chunks
                                        if ((channelStatus.getStatusCode()
                                                    == RESPONSE_ERR_ENQUEUE_TABLE_CHUNK_QUEUE_FULL
                                                || channelStatus.getStatusCode()
                                                    == RESPONSE_ERR_GENERAL_EXCEPTION_RETRY_REQUEST)
                                            && executionCount
                                                < MAX_STREAMING_INGEST_API_CHANNEL_RETRY) {
                                          queueFullChunks.add(chunkStatus);
                                        } else {
                                          String errorMessage =
                                              String.format(
                                                  "Channel has been invalidated because of failure"
                                                      + " response, name=%s, channel_sequencer=%d,"
                                                      + " status_code=%d, message=%s,"
                                                      + " executionCount=%d",
                                                  channelStatus.getChannelName(),
                                                  channelStatus.getChannelSequencer(),
                                                  channelStatus.getStatusCode(),
                                                  channelStatus.getMessage(),
                                                  executionCount);
                                          logger.logWarn(errorMessage);
                                          if (getTelemetryService() != null) {
                                            getTelemetryService()
                                                .reportClientFailure(
                                                    this.getClass().getSimpleName(), errorMessage);
                                          }
                                          channelCache.invalidateChannelIfSequencersMatch(
                                              chunkStatus.getDBName(),
                                              chunkStatus.getSchemaName(),
                                              chunkStatus.getTableName(),
                                              channelStatus.getChannelName(),
                                              channelStatus.getChannelSequencer(),
                                              errorMessage);
                                        }
                                      }
                                    })));

    if (!queueFullChunks.isEmpty()) {
      logger.logInfo(
          "Retrying registerBlobs request, blobs={}, retried_chunks={}, executionCount={}",
          blobs,
          queueFullChunks,
          executionCount);
      List<BlobMetadata> retryBlobs = this.getRetryBlobs(queueFullChunks, blobs);
      if (retryBlobs.isEmpty()) {
        throw new SFException(ErrorCode.INTERNAL_ERROR, "Failed to retry queue full chunks");
      }
      sleepForRetry(executionCount);
      this.registerBlobs(retryBlobs, executionCount + 1);
    }
  }

  /**
   * Constructs a new register blobs payload consisting of chunks that were rejected by a prior
   * registration attempt
   *
   * @param queueFullChunks ChunkRegisterStatus values for the chunks that had been rejected
   * @param blobs List<BlobMetadata> from the prior registration call
   * @return a new List<BlobMetadata> for only chunks matching queueFullChunks
   */
  List<BlobMetadata> getRetryBlobs(
      Set<ChunkRegisterStatus> queueFullChunks, List<BlobMetadata> blobs) {
    /*
    If a channel returns a RESPONSE_ERR_ENQUEUE_TABLE_CHUNK_QUEUE_FULL statusCode then all channels in the same chunk
    will have that statusCode.  Here we collect all channels with RESPONSE_ERR_ENQUEUE_TABLE_CHUNK_QUEUE_FULL and use
    them to pull out the chunks to retry from blobs
     */
    Set<Pair<String, Long>> queueFullKeys =
        queueFullChunks.stream()
            .flatMap(
                chunkRegisterStatus -> {
                  return chunkRegisterStatus.getChannelsStatus().stream()
                      .map(
                          channelStatus ->
                              new Pair<String, Long>(
                                  channelStatus.getChannelName(),
                                  channelStatus.getChannelSequencer()));
                })
            .collect(Collectors.toSet());
    List<BlobMetadata> retryBlobs = new ArrayList<>();
    blobs.forEach(
        blobMetadata -> {
          List<ChunkMetadata> relevantChunks =
              blobMetadata.getChunks().stream()
                  .filter(
                      chunkMetadata ->
                          chunkMetadata.getChannels().stream()
                              .map(
                                  channelMetadata ->
                                      new Pair<>(
                                          channelMetadata.getChannelName(),
                                          channelMetadata.getClientSequencer()))
                              .anyMatch(queueFullKeys::contains))
                  .collect(Collectors.toList());
          if (!relevantChunks.isEmpty()) {
            retryBlobs.add(
                BlobMetadata.createBlobMetadata(
                    blobMetadata.getPath(),
                    blobMetadata.getMD5(),
                    blobMetadata.getVersion(),
                    relevantChunks,
                    blobMetadata.getBlobStats(),
                    // Important to not change the spansMixedTables value in case of retries. The
                    // correct value is the value that the already uploaded blob has.
                    blobMetadata.getSpansMixedTables()));
          }
        });

    return retryBlobs;
  }

  /** Close the client, which will flush first and then release all the resources */
  @Override
  public void close() throws Exception {
    if (isClosed) {
      return;
    }

    isClosed = true;
    this.channelCache.closeAllChannels();

    // Flush any remaining rows and cleanup all the resources
    try {
      this.flush(true).get();

      // Report telemetry if needed
      reportStreamingIngestTelemetryToSF();

      // Unregister jmx metrics
      if (this.metrics != null) {
        Slf4jReporter.forRegistry(metrics).outputTo(logger.getLogger()).build().report();
        removeMetricsFromRegistry();
      }

      // LOG jvm memory and thread metrics at the end
      if (this.jvmMemoryAndThreadMetrics != null) {
        Slf4jReporter.forRegistry(jvmMemoryAndThreadMetrics)
            .outputTo(logger.getLogger())
            .build()
            .report();
      }
    } catch (InterruptedException | ExecutionException e) {
      throw new SFException(e, ErrorCode.RESOURCE_CLEANUP_FAILURE, "client close");
    } finally {
      this.flushService.shutdown();
      cleanUpResources();
    }
  }

  /**
   * Flush all data in memory to persistent storage and register with a Snowflake table
   *
   * @param closing whether the flush is called as part of client closing
   * @return future which will be complete when the flush the data is registered
   */
  CompletableFuture<Void> flush(boolean closing) {
    if (isClosed && !closing) {
      throw new SFException(ErrorCode.CLOSED_CLIENT);
    }
    return this.flushService.flush(true);
  }

  /** Set the flag to indicate that a flush is needed */
  void setNeedFlush(String fullyQualifiedTableName) {
    this.flushService.setNeedFlush(fullyQualifiedTableName);
  }

  /** Remove the channel in the channel cache if the channel sequencer matches */
  void removeChannelIfSequencersMatch(SnowflakeStreamingIngestChannelInternal<T> channel) {
    this.channelCache.removeChannelIfSequencersMatch(channel);
  }

  /** Get whether we're running under test mode */
  boolean isTestMode() {
    return this.isTestMode;
  }

  /** Get the http client */
  CloseableHttpClient getHttpClient() {
    return this.httpClient;
  }

  /** Get the request builder */
  RequestBuilder getRequestBuilder() {
    return this.requestBuilder;
  }

  /** Get the channel cache */
  ChannelCache<T> getChannelCache() {
    return this.channelCache;
  }

  /** Get the flush service */
  FlushService<T> getFlushService() {
    return this.flushService;
  }

  /**
   * Check if any channels has uncommitted rows
   *
   * @param channels a list of channels we want to check against
   * @return a list of channels that has uncommitted rows
   */
  List<SnowflakeStreamingIngestChannelInternal<?>> verifyChannelsAreFullyCommitted(
      List<SnowflakeStreamingIngestChannelInternal<?>> channels) {
    if (channels.isEmpty()) {
      return channels;
    }

    // Start checking the status of all the channels in the list
    int retry = 0;
    boolean isTimeout = true;
    List<ChannelsStatusResponse.ChannelStatusResponseDTO> oldChannelsStatus = new ArrayList<>();
    List<SnowflakeStreamingIngestChannelInternal<?>> channelsWithError = new ArrayList<>();
    do {
      List<ChannelsStatusResponse.ChannelStatusResponseDTO> channelsStatus =
          getChannelsStatus(channels).getChannels();
      List<SnowflakeStreamingIngestChannelInternal<?>> tempChannels = new ArrayList<>();
      List<ChannelsStatusResponse.ChannelStatusResponseDTO> tempChannelsStatus = new ArrayList<>();

      for (int idx = 0; idx < channelsStatus.size(); idx++) {
        ChannelsStatusResponse.ChannelStatusResponseDTO channelStatus = channelsStatus.get(idx);
        SnowflakeStreamingIngestChannelInternal<?> channel = channels.get(idx);
        long rowSequencer = channel.getChannelState().getRowSequencer();
        logger.logInfo(
            "Get channel status name={}, status={}, clientSequencer={}, rowSequencer={},"
                + " startOffsetToken={}, endOffsetToken={}, persistedRowSequencer={},"
                + " persistedOffsetToken={}",
            channel.getName(),
            channelStatus.getStatusCode(),
            channel.getChannelSequencer(),
            rowSequencer,
            channel.getChannelState().getStartOffsetToken(),
            channel.getChannelState().getEndOffsetToken(),
            channelStatus.getPersistedRowSequencer(),
            channelStatus.getPersistedOffsetToken());
        if (channelStatus.getStatusCode() != RESPONSE_SUCCESS) {
          channelsWithError.add(channel);
        } else if (!channelStatus.getPersistedRowSequencer().equals(rowSequencer)) {
          tempChannels.add(channel);
          tempChannelsStatus.add(channelStatus);
        }
      }

      // Check whether the server side commit is making progress
      boolean isMakingProgress = tempChannels.size() != channels.size();
      if (!isMakingProgress) {
        for (int idx = 0; idx < channelsStatus.size(); idx++) {
          if (oldChannelsStatus.isEmpty()
              || !channelsStatus
                  .get(idx)
                  .getPersistedRowSequencer()
                  .equals(oldChannelsStatus.get(idx).getPersistedRowSequencer())) {
            isMakingProgress = true;
            break;
          }
        }
      }

      // Break if all the channels are fully committed, otherwise retry and check again
      oldChannelsStatus = tempChannelsStatus;
      channels = tempChannels;
      if (channels.isEmpty()) {
        isTimeout = false;
        break;
      }

      // If we know the commit is making progress, don't increase the retry count
      if (!isMakingProgress) {
        retry++;
      }

      try {
        Thread.sleep(COMMIT_RETRY_INTERVAL_IN_MS);
      } catch (InterruptedException e) {
        throw new SFException(ErrorCode.INTERNAL_ERROR, e.getMessage());
      }
    } while (retry < COMMIT_MAX_RETRY_COUNT);

    if (isTimeout) {
      logger.logWarn(
          "Commit service at server side is not making progress, stop retrying for client={}.",
          this.name);
    }

    channels.addAll(channelsWithError);
    return channels;
  }

  /**
   * Get ParameterProvider with configurable parameters
   *
   * @return ParameterProvider used by the client
   */
  ParameterProvider getParameterProvider() {
    return parameterProvider;
  }

  /**
   * Get InternalParameterProvider with internal parameters
   *
   * @return {@link InternalParameterProvider} used by the client
   */
  InternalParameterProvider getInternalParameterProvider() {
    return internalParameterProvider;
  }

  /**
   * Set refresh token, this method is for refresh token renewal without requiring to restart
   * client. This method only works when the authorization type is OAuth
   *
   * @param refreshToken the new refresh token
   */
  @Override
  public void setRefreshToken(String refreshToken) {
    if (requestBuilder != null) {
      requestBuilder.setRefreshToken(refreshToken);
    }
  }

  /** Return whether the client is streaming to Iceberg tables */
  boolean isIcebergMode() {
    return isIcebergMode;
  }

  /**
   * Registers the performance metrics along with JVM memory and Threads.
   *
   * <p>Latency and throughput metrics are emitted to JMX, jvm memory and thread metrics are logged
   * to Slf4JLogger
   */
  private void setupMetricsForClient() {
    // Start the telemetry background worker if needed
    if (ENABLE_TELEMETRY_TO_SF) {
      this.telemetryWorker = Executors.newSingleThreadScheduledExecutor();
      this.telemetryWorker.scheduleWithFixedDelay(
          this::reportStreamingIngestTelemetryToSF,
          STREAMING_INGEST_TELEMETRY_UPLOAD_INTERVAL_IN_SEC,
          STREAMING_INGEST_TELEMETRY_UPLOAD_INTERVAL_IN_SEC,
          TimeUnit.SECONDS);
    }

    // Register metrics if needed
    metrics = new MetricRegistry();

    if (ENABLE_TELEMETRY_TO_SF || this.parameterProvider.hasEnabledSnowpipeStreamingMetrics()) {
      // CPU usage metric
      cpuHistogram = metrics.histogram(MetricRegistry.name("cpu", "usage", "histogram"));

      // Latency metrics
      flushLatency = metrics.timer(MetricRegistry.name("latency", "flush"));
      buildLatency = metrics.timer(MetricRegistry.name("latency", "build"));
      uploadLatency = metrics.timer(MetricRegistry.name("latency", "upload"));
      registerLatency = metrics.timer(MetricRegistry.name("latency", "register"));

      // Throughput metrics
      uploadThroughput = metrics.meter(MetricRegistry.name("throughput", "upload"));
      inputThroughput = metrics.meter(MetricRegistry.name("throughput", "input"));

      // Blob histogram metrics
      blobSizeHistogram = metrics.histogram(MetricRegistry.name("blob", "size", "histogram"));
      blobRowCountHistogram =
          metrics.histogram(MetricRegistry.name("blob", "row", "count", "histogram"));
    }

    if (this.parameterProvider.hasEnabledSnowpipeStreamingMetrics()) {
      JmxReporter jmxReporter =
          JmxReporter.forRegistry(this.metrics)
              .inDomain(SNOWPIPE_STREAMING_JMX_METRIC_PREFIX)
              .convertDurationsTo(TimeUnit.SECONDS)
              .createsObjectNamesWith(
                  (ignoreMeterType, jmxDomain, metricName) ->
                      getObjectName(this.getName(), jmxDomain, metricName))
              .build();
      jmxReporter.start();

      // Add JVM and thread metrics too
      jvmMemoryAndThreadMetrics = new MetricRegistry();
      jvmMemoryAndThreadMetrics.register(
          MetricRegistry.name("jvm", "memory"), new MemoryUsageGaugeSet());
      jvmMemoryAndThreadMetrics.register(
          MetricRegistry.name("jvm", "threads"), new ThreadStatesGaugeSet());

      SharedMetricRegistries.add(
          SNOWPIPE_STREAMING_JVM_MEMORY_AND_THREAD_METRICS_REGISTRY, jvmMemoryAndThreadMetrics);
    }

    if (metrics.getMetrics().size() != 0) {
      SharedMetricRegistries.add(SNOWPIPE_STREAMING_SHARED_METRICS_REGISTRY, metrics);
    }
  }

  /**
   * This method is called to fetch an object name for all registered metrics. It can be called
   * during registration or unregistration. (Internal implementation of codehale)
   *
   * @param clientName name of the client. Passed in builder
   * @param jmxDomain JMX Domain
   * @param metricName metric name used while registering the metric.
   * @return Object Name constructed from above three args
   */
  private static ObjectName getObjectName(String clientName, String jmxDomain, String metricName) {
    try {
      String sb = jmxDomain + ":clientName=" + clientName + ",name=" + metricName;

      return new ObjectName(sb);
    } catch (MalformedObjectNameException e) {
      logger.logWarn("Could not create Object name for MetricName={}", metricName);
      throw new SFException(ErrorCode.INTERNAL_ERROR, "Invalid metric name");
    }
  }

  /** Unregister all streaming related metrics from registry */
  private void removeMetricsFromRegistry() {
    if (metrics.getMetrics().size() != 0) {
      logger.logDebug("Unregistering all metrics for client={}", this.getName());
      metrics.removeMatching(MetricFilter.startsWith(SNOWPIPE_STREAMING_JMX_METRIC_PREFIX));
      SharedMetricRegistries.remove(SNOWPIPE_STREAMING_SHARED_METRICS_REGISTRY);
    }
  }

  /**
   * Get the Telemetry Service for a given client
   *
   * @return TelemetryService used by the client
   */
  TelemetryService getTelemetryService() {
    return this.requestBuilder == null ? null : requestBuilder.getTelemetryService();
  }

  /** Report streaming ingest related telemetries to Snowflake */
  private void reportStreamingIngestTelemetryToSF() {
    TelemetryService telemetryService = getTelemetryService();
    if (telemetryService != null) {
      telemetryService.reportLatencyInSec(
          this.buildLatency, this.uploadLatency, this.registerLatency, this.flushLatency);
      telemetryService.reportThroughputBytesPerSecond(this.inputThroughput, this.uploadThroughput);
      telemetryService.reportCpuMemoryUsage(this.cpuHistogram);
    }
  }

  /** Cleanup any resource during client closing or failures */
  private void cleanUpResources() {
    if (this.telemetryWorker != null) {
      this.telemetryWorker.shutdown();
    }
    if (this.requestBuilder != null) {
      this.requestBuilder.closeResources();
    }
    if (!this.isTestMode) {
      HttpUtil.shutdownHttpConnectionManagerDaemonThread();
    }
  }

  public Map<FullyQualifiedTableName, EncryptionKey> getEncryptionKeysPerTable() {
    return encryptionKeysPerTable;
  }
}<|MERGE_RESOLUTION|>--- conflicted
+++ resolved
@@ -355,59 +355,7 @@
               Constants.WriteMode.CLOUD_STORAGE,
               this.isIcebergMode,
               request.getOffsetToken());
-<<<<<<< HEAD
-      OpenChannelResponse response = snowflakeServiceClient.openChannel(openChannelRequest);
-
-      logger.logInfo(
-          "Open channel request succeeded, channel={}, table={}, clientSequencer={},"
-              + " rowSequencer={}, client={}",
-          request.getChannelName(),
-          request.getFullyQualifiedTableName(),
-          response.getClientSequencer(),
-          response.getRowSequencer(),
-          getName());
-
-      // Channel is now registered, add it to the in-memory channel pool
-      SnowflakeStreamingIngestChannelInternal<T> channel =
-          SnowflakeStreamingIngestChannelFactory.<T>builder(response.getChannelName())
-              .setDBName(response.getDBName())
-              .setSchemaName(response.getSchemaName())
-              .setTableName(response.getTableName())
-              .setOffsetToken(response.getOffsetToken())
-              .setRowSequencer(response.getRowSequencer())
-              .setChannelSequencer(response.getClientSequencer())
-              .setOwningClient(this)
-              .setEncryptionKey(response.getEncryptionKey())
-              .setEncryptionKeyId(response.getEncryptionKeyId())
-              .setOnErrorOption(request.getOnErrorOption())
-              .setDefaultTimezone(request.getDefaultTimezone())
-              .setOffsetTokenVerificationFunction(request.getOffsetTokenVerificationFunction())
-              .build();
-
-      // Setup the row buffer schema
-      channel.setupSchema(response.getTableColumns());
-
-      // Add channel to the channel cache
-      this.channelCache.addChannel(channel);
-      this.storageManager.registerTable(
-          new TableRef(response.getDBName(), response.getSchemaName(), response.getTableName()),
-          response.getExternalVolumeLocation());
-
-      // Add encryption key to the client map for the table
-      this.encryptionKeysPerTable.put(
-          new FullyQualifiedTableName(
-              request.getDBName(), request.getSchemaName(), request.getTableName()),
-          new EncryptionKey(
-              response.getDBName(),
-              response.getSchemaName(),
-              response.getTableName(),
-              response.getEncryptionKey(),
-              response.getEncryptionKeyId()));
-
-      return channel;
-=======
       response = snowflakeServiceClient.openChannel(openChannelRequest);
->>>>>>> 7b3881b9
     } catch (IOException | IngestResponseException e) {
       throw new SFException(e, ErrorCode.OPEN_CHANNEL_FAILURE, e.getMessage());
     }
@@ -454,6 +402,17 @@
     this.storageManager.registerTable(
         new TableRef(response.getDBName(), response.getSchemaName(), response.getTableName()),
         response.getIcebergLocationInfo());
+
+    // Add encryption key to the client map for the table
+    this.encryptionKeysPerTable.put(
+        new FullyQualifiedTableName(
+            request.getDBName(), request.getSchemaName(), request.getTableName()),
+        new EncryptionKey(
+            response.getDBName(),
+            response.getSchemaName(),
+            response.getTableName(),
+            response.getEncryptionKey(),
+            response.getEncryptionKeyId()));
 
     return channel;
   }
@@ -1134,4 +1093,9 @@
   public Map<FullyQualifiedTableName, EncryptionKey> getEncryptionKeysPerTable() {
     return encryptionKeysPerTable;
   }
+
+  // TESTING ONLY - inject the storage manager
+  public void setStorageManager(IStorageManager storageManager) {
+    this.storageManager = storageManager;
+  }
 }