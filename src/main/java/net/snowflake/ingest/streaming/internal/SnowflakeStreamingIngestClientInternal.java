/*
 * Copyright (c) 2021 Snowflake Computing Inc. All rights reserved.
 */

package net.snowflake.ingest.streaming.internal;

import static net.snowflake.ingest.connection.ServiceResponseHandler.ApiName.STREAMING_CHANNEL_STATUS;
import static net.snowflake.ingest.connection.ServiceResponseHandler.ApiName.STREAMING_OPEN_CHANNEL;
import static net.snowflake.ingest.connection.ServiceResponseHandler.ApiName.STREAMING_REGISTER_BLOB;
import static net.snowflake.ingest.streaming.internal.StreamingIngestUtils.executeWithRetries;
import static net.snowflake.ingest.streaming.internal.StreamingIngestUtils.sleepForRetry;
import static net.snowflake.ingest.utils.Constants.CHANNEL_STATUS_ENDPOINT;
import static net.snowflake.ingest.utils.Constants.COMMIT_MAX_RETRY_COUNT;
import static net.snowflake.ingest.utils.Constants.COMMIT_RETRY_INTERVAL_IN_MS;
import static net.snowflake.ingest.utils.Constants.ENABLE_TELEMETRY_TO_SF;
import static net.snowflake.ingest.utils.Constants.JDBC_PRIVATE_KEY;
import static net.snowflake.ingest.utils.Constants.MAX_STREAMING_INGEST_API_CHANNEL_RETRY;
import static net.snowflake.ingest.utils.Constants.OPEN_CHANNEL_ENDPOINT;
import static net.snowflake.ingest.utils.Constants.REGISTER_BLOB_ENDPOINT;
import static net.snowflake.ingest.utils.Constants.RESPONSE_ERR_ENQUEUE_TABLE_CHUNK_QUEUE_FULL;
import static net.snowflake.ingest.utils.Constants.RESPONSE_ERR_GENERAL_EXCEPTION_RETRY_REQUEST;
import static net.snowflake.ingest.utils.Constants.RESPONSE_SUCCESS;
import static net.snowflake.ingest.utils.Constants.SNOWPIPE_STREAMING_JMX_METRIC_PREFIX;
import static net.snowflake.ingest.utils.Constants.SNOWPIPE_STREAMING_JVM_MEMORY_AND_THREAD_METRICS_REGISTRY;
import static net.snowflake.ingest.utils.Constants.SNOWPIPE_STREAMING_SHARED_METRICS_REGISTRY;
import static net.snowflake.ingest.utils.Constants.TELEMETRY_SERVICE_REPORT_INTERVAL_IN_SEC;
import static net.snowflake.ingest.utils.Constants.USER;

import com.codahale.metrics.Histogram;
import com.codahale.metrics.Meter;
import com.codahale.metrics.MetricFilter;
import com.codahale.metrics.MetricRegistry;
import com.codahale.metrics.SharedMetricRegistries;
import com.codahale.metrics.Slf4jReporter;
import com.codahale.metrics.Timer;
import com.codahale.metrics.jmx.JmxReporter;
import com.codahale.metrics.jvm.MemoryUsageGaugeSet;
import com.codahale.metrics.jvm.ThreadStatesGaugeSet;
import com.fasterxml.jackson.databind.ObjectMapper;
import java.io.IOException;
import java.security.KeyPair;
import java.security.NoSuchAlgorithmException;
import java.security.PrivateKey;
import java.security.spec.InvalidKeySpecException;
import java.util.ArrayList;
import java.util.HashMap;
import java.util.HashSet;
import java.util.List;
import java.util.Map;
import java.util.Properties;
import java.util.Set;
import java.util.concurrent.CompletableFuture;
import java.util.concurrent.ExecutionException;
import java.util.concurrent.Executors;
import java.util.concurrent.ScheduledExecutorService;
import java.util.concurrent.TimeUnit;
import java.util.concurrent.atomic.AtomicLong;
import java.util.stream.Collectors;
import javax.management.MalformedObjectNameException;
import javax.management.ObjectName;
import net.snowflake.client.jdbc.internal.apache.http.impl.client.CloseableHttpClient;
import net.snowflake.ingest.connection.IngestResponseException;
import net.snowflake.ingest.connection.RequestBuilder;
import net.snowflake.ingest.streaming.OpenChannelRequest;
import net.snowflake.ingest.streaming.SnowflakeStreamingIngestClient;
import net.snowflake.ingest.utils.Constants;
import net.snowflake.ingest.utils.ErrorCode;
import net.snowflake.ingest.utils.HttpUtil;
import net.snowflake.ingest.utils.Logging;
import net.snowflake.ingest.utils.Pair;
import net.snowflake.ingest.utils.ParameterProvider;
import net.snowflake.ingest.utils.SFException;
import net.snowflake.ingest.utils.SnowflakeURL;
import net.snowflake.ingest.utils.Utils;
import org.apache.arrow.memory.BufferAllocator;
import org.apache.arrow.memory.RootAllocator;

/**
 * The first version of implementation for SnowflakeStreamingIngestClient. The client internally
 * manages a few things:
 * <li>the channel cache, which contains all the channels that belong to this account
 * <li>the flush service, which schedules and coordinates the flush to Snowflake tables
 */
public class SnowflakeStreamingIngestClientInternal implements SnowflakeStreamingIngestClient {

  private static final Logging logger = new Logging(SnowflakeStreamingIngestClientInternal.class);

  // Object mapper for all marshalling and unmarshalling
  private static final ObjectMapper objectMapper = new ObjectMapper();

  // Counter to generate unique request ids per client
  private final AtomicLong counter = new AtomicLong(0);

  // Provides constant values that can be set by constructor
  private final ParameterProvider parameterProvider;

  // Name of the client
  private final String name;

  // Snowflake role for the client to use
  private String role;

  // Http client to send HTTP requests to Snowflake
  private final CloseableHttpClient httpClient;

  // Reference to the channel cache
  private final ChannelCache channelCache;

  // Reference to the flush service
  private final FlushService flushService;

  // Memory allocator
  private final BufferAllocator allocator;

  // Indicates whether the client has closed
  private volatile boolean isClosed;

  // Indicates whether the client is under test mode
  private final boolean isTestMode;

  // Performance testing related metrics
  MetricRegistry metrics;
  Histogram blobSizeHistogram; // Histogram for blob size after compression
  Histogram blobRowCountHistogram; // Histogram for blob row count
  Histogram cpuHistogram; // Histogram for jvm process cpu usage
  Timer flushLatency; // Latency for end to end flushing
  Timer buildLatency; // Latency for building a blob
  Timer uploadLatency; // Latency for uploading a blob
  Timer registerLatency; // Latency for registering a blob
  Meter uploadThroughput; // Throughput for uploading blobs
  Meter inputThroughput; // Throughput for inserting into the Arrow buffer

  // JVM and thread related metrics
  MetricRegistry jvmMemoryAndThreadMetrics;

  // The request builder who handles building the HttpRequests we send
  private RequestBuilder requestBuilder;

  // Reference to the telemetry service
  private TelemetryService telemetryService;

  private ScheduledExecutorService telemetryWorker;

  /**
   * Constructor
   *
   * @param name the name of the client
   * @param accountURL Snowflake account url
   * @param prop connection properties
   * @param httpClient http client for sending request
   * @param isTestMode whether we're under test mode
   * @param requestBuilder http request builder
   * @param parameterOverrides parameters we override in case we want to set different values
   */
  SnowflakeStreamingIngestClientInternal(
      String name,
      SnowflakeURL accountURL,
      Properties prop,
      CloseableHttpClient httpClient,
      boolean isTestMode,
      RequestBuilder requestBuilder,
      Map<String, Object> parameterOverrides) {
    this.parameterProvider = new ParameterProvider(parameterOverrides, prop);

    this.name = name;
    this.isTestMode = isTestMode;
    this.httpClient = httpClient == null ? HttpUtil.getHttpClient() : httpClient;
    this.channelCache = new ChannelCache();
    this.allocator = new RootAllocator();
    this.isClosed = false;
    this.requestBuilder = requestBuilder;

    if (!isTestMode) {
      // Setup request builder for communication with the server side
      this.role = prop.getProperty(Constants.ROLE);
      try {
        KeyPair keyPair =
            Utils.createKeyPairFromPrivateKey((PrivateKey) prop.get(JDBC_PRIVATE_KEY));
        this.requestBuilder = new RequestBuilder(accountURL, prop.get(USER).toString(), keyPair);
      } catch (NoSuchAlgorithmException | InvalidKeySpecException e) {
        throw new SFException(e, ErrorCode.KEYPAIR_CREATION_FAILURE);
      }
    }

    this.flushService = new FlushService(this, this.channelCache, this.isTestMode);

    if (!isTestMode) {
      // Set up the telemetry service if needed
      if (ENABLE_TELEMETRY_TO_SF) {
        this.telemetryService =
            new TelemetryService(
                this.httpClient,
                String.format("%s_%s", this.name, this.flushService.getClientPrefix()),
                accountURL.getFullUrl());
        // this.telemetryService.refreshJWTToken();

        this.telemetryWorker = Executors.newSingleThreadScheduledExecutor();
        this.telemetryWorker.scheduleWithFixedDelay(
            this::reportTelemetryToSF,
            10,
            TELEMETRY_SERVICE_REPORT_INTERVAL_IN_SEC,
            TimeUnit.SECONDS);
      }

      // Publish client telemetries if needed
      this.registerMetricsForClient();
    }

    logger.logInfo(
        "Client created, name={}, account={}. isTestMode={}, parameters={}",
        name,
        accountURL == null ? "" : accountURL.getAccount(),
        isTestMode,
        parameterProvider);
  }

  /**
   * Default Constructor
   *
   * @param name the name of the client
   * @param accountURL Snowflake account url
   * @param prop connection properties
   * @param parameterOverrides map of parameters to override for this client
   */
  public SnowflakeStreamingIngestClientInternal(
      String name,
      SnowflakeURL accountURL,
      Properties prop,
      Map<String, Object> parameterOverrides) {
    this(name, accountURL, prop, null, false, null, parameterOverrides);
  }

  /**
   * Constructor for TEST ONLY
   *
   * @param name the name of the client
   */
  SnowflakeStreamingIngestClientInternal(String name) {
    this(name, null, null, null, true, null, new HashMap<>());
  }

  /**
   * Get the client name
   *
   * @return the client name
   */
  @Override
  public String getName() {
    return this.name;
  }

  /**
   * Get the role used by the client
   *
   * @return the client's role
   */
  String getRole() {
    return this.role;
  }

  /** @return a boolean to indicate whether the client is closed or not */
  @Override
  public boolean isClosed() {
    return isClosed;
  }

  /**
   * Open a channel against a Snowflake table
   *
   * @param request the open channel request
   * @return a SnowflakeStreamingIngestChannel object
   */
  @Override
  public SnowflakeStreamingIngestChannelInternal openChannel(OpenChannelRequest request) {
    if (isClosed) {
      throw new SFException(ErrorCode.CLOSED_CLIENT);
    }

    logger.logDebug(
        "Open channel request start, channel={}, table={}",
        request.getChannelName(),
        request.getFullyQualifiedTableName());

    try {
      Map<Object, Object> payload = new HashMap<>();
      payload.put(
          "request_id", this.flushService.getClientPrefix() + "_" + counter.getAndIncrement());
      payload.put("channel", request.getChannelName());
      payload.put("table", request.getTableName());
      payload.put("database", request.getDBName());
      payload.put("schema", request.getSchemaName());
      payload.put("write_mode", Constants.WriteMode.CLOUD_STORAGE.name());
      payload.put("role", this.role);

      OpenChannelResponse response =
          executeWithRetries(
              OpenChannelResponse.class,
              OPEN_CHANNEL_ENDPOINT,
              payload,
              "open channel",
              STREAMING_OPEN_CHANNEL,
              httpClient,
              requestBuilder);

      // Check for Snowflake specific response code
      if (response.getStatusCode() != RESPONSE_SUCCESS) {
        logger.logDebug(
            "Open channel request failed, channel={}, table={}, message={}",
            request.getChannelName(),
            request.getFullyQualifiedTableName(),
            response.getMessage());
        throw new SFException(ErrorCode.OPEN_CHANNEL_FAILURE, response.getMessage());
      }

      logger.logDebug(
          "Open channel request succeeded, channel={}, table={}",
          request.getChannelName(),
          request.getFullyQualifiedTableName());

      // Channel is now registered, add it to the in-memory channel pool
      SnowflakeStreamingIngestChannelInternal channel =
          SnowflakeStreamingIngestChannelFactory.builder(response.getChannelName())
              .setDBName(response.getDBName())
              .setSchemaName(response.getSchemaName())
              .setTableName(response.getTableName())
              .setOffsetToken(response.getOffsetToken())
              .setRowSequencer(response.getRowSequencer())
              .setChannelSequencer(response.getClientSequencer())
              .setOwningClient(this)
              .setEncryptionKey(response.getEncryptionKey())
              .setEncryptionKeyId(response.getEncryptionKeyId())
              .setOnErrorOption(request.getOnErrorOption())
              .build();

      // Setup the row buffer schema
      channel.setupSchema(response.getTableColumns());

      // Add channel to the channel cache
      this.channelCache.addChannel(channel);

      return channel;
    } catch (IOException | IngestResponseException e) {
      throw new SFException(e, ErrorCode.OPEN_CHANNEL_FAILURE, e.getMessage());
    }
  }

  /**
   * Fetch channels status from Snowflake
   *
   * @param channels a list of channels that we want to get the status on
   * @return a ChannelsStatusResponse object
   */
  ChannelsStatusResponse getChannelsStatus(List<SnowflakeStreamingIngestChannelInternal> channels) {
    try {
      ChannelsStatusRequest request = new ChannelsStatusRequest();
      List<ChannelsStatusRequest.ChannelStatusRequestDTO> requestDTOs =
          channels.stream()
              .map(ChannelsStatusRequest.ChannelStatusRequestDTO::new)
              .collect(Collectors.toList());
      request.setChannels(requestDTOs);
      request.setRole(this.role);
      request.setRequestId(this.flushService.getClientPrefix() + "_" + counter.getAndIncrement());

      String payload = objectMapper.writeValueAsString(request);

      ChannelsStatusResponse response =
          executeWithRetries(
              ChannelsStatusResponse.class,
              CHANNEL_STATUS_ENDPOINT,
              payload,
              "channel status",
              STREAMING_CHANNEL_STATUS,
              httpClient,
              requestBuilder);

      // Check for Snowflake specific response code
      if (response.getStatusCode() != RESPONSE_SUCCESS) {
        throw new SFException(ErrorCode.CHANNEL_STATUS_FAILURE, response.getMessage());
      }

      return response;
    } catch (IOException | IngestResponseException e) {
      throw new SFException(e, ErrorCode.CHANNEL_STATUS_FAILURE, e.getMessage());
    }
  }

  /**
   * Register the uploaded blobs to a Snowflake table
   *
   * @param blobs list of uploaded blobs
   */
  void registerBlobs(List<BlobMetadata> blobs) {
    this.registerBlobs(blobs, 0);
  }

  /**
   * Register the uploaded blobs to a Snowflake table
   *
   * @param blobs list of uploaded blobs
   * @param executionCount Number of times this call has been attempted, used to track retries
   */
  void registerBlobs(List<BlobMetadata> blobs, final int executionCount) {
    logger.logInfo(
        "Register blob request preparing for blob={}, client={}, executionCount={}",
        blobs.stream().map(BlobMetadata::getPath).collect(Collectors.toList()),
        this.name,
        executionCount);

    RegisterBlobResponse response = null;
    try {
      Map<Object, Object> payload = new HashMap<>();
      payload.put(
          "request_id", this.flushService.getClientPrefix() + "_" + counter.getAndIncrement());
      payload.put("blobs", blobs);
      payload.put("role", this.role);

      response =
          executeWithRetries(
              RegisterBlobResponse.class,
              REGISTER_BLOB_ENDPOINT,
              payload,
              "register blob",
              STREAMING_REGISTER_BLOB,
              httpClient,
              requestBuilder);

      // Check for Snowflake specific response code
      if (response.getStatusCode() != RESPONSE_SUCCESS) {
        logger.logDebug(
            "Register blob request failed for blob={}, client={}, message={}, executionCount={}",
            blobs.stream().map(BlobMetadata::getPath).collect(Collectors.toList()),
            this.name,
            response.getMessage(),
            executionCount);
        throw new SFException(ErrorCode.REGISTER_BLOB_FAILURE, response.getMessage());
      }
    } catch (IOException | IngestResponseException e) {
      throw new SFException(e, ErrorCode.REGISTER_BLOB_FAILURE, e.getMessage());
    }

    logger.logInfo(
        "Register blob request returned for blob={}, client={}, executionCount={}",
        blobs.stream().map(BlobMetadata::getPath).collect(Collectors.toList()),
        this.name,
        executionCount);

    // We will retry any blob chunks that were rejected because internal Snowflake queues are full
    Set<ChunkRegisterStatus> queueFullChunks = new HashSet<>();
    response
        .getBlobsStatus()
        .forEach(
            blobStatus ->
                blobStatus
                    .getChunksStatus()
                    .forEach(
                        chunkStatus ->
                            chunkStatus
                                .getChannelsStatus()
                                .forEach(
                                    channelStatus -> {
                                      if (channelStatus.getStatusCode() != RESPONSE_SUCCESS) {
                                        // If the chunk queue is full, we wait and retry the chunks
                                        if ((channelStatus.getStatusCode()
                                                    == RESPONSE_ERR_ENQUEUE_TABLE_CHUNK_QUEUE_FULL
                                                || channelStatus.getStatusCode()
                                                    == RESPONSE_ERR_GENERAL_EXCEPTION_RETRY_REQUEST)
                                            && executionCount
                                                < MAX_STREAMING_INGEST_API_CHANNEL_RETRY) {
                                          queueFullChunks.add(chunkStatus);
                                        } else {
                                          logger.logWarn(
                                              "Channel has been invalidated because of failure"
                                                  + " response, name={}, channel sequencer={},"
                                                  + " status code={}, executionCount={}",
                                              channelStatus.getChannelName(),
                                              channelStatus.getChannelSequencer(),
                                              channelStatus.getStatusCode(),
                                              executionCount);
                                          channelCache.invalidateChannelIfSequencersMatch(
                                              chunkStatus.getDBName(),
                                              chunkStatus.getSchemaName(),
                                              chunkStatus.getTableName(),
                                              channelStatus.getChannelName(),
                                              channelStatus.getChannelSequencer());
                                        }
                                      }
                                    })));

    if (!queueFullChunks.isEmpty()) {
      logger.logInfo(
          "Retrying registerBlobs request, blobs={}, retried_chunks={}, executionCount={}",
          blobs,
          queueFullChunks,
          executionCount);
      List<BlobMetadata> retryBlobs = this.getRetryBlobs(queueFullChunks, blobs);
      if (retryBlobs.isEmpty()) {
        throw new SFException(ErrorCode.INTERNAL_ERROR, "Failed to retry queue full chunks");
      }
      sleepForRetry(executionCount);
      this.registerBlobs(retryBlobs, executionCount + 1);
    }
  }

  /**
   * Constructs a new register blobs payload consisting of chunks that were rejected by a prior
   * registration attempt
   *
   * @param queueFullChunks ChunkRegisterStatus values for the chunks that had been rejected
   * @param blobs List<BlobMetadata> from the prior registration call
   * @return a new List<BlobMetadata> for only chunks matching queueFullChunks
   */
  List<BlobMetadata> getRetryBlobs(
      Set<ChunkRegisterStatus> queueFullChunks, List<BlobMetadata> blobs) {
    /*
    If a channel returns a RESPONSE_ERR_ENQUEUE_TABLE_CHUNK_QUEUE_FULL statusCode then all channels in the same chunk
    will have that statusCode.  Here we collect all channels with RESPONSE_ERR_ENQUEUE_TABLE_CHUNK_QUEUE_FULL and use
    them to pull out the chunks to retry from blobs
     */
    Set<Pair<String, Long>> queueFullKeys =
        queueFullChunks.stream()
            .flatMap(
                chunkRegisterStatus -> {
                  return chunkRegisterStatus.getChannelsStatus().stream()
                      .map(
                          channelStatus ->
                              new Pair<String, Long>(
                                  channelStatus.getChannelName(),
                                  channelStatus.getChannelSequencer()));
                })
            .collect(Collectors.toSet());
    List<BlobMetadata> retryBlobs = new ArrayList<>();
    blobs.forEach(
        blobMetadata -> {
          List<ChunkMetadata> relevantChunks =
              blobMetadata.getChunks().stream()
                  .filter(
                      chunkMetadata ->
                          chunkMetadata.getChannels().stream()
                              .map(
                                  channelMetadata ->
                                      new Pair<>(
                                          channelMetadata.getChannelName(),
                                          channelMetadata.getClientSequencer()))
                              .anyMatch(queueFullKeys::contains))
                  .collect(Collectors.toList());
          if (!relevantChunks.isEmpty()) {
            retryBlobs.add(
                new BlobMetadata(blobMetadata.getPath(), blobMetadata.getMD5(), relevantChunks));
          }
        });

    return retryBlobs;
  }

  /** Close the client, which will flush first and then release all the resources */
  @Override
  public void close() throws Exception {
    if (isClosed) {
      return;
    }

    isClosed = true;
    this.channelCache.closeAllChannels();

    // Flush any remaining rows and cleanup all the resources
    try {
      this.flush(true).get();

<<<<<<< HEAD
      // Unregister jmx metrics
      if (metrics != null) {
        Slf4jReporter.forRegistry(metrics).outputTo(logger.getLogger()).build().report();
        removeMetricsFromRegistry();
      }

      // LOG jvm memory and thread metrics at the end
      if (jvmMemoryAndThreadMetrics != null) {
=======
      // unregister jmx metrics
      if (this.metrics != null) {
        Slf4jReporter.forRegistry(metrics).outputTo(logger.getLogger()).build().report();
        removeMetricsFromRegistry();

        // LOG jvm memory and thread metrics at the end
>>>>>>> 6c4ba688
        Slf4jReporter.forRegistry(jvmMemoryAndThreadMetrics)
            .outputTo(logger.getLogger())
            .build()
            .report();
      }
    } catch (InterruptedException | ExecutionException e) {
      throw new SFException(e, ErrorCode.RESOURCE_CLEANUP_FAILURE, "client close");
    } finally {
      if (this.telemetryWorker != null) {
        this.telemetryWorker.shutdown();
      }
      this.flushService.shutdown();
      Utils.closeAllocator(this.allocator);
    }
  }

  /**
   * Flush all data in memory to persistent storage and register with a Snowflake table
   *
   * @param closing whether the flush is called as part of client closing
   * @return future which will be complete when the flush the data is registered
   */
  CompletableFuture<Void> flush(boolean closing) {
    if (isClosed && !closing) {
      throw new SFException(ErrorCode.CLOSED_CLIENT);
    }
    return this.flushService.flush(true);
  }

  /** Set the flag to indicate that a flush is needed */
  void setNeedFlush() {
    this.flushService.setNeedFlush();
  }

  /**
   * Get the buffer allocator
   *
   * @return the buffer allocator
   */
  BufferAllocator getAllocator() {
    return this.allocator;
  }

  /** Remove the channel in the channel cache if the channel sequencer matches */
  void removeChannelIfSequencersMatch(SnowflakeStreamingIngestChannelInternal channel) {
    this.channelCache.removeChannelIfSequencersMatch(channel);
  }

  /** Get whether we're running under test mode */
  boolean isTestMode() {
    return this.isTestMode;
  }

  /** Get the http client */
  CloseableHttpClient getHttpClient() {
    return this.httpClient;
  }

  /** Get the request builder */
  RequestBuilder getRequestBuilder() {
    return this.requestBuilder;
  }

  /** Get the channel cache */
  ChannelCache getChannelCache() {
    return this.channelCache;
  }

  /** Get the flush service */
  FlushService getFlushService() {
    return this.flushService;
  }

  /**
   * Check if any channels has uncommitted rows
   *
   * @param channels a list of channels we want to check against
   * @return a list of channels that has uncommitted rows
   */
  List<SnowflakeStreamingIngestChannelInternal> verifyChannelsAreFullyCommitted(
      List<SnowflakeStreamingIngestChannelInternal> channels) {
    if (channels.isEmpty()) {
      return channels;
    }

    // Start checking the status of all the channels in the list
    int retry = 0;
    boolean isTimeout = true;
    List<ChannelsStatusResponse.ChannelStatusResponseDTO> oldChannelsStatus = new ArrayList<>();
    List<SnowflakeStreamingIngestChannelInternal> channelsWithError = new ArrayList<>();
    do {
      List<ChannelsStatusResponse.ChannelStatusResponseDTO> channelsStatus =
          getChannelsStatus(channels).getChannels();
      List<SnowflakeStreamingIngestChannelInternal> tempChannels = new ArrayList<>();
      List<ChannelsStatusResponse.ChannelStatusResponseDTO> tempChannelsStatus = new ArrayList<>();

      for (int idx = 0; idx < channelsStatus.size(); idx++) {
        ChannelsStatusResponse.ChannelStatusResponseDTO channelStatus = channelsStatus.get(idx);
        SnowflakeStreamingIngestChannelInternal channel = channels.get(idx);
        logger.logInfo(
            "Get channel status name={}, status={}, clientSequencer={}, rowSequencer={},"
                + " offsetToken={}, persistedRowSequencer={}, persistedOffsetToken={}",
            channel.getName(),
            channelStatus.getStatusCode(),
            channel.getChannelSequencer(),
            channel.getRowSequencer(),
            channel.getOffsetToken(),
            channelStatus.getPersistedRowSequencer(),
            channelStatus.getPersistedOffsetToken());
        if (channelStatus.getStatusCode() != RESPONSE_SUCCESS) {
          channelsWithError.add(channel);
        } else if (!channelStatus.getPersistedRowSequencer().equals(channel.getRowSequencer())) {
          tempChannels.add(channel);
          tempChannelsStatus.add(channelStatus);
        }
      }

      // Check whether the server side commit is making progress
      boolean isMakingProgress = tempChannels.size() != channels.size();
      if (!isMakingProgress) {
        for (int idx = 0; idx < channelsStatus.size(); idx++) {
          if (oldChannelsStatus.isEmpty()
              || !channelsStatus
                  .get(idx)
                  .getPersistedRowSequencer()
                  .equals(oldChannelsStatus.get(idx).getPersistedRowSequencer())) {
            isMakingProgress = true;
            break;
          }
        }
      }

      // Break if all the channels are fully committed, otherwise retry and check again
      oldChannelsStatus = tempChannelsStatus;
      channels = tempChannels;
      if (channels.isEmpty()) {
        isTimeout = false;
        break;
      }

      // If we know the commit is making progress, don't increase the retry count
      if (!isMakingProgress) {
        retry++;
      }

      try {
        Thread.sleep(COMMIT_RETRY_INTERVAL_IN_MS);
      } catch (InterruptedException e) {
        throw new SFException(ErrorCode.INTERNAL_ERROR, e.getMessage());
      }
    } while (retry < COMMIT_MAX_RETRY_COUNT);

    if (isTimeout) {
      logger.logWarn(
          "Commit service at server side is not making progress, stop retrying for client={}.",
          this.name);
    }

    channels.addAll(channelsWithError);
    return channels;
  }

  /**
   * Get ParameterProvider with configurable parameters
   *
   * @return ParameterProvider used by the client
   */
  ParameterProvider getParameterProvider() {
    return parameterProvider;
  }

  /*
   * Registers the performance metrics along with JVM memory and Threads.
   *
   * Latency and throughput metrics are emitted to JMX, jvm memory and thread metrics are logged to Slf4JLogger
   */
  private void registerMetricsForClient() {
    metrics = new MetricRegistry();

    if (ENABLE_TELEMETRY_TO_SF || this.parameterProvider.hasEnabledSnowpipeStreamingMetrics()) {
      // CPU usage metric
      cpuHistogram = metrics.histogram(MetricRegistry.name("cpu", "usage", "histogram"));

      // Latency metrics
      flushLatency = metrics.timer(MetricRegistry.name("latency", "flush"));
      buildLatency = metrics.timer(MetricRegistry.name("latency", "build"));
      uploadLatency = metrics.timer(MetricRegistry.name("latency", "upload"));
      registerLatency = metrics.timer(MetricRegistry.name("latency", "register"));

      // Throughput metrics
      uploadThroughput = metrics.meter(MetricRegistry.name("throughput", "upload"));
      inputThroughput = metrics.meter(MetricRegistry.name("throughput", "input"));
    }

    if (this.parameterProvider.hasEnabledSnowpipeStreamingMetrics()) {
      // Blob histogram metrics
      blobSizeHistogram = metrics.histogram(MetricRegistry.name("blob", "size", "histogram"));
      blobRowCountHistogram =
          metrics.histogram(MetricRegistry.name("blob", "row", "count", "histogram"));

      JmxReporter jmxReporter =
          JmxReporter.forRegistry(this.metrics)
              .inDomain(SNOWPIPE_STREAMING_JMX_METRIC_PREFIX)
              .convertDurationsTo(TimeUnit.SECONDS)
              .createsObjectNamesWith(
                  (ignoreMeterType, jmxDomain, metricName) ->
                      getObjectName(this.getName(), jmxDomain, metricName))
              .build();
      jmxReporter.start();

      // Add JVM and thread metrics too
      jvmMemoryAndThreadMetrics = new MetricRegistry();
      jvmMemoryAndThreadMetrics.register(
          MetricRegistry.name("jvm", "memory"), new MemoryUsageGaugeSet());
      jvmMemoryAndThreadMetrics.register(
          MetricRegistry.name("jvm", "threads"), new ThreadStatesGaugeSet());

      SharedMetricRegistries.add(
          SNOWPIPE_STREAMING_JVM_MEMORY_AND_THREAD_METRICS_REGISTRY, jvmMemoryAndThreadMetrics);
    }

    if (metrics.getMetrics().size() != 0) {
      SharedMetricRegistries.add(SNOWPIPE_STREAMING_SHARED_METRICS_REGISTRY, metrics);
    }
  }

  /**
   * This method is called to fetch an object name for all registered metrics. It can be called
   * during registration or unregistration. (Internal implementation of codehale)
   *
   * @param clientName name of the client. Passed in builder
   * @param jmxDomain JMX Domain
   * @param metricName metric name used while registering the metric.
   * @return Object Name constructed from above three args
   */
  private static ObjectName getObjectName(String clientName, String jmxDomain, String metricName) {
    try {
      String sb = jmxDomain + ":clientName=" + clientName + ",name=" + metricName;

      return new ObjectName(sb);
    } catch (MalformedObjectNameException e) {
      logger.logWarn("Could not create Object name for MetricName={}", metricName);
      throw new SFException(ErrorCode.INTERNAL_ERROR, "Invalid metric name");
    }
  }

  /** Unregister all streaming related metrics from registry */
  private void removeMetricsFromRegistry() {
    if (metrics.getMetrics().size() != 0) {
      logger.logDebug("Unregistering all metrics for client={}", this.getName());
      metrics.removeMatching(MetricFilter.startsWith(SNOWPIPE_STREAMING_JMX_METRIC_PREFIX));
      SharedMetricRegistries.remove(SNOWPIPE_STREAMING_SHARED_METRICS_REGISTRY);
    }
  }

  /**
   * Get Telemetry Service for a given client
   *
   * @return TelemetryService used by the client
   */
  TelemetryService getTelemetryService() {
    return this.telemetryService;
  }

  void reportTelemetryToSF() {
    if (this.telemetryService != null) {
      this.telemetryService.reportLatencyInSec(
          this.buildLatency, this.uploadLatency, this.registerLatency, this.flushLatency);
      this.telemetryService.reportThroughputBytesPerSecond(
          this.inputThroughput, this.uploadThroughput);
      this.telemetryService.reportCpuMemoryUsage(this.cpuHistogram);
    }
  }
}<|MERGE_RESOLUTION|>--- conflicted
+++ resolved
@@ -566,7 +566,6 @@
     try {
       this.flush(true).get();
 
-<<<<<<< HEAD
       // Unregister jmx metrics
       if (metrics != null) {
         Slf4jReporter.forRegistry(metrics).outputTo(logger.getLogger()).build().report();
@@ -575,14 +574,6 @@
 
       // LOG jvm memory and thread metrics at the end
       if (jvmMemoryAndThreadMetrics != null) {
-=======
-      // unregister jmx metrics
-      if (this.metrics != null) {
-        Slf4jReporter.forRegistry(metrics).outputTo(logger.getLogger()).build().report();
-        removeMetricsFromRegistry();
-
-        // LOG jvm memory and thread metrics at the end
->>>>>>> 6c4ba688
         Slf4jReporter.forRegistry(jvmMemoryAndThreadMetrics)
             .outputTo(logger.getLogger())
             .build()
