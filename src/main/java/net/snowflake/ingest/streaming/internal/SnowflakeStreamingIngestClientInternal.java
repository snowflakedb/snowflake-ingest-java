--- conflicted
+++ resolved
@@ -38,10 +38,7 @@
 import java.util.Map;
 import java.util.Properties;
 import java.util.concurrent.CompletableFuture;
-<<<<<<< HEAD
-=======
 import java.util.concurrent.ExecutionException;
->>>>>>> e58b3979
 import java.util.concurrent.atomic.AtomicLong;
 import java.util.stream.Collectors;
 import net.snowflake.ingest.connection.IngestResponseException;
@@ -215,6 +212,12 @@
    */
   String getRole() {
     return this.role;
+  }
+
+  /** @return a boolean to indicate whether the client is closed or not */
+  @Override
+  public boolean isClosed() {
+    return isClosed;
   }
 
   /**
@@ -398,15 +401,9 @@
                                     })));
   }
 
-<<<<<<< HEAD
-  /** Close the client and release all the resources */
-  @Override
-  public void close() {
-=======
   /** Close the client, which will flush first and then release all the resources */
   @Override
   public void close() throws Exception {
->>>>>>> e58b3979
     if (isClosed) {
       return;
     }
@@ -419,15 +416,6 @@
       Slf4jReporter.forRegistry(metrics).outputTo(logger.getLogger()).build().report();
     }
 
-<<<<<<< HEAD
-    // Cleanup resources
-    try {
-      this.flushService.shutdown();
-    } catch (InterruptedException e) {
-      throw new SFException(e, ErrorCode.RESOURCE_CLEANUP_FAILURE, "client close");
-    } finally {
-      this.allocator.getChildAllocators().forEach(BufferAllocator::close);
-=======
     // Flush any remaining rows and cleanup all the resources
     try {
       this.flush(true).get();
@@ -441,7 +429,6 @@
         alloc.close();
       }
       this.allocator.releaseBytes(this.allocator.getAllocatedMemory());
->>>>>>> e58b3979
       this.allocator.close();
     }
   }
