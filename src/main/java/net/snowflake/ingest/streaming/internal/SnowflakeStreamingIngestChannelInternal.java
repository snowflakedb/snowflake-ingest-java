--- conflicted
+++ resolved
@@ -127,14 +127,10 @@
                 : ParameterProvider.ENABLE_PARQUET_INTERNAL_BUFFERING_DEFAULT,
             owningClient != null
                 ? owningClient.getParameterProvider().getMaxChannelSizeInBytes()
-<<<<<<< HEAD
-                : ParameterProvider.MAX_CHANNEL_SIZE_IN_BYTES_DEFAULT);
-=======
                 : ParameterProvider.MAX_CHANNEL_SIZE_IN_BYTES_DEFAULT,
             owningClient != null
                 ? owningClient.getParameterProvider().getMaxAllowedRowSizeInBytes()
                 : ParameterProvider.MAX_ALLOWED_ROW_SIZE_IN_BYTES_DEFAULT);
->>>>>>> 7d01fb70
     logger.logInfo(
         "Channel={} created for table={}",
         this.channelFlushContext.getName(),
