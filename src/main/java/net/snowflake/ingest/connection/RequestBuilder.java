--- conflicted
+++ resolved
@@ -114,11 +114,7 @@
   // Don't change!
   public static final String CLIENT_NAME = "SnowpipeJavaSDK";
 
-<<<<<<< HEAD
-  public static final String DEFAULT_VERSION = "2.0.4";
-=======
-  public static final String DEFAULT_VERSION = "2.0.5-SNAPSHOT";
->>>>>>> bb014fcf
+  public static final String DEFAULT_VERSION = "2.0.5";
 
   public static final String JAVA_USER_AGENT = "JAVA";
 
