/*
 * Copyright (c) 2012-2017 Snowflake Computing Inc. All rights reserved.
 */

package net.snowflake.ingest.connection;

import static net.snowflake.ingest.utils.Constants.ENABLE_TELEMETRY_TO_SF;
import static net.snowflake.ingest.utils.Utils.isNullOrEmpty;

import com.fasterxml.jackson.annotation.JsonInclude;
import com.fasterxml.jackson.core.JsonProcessingException;
import com.fasterxml.jackson.databind.ObjectMapper;
import java.net.URI;
import java.net.URISyntaxException;
import java.security.KeyPair;
import java.util.List;
import java.util.Map;
import java.util.Optional;
import java.util.UUID;
import net.snowflake.client.jdbc.internal.apache.http.HttpHeaders;
import net.snowflake.client.jdbc.internal.apache.http.client.methods.HttpGet;
import net.snowflake.client.jdbc.internal.apache.http.client.methods.HttpPost;
import net.snowflake.client.jdbc.internal.apache.http.client.methods.HttpUriRequest;
import net.snowflake.client.jdbc.internal.apache.http.client.utils.URIBuilder;
import net.snowflake.client.jdbc.internal.apache.http.entity.ContentType;
import net.snowflake.client.jdbc.internal.apache.http.entity.StringEntity;
import net.snowflake.client.jdbc.internal.apache.http.impl.client.CloseableHttpClient;
import net.snowflake.ingest.utils.ErrorCode;
import net.snowflake.ingest.utils.SFException;
import net.snowflake.ingest.utils.SnowflakeURL;
import net.snowflake.ingest.utils.StagedFileWrapper;
import org.slf4j.Logger;
import org.slf4j.LoggerFactory;

/**
 * This class handles constructing the URIs for our requests as well as putting together the
 * payloads we'll be sending
 *
 * @author obabarinsa
 */
public class RequestBuilder {
  // a logger for all of our needs in this class
  private static final Logger LOGGER = LoggerFactory.getLogger(RequestBuilder.class.getName());

  /* Member variables Begin */

  // the security manager which will handle token generation
  private final SecurityManager securityManager;

  // whatever the actual scheme is
  private String scheme;

  // the actual port number
  private final int port;

  // whatever the actual host is
  private final String host;

  private final String userAgentSuffix;

  // Reference to the telemetry service
  private final TelemetryService telemetryService;

  /* Member variables End */

  /* Static constants Begin */

  // the default host is snowflakecomputing.com
  public static final String DEFAULT_HOST_SUFFIX = "snowflakecomputing.com";

  // the default connection scheme is HTTPS
  private static final String DEFAULT_SCHEME = "https";

  // the default port is 443
  private static final int DEFAULT_PORT = 443;

  // the endpoint format string for inserting files
  private static final String INGEST_ENDPOINT_FORMAT = "/v1/data/pipes/%s/insertFiles";

  // the endpoint for history queries
  private static final String HISTORY_ENDPOINT_FORMAT = "/v1/data/pipes/%s/insertReport";

  // the endpoint for history time range queries
  private static final String HISTORY_RANGE_ENDPOINT_FORMAT = "/v1/data/pipes/%s/loadHistoryScan";

  // the endpoint for configure snowpipe client
  private static final String CONFIGURE_CLIENT_ENDPOINT_FORMAT =
      "/v1/data/pipes/%s/client/configure";

  // the endpoint for get snowpipe client status
  private static final String CLIENT_STATUS_ENDPOINT_FORMAT = "/v1/data/pipes/%s/client/status";

  // optional number of max seconds of items to fetch(eg. in the last hour)
  private static final String RECENT_HISTORY_IN_SECONDS = "recentSeconds";

  // optional. if not null, tells us where to start the next request
  private static final String HISTORY_BEGIN_MARK = "beginMark";

  // Start time for the history range
  private static final String HISTORY_RANGE_START_INCLUSIVE = "startTimeInclusive";

  // End time for the history range; is optional
  private static final String HISTORY_RANGE_END_EXCLUSIVE = "endTimeExclusive";

  // the request id parameter name
  private static final String REQUEST_ID = "requestId";

  // the show skipped files parameter name
  private static final String SHOW_SKIPPED_FILES = "showSkippedFiles";

  // the string name for the HTTP auth bearer
  private static final String BEARER_PARAMETER = "Bearer ";

  // and object mapper for all marshalling and unmarshalling
  private static final ObjectMapper objectMapper = new ObjectMapper();

  private static final String USER_AGENT = getDefaultUserAgent();

  // Don't change!
  public static final String CLIENT_NAME = "SnowpipeJavaSDK";

<<<<<<< HEAD
  public static final String DEFAULT_VERSION = "1.1.3";
=======
  public static final String DEFAULT_VERSION = "1.1.5-SNAPSHOT";
>>>>>>> 6c66dfd9

  public static final String JAVA_USER_AGENT = "JAVA";

  public static final String OS_INFO_USER_AGENT_FORMAT = "(%s %s %s)";

  public static final String SF_HEADER_AUTHORIZATION_TOKEN_TYPE =
      "X-Snowflake-Authorization-Token-Type";

  public static final String JWT_TOKEN_TYPE = "KEYPAIR_JWT";

  public static final String HTTP_HEADER_CONTENT_TYPE_JSON = "application/json";

  /**
   * RequestBuilder - general usage constructor
   *
   * @param accountName - the name of the Snowflake account to which we're connecting
   * @param userName - the username of the entity loading files
   * @param keyPair - the Public/Private key pair we'll use to authenticate
   */
  public RequestBuilder(String accountName, String userName, KeyPair keyPair) {
    this(accountName, userName, keyPair, DEFAULT_SCHEME, DEFAULT_HOST_SUFFIX, DEFAULT_PORT, null);
  }

  /**
   * RequestBuilder constructor which uses default schemes, host and port.
   *
   * @param accountName - the name of the Snowflake account to which we're connecting
   * @param userName - the username of the entity loading files
   * @param keyPair - the Public/Private key pair we'll use to authenticate
   * @param userAgentSuffix - The suffix part of HTTP Header User-Agent
   */
  public RequestBuilder(
      String accountName,
      String userName,
      String hostName,
      KeyPair keyPair,
      String userAgentSuffix) {
    this(accountName, userName, keyPair, DEFAULT_SCHEME, hostName, DEFAULT_PORT, userAgentSuffix);
  }

  /**
   * Constructor to use if not intended to use userAgentSuffix. i.e. User-Agent HTTP header suffix
   * part is null, (The default one is still valid, check out #defaultUserAgent)
   *
   * @param accountName - the account name to which we're connecting
   * @param userName - for whom are we connecting?
   * @param keyPair - our auth credentials
   * @param schemeName - are we HTTP or HTTPS?
   * @param hostName - the host for this snowflake instance
   * @param portNum - the port number
   */
  public RequestBuilder(
      String accountName,
      String userName,
      KeyPair keyPair,
      String schemeName,
      String hostName,
      int portNum) {
    this(accountName, userName, keyPair, schemeName, hostName, portNum, null);
  }

  /**
   * RequestBuilder - this constructor is for testing purposes only
   *
   * @param accountName - the account name to which we're connecting
   * @param userName - for whom are we connecting?
   * @param keyPair - our auth credentials
   * @param schemeName - are we HTTP or HTTPS?
   * @param hostName - the host for this snowflake instance
   * @param portNum - the port number
   * @param userAgentSuffix - The suffix part of HTTP Header User-Agent
   */
  public RequestBuilder(
      String accountName,
      String userName,
      KeyPair keyPair,
      String schemeName,
      String hostName,
      int portNum,
      String userAgentSuffix) {
    this(
        accountName, userName, keyPair, schemeName, hostName, portNum, userAgentSuffix, null, null);
  }

  /**
   * RequestBuilder - constructor used by streaming ingest
   *
   * @param url - the Snowflake account to which we're connecting
   * @param userName - the username of the entity loading files
   * @param keyPair - the Public/Private key pair we'll use to authenticate
   * @param httpClient - reference to the http client
   * @param clientName - name of the client, used to uniquely identify a client if used
   */
  public RequestBuilder(
      SnowflakeURL url,
      String userName,
      KeyPair keyPair,
      CloseableHttpClient httpClient,
      String clientName) {
    this(
        url.getAccount(),
        userName,
        keyPair,
        url.getScheme(),
        url.getUrlWithoutPort(),
        url.getPort(),
        null,
        httpClient,
        clientName);
  }

  /**
   * RequestBuilder - this constructor is for testing purposes only
   *
   * @param accountName - the account name to which we're connecting
   * @param userName - for whom are we connecting?
   * @param keyPair - our auth credentials
   * @param schemeName - are we HTTP or HTTPS?
   * @param hostName - the host for this snowflake instance
   * @param portNum - the port number
   * @param userAgentSuffix - The suffix part of HTTP Header User-Agent
   * @param httpClient - reference to the http client
   * @param clientName - name of the client, used to uniquely identify a client if used
   */
  public RequestBuilder(
      String accountName,
      String userName,
      KeyPair keyPair,
      String schemeName,
      String hostName,
      int portNum,
      String userAgentSuffix,
      CloseableHttpClient httpClient,
      String clientName) {
    // none of these arguments should be null
    if (accountName == null || userName == null || keyPair == null) {
      throw new IllegalArgumentException();
    }

    // Set up the telemetry service if needed
    this.telemetryService =
        ENABLE_TELEMETRY_TO_SF
            ? new TelemetryService(
                httpClient, clientName, schemeName + "://" + hostName + ":" + portNum)
            : null;

    // create our security/token manager
    securityManager = new SecurityManager(accountName, userName, keyPair, telemetryService);

    // stash references to the account and user name as well
    String account = accountName.toUpperCase();
    String user = userName.toUpperCase();

    // save our host, scheme and port info
    this.port = portNum;
    this.scheme = schemeName;
    this.host = hostName;
    this.userAgentSuffix = userAgentSuffix;

    LOGGER.info(
        "Creating a RequestBuilder with arguments : "
            + "Account : {}, User : {}, Scheme : {}, Host : {}, Port : {}, userAgentSuffix: {}",
        account,
        user,
        this.scheme,
        this.host,
        this.port,
        this.userAgentSuffix);
  }

  /**
   * Creates a string for user agent which should always be present in all requests to Snowflake
   * (Snowpipe APIs)
   *
   * <p>Here is the format we will use:
   *
   * <p>SnowpipeJavaSDK/version (platform details) JAVA/<java-version>
   *
   * @return the default agent string
   */
  private static String getDefaultUserAgent() {
    StringBuilder defaultUserAgent = new StringBuilder(CLIENT_NAME + "/" + DEFAULT_VERSION);

    final String osInformation =
        String.format(
            OS_INFO_USER_AGENT_FORMAT,
            System.getProperty("os.name"),
            System.getProperty("os.version"),
            System.getProperty("os.arch"));

    // append osInformation string to user agent
    defaultUserAgent.append(" ");
    defaultUserAgent.append(osInformation);
    defaultUserAgent.append(" ");

    // Add Java Version
    final String javaVersion = System.getProperty("java.version");
    defaultUserAgent.append(JAVA_USER_AGENT + "/").append(javaVersion);
    String userAgent = defaultUserAgent.toString();

    LOGGER.info("Default user agent " + userAgent);
    return userAgent;
  }

  private static String buildCustomUserAgent(String additionalUserAgentInfo) {
    return USER_AGENT.trim() + " " + additionalUserAgentInfo;
  }
  /** A simple POJO for generating our POST body to the insert endpoint */
  private static class IngestRequest {
    // the list of files we're loading
    private final List<StagedFileWrapper> files;

    // additional info passed along with files which includes clientSequencer and offsetToken
    // can be null
    @JsonInclude(JsonInclude.Include.NON_NULL)
    private final InsertFilesClientInfo clientInfo;

    /** Constructor used when both files and clientInfo are passed in request */
    public IngestRequest(List<StagedFileWrapper> files, InsertFilesClientInfo clientInfo) {
      this.files = files;
      this.clientInfo = clientInfo;
    }

    /**
     * Ctor used when only files is used in request body.
     *
     * <p>clientInfo will be defaulted to null
     */
    public IngestRequest(List<StagedFileWrapper> files) {
      this(files, null);
    }

    /* Gets the list of files which were added in request */
    public List<StagedFileWrapper> getFiles() {
      return files;
    }

    /* Gets the clientInfo associated with files which was added in request */
    public InsertFilesClientInfo getClientInfo() {
      return clientInfo;
    }
  }

  /**
   * Given a request UUID, construct a URIBuilder for the common parts of any Ingest Service request
   *
   * @param requestId the UUID with which we want to label this request
   * @return a URI builder we can use to finish build the URI
   */
  private URIBuilder makeBaseURI(UUID requestId) {
    // We can't make a request with no id
    if (requestId == null) {
      LOGGER.error("RequestId is null!");
      throw new IllegalArgumentException();
    }

    // construct the builder object
    URIBuilder builder = new URIBuilder();

    // set the scheme
    builder.setScheme(scheme);

    // set the host name
    builder.setHost(host);

    // set the port name
    builder.setPort(port);

    // set the request id
    builder.setParameter(REQUEST_ID, requestId.toString());

    return builder;
  }

  /**
   * makeInsertURI - Given a request UUID, and a fully qualified pipe name make a URI for the Ingest
   * Service inserting
   *
   * @param requestId the UUID we'll use as the label
   * @param pipe the pipe name
   * @param showSkippedFiles a boolean which returns skipped files when set to true
   * @return URI for the insert request
   */
  private URI makeInsertURI(UUID requestId, String pipe, boolean showSkippedFiles)
      throws URISyntaxException {
    // if the pipe name is null, we have to abort
    if (pipe == null) {
      LOGGER.error("Table argument is null");
      throw new IllegalArgumentException();
    }

    // get the base endpoint uri
    URIBuilder builder = makeBaseURI(requestId);

    // set the query parameter to showSkippedFiles
    builder.setParameter(SHOW_SKIPPED_FILES, String.valueOf(showSkippedFiles));

    // add the path for the URI
    builder.setPath(String.format(INGEST_ENDPOINT_FORMAT, pipe));

    // build the final URI
    return builder.build();
  }

  /**
   * makeHistoryURI - Given a request UUID, and a fully qualified pipe name make a URI for the
   * history reporting
   *
   * @param requestId the label for this request
   * @param pipe the pipe name
   * @param recentSeconds history only for items in the recentSeconds window
   * @param beginMark mark from which history should be fetched
   * @return URI for the insert request
   */
  private URI makeHistoryURI(UUID requestId, String pipe, Integer recentSeconds, String beginMark)
      throws URISyntaxException {
    // if the table name is null, we have to abort
    if (pipe == null) {
      throw new IllegalArgumentException();
    }

    // get the base endpoint UIR
    URIBuilder builder = makeBaseURI(requestId);

    // set the path for the URI
    builder.setPath(String.format(HISTORY_ENDPOINT_FORMAT, pipe));

    if (recentSeconds != null) {
      builder.setParameter(RECENT_HISTORY_IN_SECONDS, String.valueOf(recentSeconds));
    }

    if (beginMark != null) {
      builder.setParameter(HISTORY_BEGIN_MARK, beginMark);
    }

    LOGGER.info("Final History URIBuilder - {}", builder.toString());
    // build the final URI
    return builder.build();
  }

  /**
   * makeHistoryURI - Given a request UUID, and a fully qualified pipe name make a URI for the
   * history reporting
   *
   * @param requestId the label for this request
   * @param pipe the pipe name
   * @param startTimeInclusive Start time inclusive of scan range, in ISO-8601 format. Missing
   *     millisecond part in string will lead to a zero milliseconds. This is a required query
   *     parameter, and a 400 will be returned if this query parameter is missing
   * @param endTimeExclusive End time exclusive of scan range. If this query parameter is missing or
   *     user provided value is later than current millis, then current millis is used.
   * @return URI for the insert request
   */
  private URI makeHistoryRangeURI(
      UUID requestId, String pipe, String startTimeInclusive, String endTimeExclusive)
      throws URISyntaxException {
    // if the table name is null, we have to abort
    if (pipe == null) {
      throw new IllegalArgumentException();
    }

    // get the base endpoint UIR
    URIBuilder builder = makeBaseURI(requestId);

    // set the path for the URI
    builder.setPath(String.format(HISTORY_RANGE_ENDPOINT_FORMAT, pipe));

    if (startTimeInclusive != null) {
      builder.setParameter(HISTORY_RANGE_START_INCLUSIVE, startTimeInclusive);
    }

    if (endTimeExclusive != null) {
      builder.setParameter(HISTORY_RANGE_END_EXCLUSIVE, endTimeExclusive);
    }

    LOGGER.info("Final History URIBuilder - {}", builder.toString());
    // build the final URI
    return builder.build();
  }

  /**
   * Given a request UUID, and a fully qualified pipe name make a URI for configure snowpipe client
   * http://snowflakeURL{:PORT}/v1/data/pipes/{pipeName}/client/configure
   *
   * <p>Where snowflake URL can be an old url or new regionless URL.
   *
   * <p>Request Body is Empty
   *
   * <p>And our response looks like:
   *
   * <pre>
   *   {
   *      'clientSequencer': LONG
   *   }
   * </pre>
   *
   * @param requestId the label for this request
   * @param pipe the pipe name
   * @return configure snowpipe client URI
   * @throws URISyntaxException
   */
  private URI makeConfigureClientURI(UUID requestId, String pipe) throws URISyntaxException {
    if (pipe == null) {
      throw new IllegalArgumentException();
    }
    URIBuilder builder = makeBaseURI(requestId);
    builder.setPath(String.format(CONFIGURE_CLIENT_ENDPOINT_FORMAT, pipe));
    LOGGER.info("Final Configure Client URIBuilder - {}", builder);
    return builder.build();
  }

  /**
   * makeGetClientURI - Given a request UUID, and a fully qualified pipe name make a URI for getting
   * snowpipe client http://snowflakeURL{:PORT}/v1/data/pipes/{pipeName}/client/status
   *
   * <p>Where snowflake URL can be an old url or new regionless URL.
   *
   * <p>Request Body is Empty
   *
   * <p>And our response looks like:
   *
   * <pre>
   *   {
   *      'offsetToken': STRING
   *      'clientSequencer': LONG
   *   }
   * </pre>
   *
   * @param requestId the label for this request
   * @param pipe the pipe name
   * @return get client URI
   * @throws URISyntaxException
   */
  private URI makeGetClientURI(UUID requestId, String pipe) throws URISyntaxException {
    if (pipe == null) {
      throw new IllegalArgumentException();
    }
    URIBuilder builder = makeBaseURI(requestId);
    builder.setPath(String.format(CLIENT_STATUS_ENDPOINT_FORMAT, pipe));
    LOGGER.info("Final Get Client URIBuilder - {}", builder);
    return builder.build();
  }

  /**
   * Given a list of files, and an optional clientInfo generate json string which later can be
   * passed in request body of insertFiles API
   *
   * @param files the list of files we want to send
   * @param clientInfo optional clientInfo which can be empty.
   * @return the string json blob
   * @throws IllegalArgumentException if files passed in is null
   */
  private String serializeInsertFilesRequest(
      List<StagedFileWrapper> files, Optional<InsertFilesClientInfo> clientInfo) {
    // if the files argument is null, throw
    if (files == null) {
      LOGGER.info("Null files argument in RequestBuilder");
      throw new IllegalArgumentException();
    }

    // create pojo
    IngestRequest ingestRequest =
        clientInfo
            .map(insertFilesClientInfo -> new IngestRequest(files, insertFilesClientInfo))
            .orElseGet(() -> new IngestRequest(files));

    // serialize to a string
    try {
      return objectMapper.writeValueAsString(ingestRequest);
    }
    // if we have an exception we need to log and throw
    catch (Exception e) {
      LOGGER.error("Unable to Generate JSON Body for Insert request");
      throw new RuntimeException();
    }
  }

  /**
   * Add user agent to the request Header for passed Http request
   *
   * @param request the URI request
   * @param userAgentSuffix adds the user agent header to a request(As a suffix) along with the
   *     default one. If it is null or empty, only default one is used.
   */
  private static void addUserAgent(HttpUriRequest request, String userAgentSuffix) {
    if (!isNullOrEmpty(userAgentSuffix)) {
      final String userAgent = buildCustomUserAgent(userAgentSuffix);
      request.setHeader(HttpHeaders.USER_AGENT, userAgent);
      return;
    }
    request.setHeader(HttpHeaders.USER_AGENT, USER_AGENT);
  }

  /**
   * addToken - adds a the JWT token to a request
   *
   * @param request the URI request
   * @param token the token to add
   */
  private static void addToken(HttpUriRequest request, String token) {
    request.setHeader(HttpHeaders.AUTHORIZATION, BEARER_PARAMETER + token);
    request.setHeader(SF_HEADER_AUTHORIZATION_TOKEN_TYPE, JWT_TOKEN_TYPE);
  }

  private static void addHeaders(HttpUriRequest request, String token, String userAgentSuffix) {
    addUserAgent(request, userAgentSuffix);

    // Add the auth token
    addToken(request, token);

    // Add Accept header
    request.setHeader(HttpHeaders.ACCEPT, HTTP_HEADER_CONTENT_TYPE_JSON);
  }

  /**
   * generateInsertRequest - given a table, stage and list of files, make a request for the insert
   * endpoint
   *
   * @param requestId a UUID we will use to label this request
   * @param pipe a fully qualified pipe name
   * @param files a list of files
   * @param showSkippedFiles a boolean which returns skipped files when set to true
   * @return a post request with all the data we need
   * @throws URISyntaxException if the URI components provided are improper
   */
  public HttpPost generateInsertRequest(
      UUID requestId, String pipe, List<StagedFileWrapper> files, boolean showSkippedFiles)
      throws URISyntaxException {
    return generateInsertRequest(requestId, pipe, files, showSkippedFiles, Optional.empty());
  }

  /**
   * generateInsertRequest - given a pipe, list of files and clientInfo, make a request for the
   * insert endpoint
   *
   * @param requestId a UUID we will use to label this request
   * @param pipe a fully qualified pipe name
   * @param files a list of files
   * @param showSkippedFiles a boolean which returns skipped files when set to true
   * @param clientInfo
   * @return a post request with all the data we need
   * @throws URISyntaxException if the URI components provided are improper
   */
  public HttpPost generateInsertRequest(
      UUID requestId,
      String pipe,
      List<StagedFileWrapper> files,
      boolean showSkippedFiles,
      Optional<InsertFilesClientInfo> clientInfo)
      throws URISyntaxException {
    // make the insert URI
    URI insertURI = makeInsertURI(requestId, pipe, showSkippedFiles);
    LOGGER.info("Created Insert Request : {} ", insertURI);

    // Make the post request
    HttpPost post = new HttpPost(insertURI);

    addHeaders(post, securityManager.getToken(), this.userAgentSuffix);

    // the entity for the containing the json
    final StringEntity entity =
        new StringEntity(
            serializeInsertFilesRequest(files, clientInfo), ContentType.APPLICATION_JSON);
    post.setEntity(entity);

    return post;
  }

  /**
   * generateHistoryRequest - given a requestId and a pipe, make a history request
   *
   * @param requestId a UUID we will use to label this request
   * @param pipe a fully qualified pipe name
   * @param recentSeconds history only for items in the recentSeconds window
   * @param beginMark mark from which history should be fetched
   * @throws URISyntaxException - If the URI components provided are improper
   */
  public HttpGet generateHistoryRequest(
      UUID requestId, String pipe, Integer recentSeconds, String beginMark)
      throws URISyntaxException {
    // make the history URI
    URI historyURI = makeHistoryURI(requestId, pipe, recentSeconds, beginMark);

    // make the get request
    HttpGet get = new HttpGet(historyURI);

    addHeaders(get, securityManager.getToken(), this.userAgentSuffix);

    return get;
  }

  /**
   * generateHistoryRangeRequest - given a requestId and a pipe, get history for all ingests between
   * time ranges start-end
   *
   * @param requestId a UUID we will use to label this request
   * @param pipe a fully qualified pipe name
   * @param startTimeInclusive Start time inclusive of scan range, in ISO-8601 format. Missing
   *     millisecond part in string will lead to a zero milliseconds. This is a required query
   *     parameter, and a 400 will be returned if this query parameter is missing
   * @param endTimeExclusive End time exclusive of scan range. If this query parameter is missing or
   *     user provided value is later than current millis, then current millis is used.
   * @return URI for the insert request
   */
  public HttpGet generateHistoryRangeRequest(
      UUID requestId, String pipe, String startTimeInclusive, String endTimeExclusive)
      throws URISyntaxException {
    URI historyRangeURI =
        makeHistoryRangeURI(requestId, pipe, startTimeInclusive, endTimeExclusive);

    HttpGet get = new HttpGet(historyRangeURI);

    addHeaders(get, securityManager.getToken(), this.userAgentSuffix /*User agent information*/);

    return get;
  }

  /**
   * Generate post request for streaming ingest related APIs
   *
   * @param payload POST request payload as string
   * @param endPoint REST API endpoint
   * @param message error message if there are failures during HTTP building
   * @return URI for the POST request
   */
  public HttpPost generateStreamingIngestPostRequest(
      String payload, String endPoint, String message) {
    LOGGER.debug("Generate Snowpipe streaming request: endpoint={}, payload={}", endPoint, payload);
    // Make the corresponding URI
    URI uri = null;
    try {
      uri =
          new URIBuilder().setScheme(scheme).setHost(host).setPort(port).setPath(endPoint).build();
    } catch (URISyntaxException e) {
      throw new SFException(e, ErrorCode.BUILD_REQUEST_FAILURE, message);
    }

    // Make the post request
    HttpPost post = new HttpPost(uri);

    addHeaders(post, securityManager.getToken(), this.userAgentSuffix /*User agent information*/);

    // The entity for the containing the json
    final StringEntity entity = new StringEntity(payload, ContentType.APPLICATION_JSON);
    post.setEntity(entity);

    return post;
  }

  /**
   * Given a requestId and a pipe, make a configure client request
   *
   * @param requestID a UUID we will use to label this request
   * @param pipe a fully qualified pipe name
   * @return configure client request
   * @throws URISyntaxException
   */
  public HttpPost generateConfigureClientRequest(UUID requestID, String pipe)
      throws URISyntaxException {
    URI configureClientURI = makeConfigureClientURI(requestID, pipe);
    HttpPost post = new HttpPost(configureClientURI);
    addHeaders(post, securityManager.getToken(), this.userAgentSuffix);
    return post;
  }

  /**
   * Generate post request for streaming ingest related APIs
   *
   * @param payload POST request payload
   * @param endPoint REST API endpoint
   * @param message error message if there are failures during HTTP building
   * @return URI for the POST request
   */
  public HttpPost generateStreamingIngestPostRequest(
      Map<Object, Object> payload, String endPoint, String message) {
    // Convert the payload to string
    String payloadInString = null;
    try {
      payloadInString = objectMapper.writeValueAsString(payload);
    } catch (JsonProcessingException e) {
      throw new SFException(e, ErrorCode.BUILD_REQUEST_FAILURE, message);
    }

    return this.generateStreamingIngestPostRequest(payloadInString, endPoint, message);
  }

  /**
   * Given a requestId and a pipe, make a get client status request
   *
   * @param requestID UUID
   * @param pipe a fully qualified pipe name
   * @return get client status request
   * @throws URISyntaxException
   */
  public HttpGet generateGetClientStatusRequest(UUID requestID, String pipe)
      throws URISyntaxException {
    URI getClientStatusURI = makeGetClientURI(requestID, pipe);
    HttpGet get = new HttpGet(getClientStatusURI);
    addHeaders(get, securityManager.getToken(), this.userAgentSuffix);
    return get;
  }

  /**
   * Closes the resources being used by RequestBuilder object. {@link SecurityManager} is one such
   * resource which uses a threadpool which needs to be shutdown once SimpleIngestManager is done
   * interacting with Snowpipe Service (Rest APIs)
   *
   * @throws Exception
   */
  public void closeResources() {
    securityManager.close();
    telemetryService.close();
  }

  /** Get the telemetry service */
  public TelemetryService getTelemetryService() {
    return telemetryService;
  }
}<|MERGE_RESOLUTION|>--- conflicted
+++ resolved
@@ -119,11 +119,7 @@
   // Don't change!
   public static final String CLIENT_NAME = "SnowpipeJavaSDK";
 
-<<<<<<< HEAD
-  public static final String DEFAULT_VERSION = "1.1.3";
-=======
-  public static final String DEFAULT_VERSION = "1.1.5-SNAPSHOT";
->>>>>>> 6c66dfd9
+  public static final String DEFAULT_VERSION = "1.1.5";
 
   public static final String JAVA_USER_AGENT = "JAVA";
 
