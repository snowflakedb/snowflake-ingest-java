/*
 * Copyright (c) 2012-2023 Snowflake Computing Inc. All rights reserved.
 */

package net.snowflake.ingest.connection;

import static net.snowflake.ingest.utils.Constants.ENABLE_TELEMETRY_TO_SF;
import static net.snowflake.ingest.utils.Utils.isNullOrEmpty;

import com.fasterxml.jackson.core.JsonProcessingException;
import com.fasterxml.jackson.databind.ObjectMapper;
import java.net.URI;
import java.net.URISyntaxException;
import java.security.KeyPair;
import java.util.List;
import java.util.Map;
import java.util.UUID;
import net.snowflake.client.jdbc.internal.apache.http.HttpHeaders;
import net.snowflake.client.jdbc.internal.apache.http.client.methods.HttpGet;
import net.snowflake.client.jdbc.internal.apache.http.client.methods.HttpPost;
import net.snowflake.client.jdbc.internal.apache.http.client.methods.HttpUriRequest;
import net.snowflake.client.jdbc.internal.apache.http.client.utils.URIBuilder;
import net.snowflake.client.jdbc.internal.apache.http.entity.ContentType;
import net.snowflake.client.jdbc.internal.apache.http.entity.StringEntity;
import net.snowflake.client.jdbc.internal.apache.http.impl.client.CloseableHttpClient;
import net.snowflake.ingest.utils.ErrorCode;
import net.snowflake.ingest.utils.SFException;
import net.snowflake.ingest.utils.SnowflakeURL;
import net.snowflake.ingest.utils.StagedFileWrapper;
import org.slf4j.Logger;
import org.slf4j.LoggerFactory;

/**
 * This class handles constructing the URIs for our requests as well as putting together the
 * payloads we'll be sending
 *
 * @author obabarinsa
 */
public class RequestBuilder {
  // a logger for all of our needs in this class
  private static final Logger LOGGER = LoggerFactory.getLogger(RequestBuilder.class.getName());

  /* Member variables Begin */

  // the security manager which will handle token generation
  private final SecurityManager securityManager;

  // whatever the actual scheme is
  private String scheme;

  // the actual port number
  private final int port;

  // whatever the actual host is
  private final String host;

  private final String userAgentSuffix;

  // Reference to the telemetry service
  private final TelemetryService telemetryService;

  /* Member variables End */

  /* Static constants Begin */

  // the default host is snowflakecomputing.com
  public static final String DEFAULT_HOST_SUFFIX = "snowflakecomputing.com";

  // the default connection scheme is HTTPS
  private static final String DEFAULT_SCHEME = "https";

  // the default port is 443
  private static final int DEFAULT_PORT = 443;

  // the endpoint format string for inserting files
  private static final String INGEST_ENDPOINT_FORMAT = "/v1/data/pipes/%s/insertFiles";

  // the endpoint for history queries
  private static final String HISTORY_ENDPOINT_FORMAT = "/v1/data/pipes/%s/insertReport";

  // the endpoint for history time range queries
  private static final String HISTORY_RANGE_ENDPOINT_FORMAT = "/v1/data/pipes/%s/loadHistoryScan";

  // optional number of max seconds of items to fetch(eg. in the last hour)
  private static final String RECENT_HISTORY_IN_SECONDS = "recentSeconds";

  // optional. if not null, tells us where to start the next request
  private static final String HISTORY_BEGIN_MARK = "beginMark";

  // Start time for the history range
  private static final String HISTORY_RANGE_START_INCLUSIVE = "startTimeInclusive";

  // End time for the history range; is optional
  private static final String HISTORY_RANGE_END_EXCLUSIVE = "endTimeExclusive";

  // the request id parameter name
  private static final String REQUEST_ID = "requestId";

  // the show skipped files parameter name
  private static final String SHOW_SKIPPED_FILES = "showSkippedFiles";

  // the string name for the HTTP auth bearer
  private static final String BEARER_PARAMETER = "Bearer ";

  // and object mapper for all marshalling and unmarshalling
  private static final ObjectMapper objectMapper = new ObjectMapper();

  private static final String USER_AGENT = getDefaultUserAgent();

  // Don't change!
  public static final String CLIENT_NAME = "SnowpipeJavaSDK";

<<<<<<< HEAD
  public static final String DEFAULT_VERSION = "2.0.1";
=======
  public static final String DEFAULT_VERSION = "2.0.2-SNAPSHOT";
>>>>>>> 6e4eb63e

  public static final String JAVA_USER_AGENT = "JAVA";

  public static final String OS_INFO_USER_AGENT_FORMAT = "(%s %s %s)";

  public static final String SF_HEADER_AUTHORIZATION_TOKEN_TYPE =
      "X-Snowflake-Authorization-Token-Type";

  public static final String JWT_TOKEN_TYPE = "KEYPAIR_JWT";

  public static final String HTTP_HEADER_CONTENT_TYPE_JSON = "application/json";

  /**
   * RequestBuilder - general usage constructor
   *
   * @param accountName - the name of the Snowflake account to which we're connecting
   * @param userName - the username of the entity loading files
   * @param credential - the credential we'll use to authenticate
   */
  public RequestBuilder(String accountName, String userName, Object credential) {
    this(
        accountName, userName, credential, DEFAULT_SCHEME, DEFAULT_HOST_SUFFIX, DEFAULT_PORT, null);
  }

  /**
   * RequestBuilder constructor which uses default schemes, host and port.
   *
   * @param accountName - the name of the Snowflake account to which we're connecting
   * @param userName - the username of the entity loading files
   * @param credential - the credential we'll use to authenticate
   * @param userAgentSuffix - The suffix part of HTTP Header User-Agent
   */
  public RequestBuilder(
      String accountName,
      String userName,
      String hostName,
      Object credential,
      String userAgentSuffix) {
    this(
        accountName, userName, credential, DEFAULT_SCHEME, hostName, DEFAULT_PORT, userAgentSuffix);
  }

  /**
   * Constructor to use if not intended to use userAgentSuffix. i.e. User-Agent HTTP header suffix
   * part is null, (The default one is still valid, check out #defaultUserAgent)
   *
   * @param accountName - the account name to which we're connecting
   * @param userName - for whom are we connecting?
   * @param credential - the credential we'll use to authenticate
   * @param schemeName - are we HTTP or HTTPS?
   * @param hostName - the host for this snowflake instance
   * @param portNum - the port number
   */
  public RequestBuilder(
      String accountName,
      String userName,
      Object credential,
      String schemeName,
      String hostName,
      int portNum) {
    this(accountName, userName, credential, schemeName, hostName, portNum, null);
  }

  /**
   * RequestBuilder - this constructor is for testing purposes only
   *
   * @param accountName - the account name to which we're connecting
   * @param userName - for whom are we connecting?
   * @param credential - the credential we'll use to authenticate
   * @param schemeName - are we HTTP or HTTPS?
   * @param hostName - the host for this snowflake instance
   * @param portNum - the port number
   * @param userAgentSuffix - The suffix part of HTTP Header User-Agent
   */
  public RequestBuilder(
      String accountName,
      String userName,
      Object credential,
      String schemeName,
      String hostName,
      int portNum,
      String userAgentSuffix) {
    this(
        accountName,
        userName,
        credential,
        schemeName,
        hostName,
        portNum,
        userAgentSuffix,
        null,
        null,
        null);
  }

  /**
   * RequestBuilder - constructor used by streaming ingest
   *
   * @param url - the Snowflake account to which we're connecting
   * @param userName - the username of the entity loading files
   * @param credential - the credential we'll use to authenticate
   * @param httpClient - reference to the http client
   * @param clientName - name of the client, used to uniquely identify a client if used
   */
  public RequestBuilder(
      SnowflakeURL url,
      String userName,
      Object credential,
      CloseableHttpClient httpClient,
      String clientName) {
    this(
        url.getAccount(),
        userName,
        credential,
        url.getScheme(),
        url.getUrlWithoutPort(),
        url.getPort(),
        null,
        null,
        httpClient,
        clientName);
  }

  /**
   * RequestBuilder - this constructor is for testing purposes only
   *
   * @param accountName - the account name to which we're connecting
   * @param userName - for whom are we connecting?
   * @param credential - our auth credentials, either JWT key pair or OAuth credential
   * @param schemeName - are we HTTP or HTTPS?
   * @param hostName - the host for this snowflake instance
   * @param portNum - the port number
   * @param userAgentSuffix - The suffix part of HTTP Header User-Agent
   * @param securityManager - The security manager for authentication
   * @param httpClient - reference to the http client
   * @param clientName - name of the client, used to uniquely identify a client if used
   */
  public RequestBuilder(
      String accountName,
      String userName,
      Object credential,
      String schemeName,
      String hostName,
      int portNum,
      String userAgentSuffix,
      SecurityManager securityManager,
      CloseableHttpClient httpClient,
      String clientName) {
    // none of these arguments should be null
    if (accountName == null || userName == null || credential == null) {
      throw new IllegalArgumentException();
    }

    // Set up the telemetry service if needed
    // TODO: SNOW-854272 Support telemetry service when using OAuth authentication
    this.telemetryService =
        ENABLE_TELEMETRY_TO_SF && credential instanceof KeyPair
            ? new TelemetryService(
                httpClient, clientName, schemeName + "://" + hostName + ":" + portNum)
            : null;

    // stash references to the account and username as well
    String account = accountName.toUpperCase();
    String user = userName.toUpperCase();

    // save our host, scheme and port info
    this.port = portNum;
    this.scheme = schemeName;
    this.host = hostName;
    this.userAgentSuffix = userAgentSuffix;

    // create our security/token manager
    if (securityManager == null) {
      if (credential instanceof KeyPair) {
        this.securityManager =
            new JWTManager(accountName, userName, (KeyPair) credential, telemetryService);
      } else if (credential instanceof OAuthCredential) {
        this.securityManager =
            new OAuthManager(
                accountName,
                userName,
                (OAuthCredential) credential,
                makeBaseURI(),
                telemetryService);
      } else {
        throw new IllegalArgumentException(
            "Credential should be instance of either KeyPair or OAuthCredential");
      }
    } else {
      this.securityManager = securityManager;
    }

    LOGGER.info(
        "Creating a RequestBuilder with arguments : "
            + "Account : {}, User : {}, Scheme : {}, Host : {}, Port : {}, userAgentSuffix: {}",
        account,
        user,
        this.scheme,
        this.host,
        this.port,
        this.userAgentSuffix);
  }

  /**
   * Creates a string for user agent which should always be present in all requests to Snowflake
   * (Snowpipe APIs)
   *
   * <p>Here is the format we will use:
   *
   * <p>SnowpipeJavaSDK/version (platform details) JAVA/<java-version>
   *
   * @return the default agent string
   */
  private static String getDefaultUserAgent() {
    StringBuilder defaultUserAgent = new StringBuilder(CLIENT_NAME + "/" + DEFAULT_VERSION);

    final String osInformation =
        String.format(
            OS_INFO_USER_AGENT_FORMAT,
            System.getProperty("os.name"),
            System.getProperty("os.version"),
            System.getProperty("os.arch"));

    // append osInformation string to user agent
    defaultUserAgent.append(" ");
    defaultUserAgent.append(osInformation);
    defaultUserAgent.append(" ");

    // Add Java Version
    final String javaVersion = System.getProperty("java.version");
    defaultUserAgent.append(JAVA_USER_AGENT + "/").append(javaVersion);
    String userAgent = defaultUserAgent.toString();

    LOGGER.info("Default user agent " + userAgent);
    return userAgent;
  }

  private static String buildCustomUserAgent(String additionalUserAgentInfo) {
    return USER_AGENT.trim() + " " + additionalUserAgentInfo;
  }
  /** A simple POJO for generating our POST body to the insert endpoint */
  private static class IngestRequest {
    // the list of files we're loading
    private final List<StagedFileWrapper> files;

    /**
     * Ctor used when only files is used in request body.
     *
     * <p>clientInfo will be defaulted to null
     */
    public IngestRequest(List<StagedFileWrapper> files) {
      this.files = files;
    }

    /* Gets the list of files which were added in request */
    public List<StagedFileWrapper> getFiles() {
      return files;
    }
  }

  /**
   * Given a request UUID, construct a URIBuilder for the common parts of any Ingest Service request
   *
   * @param requestId the UUID with which we want to label this request
   * @return a URI builder we can use to finish build the URI
   */
  private URIBuilder makeBaseURI(UUID requestId) {
    // We can't make a request with no id
    if (requestId == null) {
      LOGGER.error("RequestId is null!");
      throw new IllegalArgumentException();
    }

    // construct the builder object without param
    URIBuilder builder = makeBaseURI();

    // set the request id
    builder.setParameter(REQUEST_ID, requestId.toString());

    return builder;
  }

  /** Construct a URIBuilder for common parts of request without any parameter */
  private URIBuilder makeBaseURI() {
    // construct the builder object
    URIBuilder builder = new URIBuilder();

    // set the scheme
    builder.setScheme(scheme);

    // set the host name
    builder.setHost(host);

    // set the port name
    builder.setPort(port);

    return builder;
  }

  /**
   * makeInsertURI - Given a request UUID, and a fully qualified pipe name make a URI for the Ingest
   * Service inserting
   *
   * @param requestId the UUID we'll use as the label
   * @param pipe the pipe name
   * @param showSkippedFiles a boolean which returns skipped files when set to true
   * @return URI for the insert request
   */
  private URI makeInsertURI(UUID requestId, String pipe, boolean showSkippedFiles)
      throws URISyntaxException {
    // if the pipe name is null, we have to abort
    if (pipe == null) {
      LOGGER.error("Table argument is null");
      throw new IllegalArgumentException();
    }

    // get the base endpoint uri
    URIBuilder builder = makeBaseURI(requestId);

    // set the query parameter to showSkippedFiles
    builder.setParameter(SHOW_SKIPPED_FILES, String.valueOf(showSkippedFiles));

    // add the path for the URI
    builder.setPath(String.format(INGEST_ENDPOINT_FORMAT, pipe));

    // build the final URI
    return builder.build();
  }

  /**
   * makeHistoryURI - Given a request UUID, and a fully qualified pipe name make a URI for the
   * history reporting
   *
   * @param requestId the label for this request
   * @param pipe the pipe name
   * @param recentSeconds history only for items in the recentSeconds window
   * @param beginMark mark from which history should be fetched
   * @return URI for the insert request
   */
  private URI makeHistoryURI(UUID requestId, String pipe, Integer recentSeconds, String beginMark)
      throws URISyntaxException {
    // if the table name is null, we have to abort
    if (pipe == null) {
      throw new IllegalArgumentException();
    }

    // get the base endpoint UIR
    URIBuilder builder = makeBaseURI(requestId);

    // set the path for the URI
    builder.setPath(String.format(HISTORY_ENDPOINT_FORMAT, pipe));

    if (recentSeconds != null) {
      builder.setParameter(RECENT_HISTORY_IN_SECONDS, String.valueOf(recentSeconds));
    }

    if (beginMark != null) {
      builder.setParameter(HISTORY_BEGIN_MARK, beginMark);
    }

    LOGGER.info("Final History URIBuilder - {}", builder.toString());
    // build the final URI
    return builder.build();
  }

  /**
   * makeHistoryURI - Given a request UUID, and a fully qualified pipe name make a URI for the
   * history reporting
   *
   * @param requestId the label for this request
   * @param pipe the pipe name
   * @param startTimeInclusive Start time inclusive of scan range, in ISO-8601 format. Missing
   *     millisecond part in string will lead to a zero milliseconds. This is a required query
   *     parameter, and a 400 will be returned if this query parameter is missing
   * @param endTimeExclusive End time exclusive of scan range. If this query parameter is missing or
   *     user provided value is later than current millis, then current millis is used.
   * @return URI for the insert request
   */
  private URI makeHistoryRangeURI(
      UUID requestId, String pipe, String startTimeInclusive, String endTimeExclusive)
      throws URISyntaxException {
    // if the table name is null, we have to abort
    if (pipe == null) {
      throw new IllegalArgumentException();
    }

    // get the base endpoint UIR
    URIBuilder builder = makeBaseURI(requestId);

    // set the path for the URI
    builder.setPath(String.format(HISTORY_RANGE_ENDPOINT_FORMAT, pipe));

    if (startTimeInclusive != null) {
      builder.setParameter(HISTORY_RANGE_START_INCLUSIVE, startTimeInclusive);
    }

    if (endTimeExclusive != null) {
      builder.setParameter(HISTORY_RANGE_END_EXCLUSIVE, endTimeExclusive);
    }

    LOGGER.info("Final History URIBuilder - {}", builder.toString());
    // build the final URI
    return builder.build();
  }

  /**
   * Given a list of files, generate a json string which later can be passed in request body of
   * insertFiles API
   *
   * @param files the list of files we want to send
   * @return the string json blob
   * @throws IllegalArgumentException if files passed in is null
   */
  private String serializeInsertFilesRequest(List<StagedFileWrapper> files) {
    // if the files argument is null, throw
    if (files == null) {
      LOGGER.info("Null files argument in RequestBuilder");
      throw new IllegalArgumentException();
    }

    // create pojo
    IngestRequest ingestRequest = new IngestRequest(files);

    // serialize to a string
    try {
      return objectMapper.writeValueAsString(ingestRequest);
    }
    // if we have an exception we need to log and throw
    catch (Exception e) {
      LOGGER.error("Unable to Generate JSON Body for Insert request");
      throw new RuntimeException();
    }
  }

  /**
   * Add user agent to the request Header for passed Http request
   *
   * @param request the URI request
   * @param userAgentSuffix adds the user agent header to a request(As a suffix) along with the
   *     default one. If it is null or empty, only default one is used.
   */
  private static void addUserAgent(HttpUriRequest request, String userAgentSuffix) {
    if (!isNullOrEmpty(userAgentSuffix)) {
      final String userAgent = buildCustomUserAgent(userAgentSuffix);
      request.setHeader(HttpHeaders.USER_AGENT, userAgent);
      return;
    }
    request.setHeader(HttpHeaders.USER_AGENT, USER_AGENT);
  }

  /**
   * addToken - adds a token to a request
   *
   * @param request the URI request
   * @param token the token to add
   */
  private void addToken(HttpUriRequest request, String token) {
    request.setHeader(HttpHeaders.AUTHORIZATION, BEARER_PARAMETER + token);
    request.setHeader(SF_HEADER_AUTHORIZATION_TOKEN_TYPE, this.securityManager.getTokenType());
  }

  /**
   * addHeader - adds necessary header to a request
   *
   * @param request the URI request
   * @param token authentication token
   * @param userAgentSuffix user agent suffix
   */
  private void addHeaders(HttpUriRequest request, String token, String userAgentSuffix) {
    addUserAgent(request, userAgentSuffix);

    // Add the auth token
    addToken(request, token);

    // Add Accept header
    request.setHeader(HttpHeaders.ACCEPT, HTTP_HEADER_CONTENT_TYPE_JSON);
  }

  /**
   * generateInsertRequest - given a table, stage and list of files, make a request for the insert
   * endpoint
   *
   * @param requestId a UUID we will use to label this request
   * @param pipe a fully qualified pipe name
   * @param files a list of files
   * @param showSkippedFiles a boolean which returns skipped files when set to true
   * @return a post request with all the data we need
   * @throws URISyntaxException if the URI components provided are improper
   */
  public HttpPost generateInsertRequest(
      UUID requestId, String pipe, List<StagedFileWrapper> files, boolean showSkippedFiles)
      throws URISyntaxException {
    // make the insert URI
    URI insertURI = makeInsertURI(requestId, pipe, showSkippedFiles);
    LOGGER.info("Created Insert Request : {} ", insertURI);

    // Make the post request
    HttpPost post = new HttpPost(insertURI);

    addHeaders(post, securityManager.getToken(), this.userAgentSuffix);

    // the entity for the containing the json
    final StringEntity entity =
        new StringEntity(serializeInsertFilesRequest(files), ContentType.APPLICATION_JSON);
    post.setEntity(entity);

    return post;
  }

  /**
   * generateHistoryRequest - given a requestId and a pipe, make a history request
   *
   * @param requestId a UUID we will use to label this request
   * @param pipe a fully qualified pipe name
   * @param recentSeconds history only for items in the recentSeconds window
   * @param beginMark mark from which history should be fetched
   * @throws URISyntaxException - If the URI components provided are improper
   */
  public HttpGet generateHistoryRequest(
      UUID requestId, String pipe, Integer recentSeconds, String beginMark)
      throws URISyntaxException {
    // make the history URI
    URI historyURI = makeHistoryURI(requestId, pipe, recentSeconds, beginMark);

    // make the get request
    HttpGet get = new HttpGet(historyURI);

    addHeaders(get, securityManager.getToken(), this.userAgentSuffix);

    return get;
  }

  /**
   * generateHistoryRangeRequest - given a requestId and a pipe, get history for all ingests between
   * time ranges start-end
   *
   * @param requestId a UUID we will use to label this request
   * @param pipe a fully qualified pipe name
   * @param startTimeInclusive Start time inclusive of scan range, in ISO-8601 format. Missing
   *     millisecond part in string will lead to a zero milliseconds. This is a required query
   *     parameter, and a 400 will be returned if this query parameter is missing
   * @param endTimeExclusive End time exclusive of scan range. If this query parameter is missing or
   *     user provided value is later than current millis, then current millis is used.
   * @return URI for the insert request
   */
  public HttpGet generateHistoryRangeRequest(
      UUID requestId, String pipe, String startTimeInclusive, String endTimeExclusive)
      throws URISyntaxException {
    URI historyRangeURI =
        makeHistoryRangeURI(requestId, pipe, startTimeInclusive, endTimeExclusive);

    HttpGet get = new HttpGet(historyRangeURI);

    addHeaders(get, securityManager.getToken(), this.userAgentSuffix /*User agent information*/);

    return get;
  }

  /**
   * Generate post request for streaming ingest related APIs
   *
   * @param payload POST request payload as string
   * @param endPoint REST API endpoint
   * @param message error message if there are failures during HTTP building
   * @return URI for the POST request
   */
  public HttpPost generateStreamingIngestPostRequest(
      String payload, String endPoint, String message) {
    LOGGER.debug("Generate Snowpipe streaming request: endpoint={}, payload={}", endPoint, payload);
    // Make the corresponding URI
    URI uri = null;
    try {
      uri =
          new URIBuilder().setScheme(scheme).setHost(host).setPort(port).setPath(endPoint).build();
    } catch (URISyntaxException e) {
      throw new SFException(e, ErrorCode.BUILD_REQUEST_FAILURE, message);
    }

    // Make the post request
    HttpPost post = new HttpPost(uri);

    addHeaders(post, securityManager.getToken(), this.userAgentSuffix /*User agent information*/);

    // The entity for the containing the json
    final StringEntity entity = new StringEntity(payload, ContentType.APPLICATION_JSON);
    post.setEntity(entity);

    return post;
  }

  /**
   * Generate post request for streaming ingest related APIs
   *
   * @param payload POST request payload
   * @param endPoint REST API endpoint
   * @param message error message if there are failures during HTTP building
   * @return URI for the POST request
   */
  public HttpPost generateStreamingIngestPostRequest(
      Map<Object, Object> payload, String endPoint, String message) {
    // Convert the payload to string
    String payloadInString = null;
    try {
      payloadInString = objectMapper.writeValueAsString(payload);
    } catch (JsonProcessingException e) {
      throw new SFException(e, ErrorCode.BUILD_REQUEST_FAILURE, message);
    }

    return this.generateStreamingIngestPostRequest(payloadInString, endPoint, message);
  }

  /**
   * Set refresh token, this method is for refresh token renewal without requiring to restart
   * client. This method only works when the authorization type is OAuth
   *
   * @param refreshToken the new refresh token
   */
  public void setRefreshToken(String refreshToken) {
    if (securityManager instanceof OAuthManager) {
      ((OAuthManager) securityManager).setRefreshToken(refreshToken);
    }
  }

  /** Get authorization type */
  public String getAuthType() {
    return securityManager.getTokenType();
  }

  /**
   * Closes the resources being used by RequestBuilder object. {@link SecurityManager} is one such
   * resource which uses a threadpool which needs to be shutdown once SimpleIngestManager is done
   * interacting with Snowpipe Service (Rest APIs)
   *
   * @throws Exception
   */
  public void closeResources() {
    securityManager.close();
    if (telemetryService != null) {
      telemetryService.close();
    }
  }

  /** Get the telemetry service */
  public TelemetryService getTelemetryService() {
    return telemetryService;
  }
}<|MERGE_RESOLUTION|>--- conflicted
+++ resolved
@@ -110,11 +110,7 @@
   // Don't change!
   public static final String CLIENT_NAME = "SnowpipeJavaSDK";
 
-<<<<<<< HEAD
-  public static final String DEFAULT_VERSION = "2.0.1";
-=======
   public static final String DEFAULT_VERSION = "2.0.2-SNAPSHOT";
->>>>>>> 6e4eb63e
 
   public static final String JAVA_USER_AGENT = "JAVA";
 
