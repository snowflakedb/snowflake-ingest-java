/*
 * Copyright (c) 2012-2017 Snowflake Computing Inc. All rights reserved.
 */

package net.snowflake.ingest.connection;

import static net.snowflake.ingest.utils.Constants.ENABLE_TELEMETRY_TO_SF;
import static net.snowflake.ingest.utils.Utils.isNullOrEmpty;

import com.fasterxml.jackson.annotation.JsonInclude;
import com.fasterxml.jackson.core.JsonProcessingException;
import com.fasterxml.jackson.databind.ObjectMapper;
import java.io.FileNotFoundException;
import java.io.InputStream;
import java.net.URI;
import java.net.URISyntaxException;
import java.security.KeyPair;
import java.util.List;
import java.util.Map;
import java.util.Optional;
import java.util.Properties;
import java.util.UUID;
import net.snowflake.client.jdbc.internal.apache.http.HttpHeaders;
import net.snowflake.client.jdbc.internal.apache.http.client.methods.HttpGet;
import net.snowflake.client.jdbc.internal.apache.http.client.methods.HttpPost;
import net.snowflake.client.jdbc.internal.apache.http.client.methods.HttpUriRequest;
import net.snowflake.client.jdbc.internal.apache.http.client.utils.URIBuilder;
import net.snowflake.client.jdbc.internal.apache.http.entity.ContentType;
import net.snowflake.client.jdbc.internal.apache.http.entity.StringEntity;
import net.snowflake.client.jdbc.internal.apache.http.impl.client.CloseableHttpClient;
import net.snowflake.ingest.SimpleIngestManager;
import net.snowflake.ingest.utils.ErrorCode;
import net.snowflake.ingest.utils.SFException;
import net.snowflake.ingest.utils.SnowflakeURL;
import net.snowflake.ingest.utils.StagedFileWrapper;
import org.slf4j.Logger;
import org.slf4j.LoggerFactory;

/**
 * This class handles constructing the URIs for our requests as well as putting together the
 * payloads we'll be sending
 *
 * @author obabarinsa
 */
public class RequestBuilder {
  // a logger for all of our needs in this class
  private static final Logger LOGGER = LoggerFactory.getLogger(RequestBuilder.class.getName());

  /* Member variables Begin */

  // the security manager which will handle token generation
  private final SecurityManager securityManager;

  // whatever the actual scheme is
  private String scheme;

  // the actual port number
  private final int port;

  // whatever the actual host is
  private final String host;

  private final String userAgentSuffix;

  // Reference to the telemetry service
  private final TelemetryService telemetryService;

  /* Member variables End */

  /* Static constants Begin */

  // the default host is snowflakecomputing.com
  public static final String DEFAULT_HOST_SUFFIX = "snowflakecomputing.com";

  // the default connection scheme is HTTPS
  private static final String DEFAULT_SCHEME = "https";

  // the default port is 443
  private static final int DEFAULT_PORT = 443;

  // the endpoint format string for inserting files
  private static final String INGEST_ENDPOINT_FORMAT = "/v1/data/pipes/%s/insertFiles";

  // the endpoint for history queries
  private static final String HISTORY_ENDPOINT_FORMAT = "/v1/data/pipes/%s/insertReport";

  // the endpoint for history time range queries
  private static final String HISTORY_RANGE_ENDPOINT_FORMAT = "/v1/data/pipes/%s/loadHistoryScan";

  // the endpoint for configure snowpipe client
  private static final String CONFIGURE_CLIENT_ENDPOINT_FORMAT =
      "/v1/data/pipes/%s/client/configure";

  // the endpoint for get snowpipe client status
  private static final String CLIENT_STATUS_ENDPOINT_FORMAT = "/v1/data/pipes/%s/client/status";

  // optional number of max seconds of items to fetch(eg. in the last hour)
  private static final String RECENT_HISTORY_IN_SECONDS = "recentSeconds";

  // optional. if not null, tells us where to start the next request
  private static final String HISTORY_BEGIN_MARK = "beginMark";

  // Start time for the history range
  private static final String HISTORY_RANGE_START_INCLUSIVE = "startTimeInclusive";

  // End time for the history range; is optional
  private static final String HISTORY_RANGE_END_EXCLUSIVE = "endTimeExclusive";

  // the request id parameter name
  private static final String REQUEST_ID = "requestId";

  // the show skipped files parameter name
  private static final String SHOW_SKIPPED_FILES = "showSkippedFiles";

  // the string name for the HTTP auth bearer
  private static final String BEARER_PARAMETER = "Bearer ";

  // and object mapper for all marshalling and unmarshalling
  private static final ObjectMapper objectMapper = new ObjectMapper();

  private static final String RESOURCES_FILE = "project.properties";

  private static final Properties PROPERTIES = loadProperties();

  private static final String USER_AGENT = getDefaultUserAgent();

  // Don't change!
  public static final String CLIENT_NAME = "SnowpipeJavaSDK";

<<<<<<< HEAD
  public static final String DEFAULT_VERSION = "1.0.2-beta.9";
=======
  public static final String DEFAULT_VERSION = "1.0.2-beta.8";
>>>>>>> d198a850

  public static final String JAVA_USER_AGENT = "JAVA";

  public static final String OS_INFO_USER_AGENT_FORMAT = "(%s %s %s)";

  public static final String SF_HEADER_AUTHORIZATION_TOKEN_TYPE =
      "X-Snowflake-Authorization-Token-Type";

  public static final String JWT_TOKEN_TYPE = "KEYPAIR_JWT";

  public static final String HTTP_HEADER_CONTENT_TYPE_JSON = "application/json";

  /**
   * RequestBuilder - general usage constructor
   *
   * @param accountName - the name of the Snowflake account to which we're connecting
   * @param userName - the username of the entity loading files
   * @param keyPair - the Public/Private key pair we'll use to authenticate
   */
  public RequestBuilder(String accountName, String userName, KeyPair keyPair) {
    this(accountName, userName, keyPair, DEFAULT_SCHEME, DEFAULT_HOST_SUFFIX, DEFAULT_PORT, null);
  }

  /**
   * RequestBuilder constructor which uses default schemes, host and port.
   *
   * @param accountName - the name of the Snowflake account to which we're connecting
   * @param userName - the username of the entity loading files
   * @param keyPair - the Public/Private key pair we'll use to authenticate
   * @param userAgentSuffix - The suffix part of HTTP Header User-Agent
   */
  public RequestBuilder(
      String accountName,
      String userName,
      String hostName,
      KeyPair keyPair,
      String userAgentSuffix) {
    this(accountName, userName, keyPair, DEFAULT_SCHEME, hostName, DEFAULT_PORT, userAgentSuffix);
  }

  /**
   * Constructor to use if not intended to use userAgentSuffix. i.e. User-Agent HTTP header suffix
   * part is null, (The default one is still valid, check out #defaultUserAgent)
   *
   * @param accountName - the account name to which we're connecting
   * @param userName - for whom are we connecting?
   * @param keyPair - our auth credentials
   * @param schemeName - are we HTTP or HTTPS?
   * @param hostName - the host for this snowflake instance
   * @param portNum - the port number
   */
  public RequestBuilder(
      String accountName,
      String userName,
      KeyPair keyPair,
      String schemeName,
      String hostName,
      int portNum) {
    this(accountName, userName, keyPair, schemeName, hostName, portNum, null);
  }

  /**
   * RequestBuilder - this constructor is for testing purposes only
   *
   * @param accountName - the account name to which we're connecting
   * @param userName - for whom are we connecting?
   * @param keyPair - our auth credentials
   * @param schemeName - are we HTTP or HTTPS?
   * @param hostName - the host for this snowflake instance
   * @param portNum - the port number
   * @param userAgentSuffix - The suffix part of HTTP Header User-Agent
   */
  public RequestBuilder(
      String accountName,
      String userName,
      KeyPair keyPair,
      String schemeName,
      String hostName,
      int portNum,
      String userAgentSuffix) {
    this(
        accountName, userName, keyPair, schemeName, hostName, portNum, userAgentSuffix, null, null);
  }

  /**
   * RequestBuilder - constructor used by streaming ingest
   *
   * @param url - the Snowflake account to which we're connecting
   * @param userName - the username of the entity loading files
   * @param keyPair - the Public/Private key pair we'll use to authenticate
   * @param httpClient - reference to the http client
   * @param clientName - name of the client, used to uniquely identify a client if used
   */
  public RequestBuilder(
      SnowflakeURL url,
      String userName,
      KeyPair keyPair,
      CloseableHttpClient httpClient,
      String clientName) {
    this(
        url.getAccount(),
        userName,
        keyPair,
        url.getScheme(),
        url.getUrlWithoutPort(),
        url.getPort(),
        null,
        httpClient,
        clientName);
  }

  /**
   * RequestBuilder - this constructor is for testing purposes only
   *
   * @param accountName - the account name to which we're connecting
   * @param userName - for whom are we connecting?
   * @param keyPair - our auth credentials
   * @param schemeName - are we HTTP or HTTPS?
   * @param hostName - the host for this snowflake instance
   * @param portNum - the port number
   * @param userAgentSuffix - The suffix part of HTTP Header User-Agent
   * @param httpClient - reference to the http client
   * @param clientName - name of the client, used to uniquely identify a client if used
   */
  public RequestBuilder(
      String accountName,
      String userName,
      KeyPair keyPair,
      String schemeName,
      String hostName,
      int portNum,
      String userAgentSuffix,
      CloseableHttpClient httpClient,
      String clientName) {
    // none of these arguments should be null
    if (accountName == null || userName == null || keyPair == null) {
      throw new IllegalArgumentException();
    }

    // Set up the telemetry service if needed
    this.telemetryService =
        ENABLE_TELEMETRY_TO_SF
            ? new TelemetryService(
                httpClient, clientName, schemeName + "://" + hostName + ":" + portNum)
            : null;

    // create our security/token manager
    securityManager = new SecurityManager(accountName, userName, keyPair, telemetryService);

    // stash references to the account and user name as well
    String account = accountName.toUpperCase();
    String user = userName.toUpperCase();

    // save our host, scheme and port info
    this.port = portNum;
    this.scheme = schemeName;
    this.host = hostName;
    this.userAgentSuffix = userAgentSuffix;

    LOGGER.info(
        "Creating a RequestBuilder with arguments : "
            + "Account : {}, User : {}, Scheme : {}, Host : {}, Port : {}, userAgentSuffix: {}",
        account,
        user,
        this.scheme,
        this.host,
        this.port,
        this.userAgentSuffix);
  }

  private static Properties loadProperties() {
    Properties properties = new Properties();
    properties.put("version", DEFAULT_VERSION);

    try (InputStream is =
        SimpleIngestManager.class.getClassLoader().getResourceAsStream(RESOURCES_FILE)) {
      if (is == null) {
        throw new FileNotFoundException(RESOURCES_FILE);
      }
      properties.load(is);
    } catch (Exception e) {
      LOGGER.warn("Could not read version info, use default version " + DEFAULT_VERSION, e);
      return properties;
    }

    LOGGER.info("Loaded project version " + properties.getProperty("version"));
    return properties;
  }

  /**
   * Creates a string for user agent which should always be present in all requests to Snowflake
   * (Snowpipe APIs)
   *
   * <p>Here is the format we will use:
   *
   * <p>SnowpipeJavaSDK/version (platform details) JAVA/<java-version>
   *
   * @return the default agent string
   */
  private static String getDefaultUserAgent() {
    final String clientVersion = PROPERTIES.getProperty("version");
    StringBuilder defaultUserAgent = new StringBuilder(CLIENT_NAME + "/" + clientVersion);

    final String osInformation =
        String.format(
            OS_INFO_USER_AGENT_FORMAT,
            System.getProperty("os.name"),
            System.getProperty("os.version"),
            System.getProperty("os.arch"));

    // append osInformation string to user agent
    defaultUserAgent.append(" ");
    defaultUserAgent.append(osInformation);
    defaultUserAgent.append(" ");

    // Add Java Version
    final String javaVersion = System.getProperty("java.version");
    defaultUserAgent.append(JAVA_USER_AGENT + "/").append(javaVersion);
    String userAgent = defaultUserAgent.toString();

    LOGGER.info("Default user agent " + userAgent);
    return userAgent;
  }

  private static String buildCustomUserAgent(String additionalUserAgentInfo) {
    return USER_AGENT.trim() + " " + additionalUserAgentInfo;
  }
  /** A simple POJO for generating our POST body to the insert endpoint */
  private static class IngestRequest {
    // the list of files we're loading
    private final List<StagedFileWrapper> files;

    // additional info passed along with files which includes clientSequencer and offsetToken
    // can be null
    @JsonInclude(JsonInclude.Include.NON_NULL)
    private final InsertFilesClientInfo clientInfo;

    /** Constructor used when both files and clientInfo are passed in request */
    public IngestRequest(List<StagedFileWrapper> files, InsertFilesClientInfo clientInfo) {
      this.files = files;
      this.clientInfo = clientInfo;
    }

    /**
     * Ctor used when only files is used in request body.
     *
     * <p>clientInfo will be defaulted to null
     */
    public IngestRequest(List<StagedFileWrapper> files) {
      this(files, null);
    }

    /* Gets the list of files which were added in request */
    public List<StagedFileWrapper> getFiles() {
      return files;
    }

    /* Gets the clientInfo associated with files which was added in request */
    public InsertFilesClientInfo getClientInfo() {
      return clientInfo;
    }
  }

  /**
   * Given a request UUID, construct a URIBuilder for the common parts of any Ingest Service request
   *
   * @param requestId the UUID with which we want to label this request
   * @return a URI builder we can use to finish build the URI
   */
  private URIBuilder makeBaseURI(UUID requestId) {
    // We can't make a request with no id
    if (requestId == null) {
      LOGGER.error("RequestId is null!");
      throw new IllegalArgumentException();
    }

    // construct the builder object
    URIBuilder builder = new URIBuilder();

    // set the scheme
    builder.setScheme(scheme);

    // set the host name
    builder.setHost(host);

    // set the port name
    builder.setPort(port);

    // set the request id
    builder.setParameter(REQUEST_ID, requestId.toString());

    return builder;
  }

  /**
   * makeInsertURI - Given a request UUID, and a fully qualified pipe name make a URI for the Ingest
   * Service inserting
   *
   * @param requestId the UUID we'll use as the label
   * @param pipe the pipe name
   * @param showSkippedFiles a boolean which returns skipped files when set to true
   * @return URI for the insert request
   */
  private URI makeInsertURI(UUID requestId, String pipe, boolean showSkippedFiles)
      throws URISyntaxException {
    // if the pipe name is null, we have to abort
    if (pipe == null) {
      LOGGER.error("Table argument is null");
      throw new IllegalArgumentException();
    }

    // get the base endpoint uri
    URIBuilder builder = makeBaseURI(requestId);

    // set the query parameter to showSkippedFiles
    builder.setParameter(SHOW_SKIPPED_FILES, String.valueOf(showSkippedFiles));

    // add the path for the URI
    builder.setPath(String.format(INGEST_ENDPOINT_FORMAT, pipe));

    // build the final URI
    return builder.build();
  }

  /**
   * makeHistoryURI - Given a request UUID, and a fully qualified pipe name make a URI for the
   * history reporting
   *
   * @param requestId the label for this request
   * @param pipe the pipe name
   * @param recentSeconds history only for items in the recentSeconds window
   * @param beginMark mark from which history should be fetched
   * @return URI for the insert request
   */
  private URI makeHistoryURI(UUID requestId, String pipe, Integer recentSeconds, String beginMark)
      throws URISyntaxException {
    // if the table name is null, we have to abort
    if (pipe == null) {
      throw new IllegalArgumentException();
    }

    // get the base endpoint UIR
    URIBuilder builder = makeBaseURI(requestId);

    // set the path for the URI
    builder.setPath(String.format(HISTORY_ENDPOINT_FORMAT, pipe));

    if (recentSeconds != null) {
      builder.setParameter(RECENT_HISTORY_IN_SECONDS, String.valueOf(recentSeconds));
    }

    if (beginMark != null) {
      builder.setParameter(HISTORY_BEGIN_MARK, beginMark);
    }

    LOGGER.info("Final History URIBuilder - {}", builder.toString());
    // build the final URI
    return builder.build();
  }

  /**
   * makeHistoryURI - Given a request UUID, and a fully qualified pipe name make a URI for the
   * history reporting
   *
   * @param requestId the label for this request
   * @param pipe the pipe name
   * @param startTimeInclusive Start time inclusive of scan range, in ISO-8601 format. Missing
   *     millisecond part in string will lead to a zero milliseconds. This is a required query
   *     parameter, and a 400 will be returned if this query parameter is missing
   * @param endTimeExclusive End time exclusive of scan range. If this query parameter is missing or
   *     user provided value is later than current millis, then current millis is used.
   * @return URI for the insert request
   */
  private URI makeHistoryRangeURI(
      UUID requestId, String pipe, String startTimeInclusive, String endTimeExclusive)
      throws URISyntaxException {
    // if the table name is null, we have to abort
    if (pipe == null) {
      throw new IllegalArgumentException();
    }

    // get the base endpoint UIR
    URIBuilder builder = makeBaseURI(requestId);

    // set the path for the URI
    builder.setPath(String.format(HISTORY_RANGE_ENDPOINT_FORMAT, pipe));

    if (startTimeInclusive != null) {
      builder.setParameter(HISTORY_RANGE_START_INCLUSIVE, startTimeInclusive);
    }

    if (endTimeExclusive != null) {
      builder.setParameter(HISTORY_RANGE_END_EXCLUSIVE, endTimeExclusive);
    }

    LOGGER.info("Final History URIBuilder - {}", builder.toString());
    // build the final URI
    return builder.build();
  }

  /**
   * Given a request UUID, and a fully qualified pipe name make a URI for configure snowpipe client
   * http://snowflakeURL{:PORT}/v1/data/pipes/{pipeName}/client/configure
   *
   * <p>Where snowflake URL can be an old url or new regionless URL.
   *
   * <p>Request Body is Empty
   *
   * <p>And our response looks like:
   *
   * <pre>
   *   {
   *      'clientSequencer': LONG
   *   }
   * </pre>
   *
   * @param requestId the label for this request
   * @param pipe the pipe name
   * @return configure snowpipe client URI
   * @throws URISyntaxException
   */
  private URI makeConfigureClientURI(UUID requestId, String pipe) throws URISyntaxException {
    if (pipe == null) {
      throw new IllegalArgumentException();
    }
    URIBuilder builder = makeBaseURI(requestId);
    builder.setPath(String.format(CONFIGURE_CLIENT_ENDPOINT_FORMAT, pipe));
    LOGGER.info("Final Configure Client URIBuilder - {}", builder);
    return builder.build();
  }

  /**
   * makeGetClientURI - Given a request UUID, and a fully qualified pipe name make a URI for getting
   * snowpipe client http://snowflakeURL{:PORT}/v1/data/pipes/{pipeName}/client/status
   *
   * <p>Where snowflake URL can be an old url or new regionless URL.
   *
   * <p>Request Body is Empty
   *
   * <p>And our response looks like:
   *
   * <pre>
   *   {
   *      'offsetToken': STRING
   *      'clientSequencer': LONG
   *   }
   * </pre>
   *
   * @param requestId the label for this request
   * @param pipe the pipe name
   * @return get client URI
   * @throws URISyntaxException
   */
  private URI makeGetClientURI(UUID requestId, String pipe) throws URISyntaxException {
    if (pipe == null) {
      throw new IllegalArgumentException();
    }
    URIBuilder builder = makeBaseURI(requestId);
    builder.setPath(String.format(CLIENT_STATUS_ENDPOINT_FORMAT, pipe));
    LOGGER.info("Final Get Client URIBuilder - {}", builder);
    return builder.build();
  }

  /**
   * Given a list of files, and an optional clientInfo generate json string which later can be
   * passed in request body of insertFiles API
   *
   * @param files the list of files we want to send
   * @param clientInfo optional clientInfo which can be empty.
   * @return the string json blob
   * @throws IllegalArgumentException if files passed in is null
   */
  private String serializeInsertFilesRequest(
      List<StagedFileWrapper> files, Optional<InsertFilesClientInfo> clientInfo) {
    // if the files argument is null, throw
    if (files == null) {
      LOGGER.info("Null files argument in RequestBuilder");
      throw new IllegalArgumentException();
    }

    // create pojo
    IngestRequest ingestRequest =
        clientInfo
            .map(insertFilesClientInfo -> new IngestRequest(files, insertFilesClientInfo))
            .orElseGet(() -> new IngestRequest(files));

    // serialize to a string
    try {
      return objectMapper.writeValueAsString(ingestRequest);
    }
    // if we have an exception we need to log and throw
    catch (Exception e) {
      LOGGER.error("Unable to Generate JSON Body for Insert request");
      throw new RuntimeException();
    }
  }

  /**
   * Add user agent to the request Header for passed Http request
   *
   * @param request the URI request
   * @param userAgentSuffix adds the user agent header to a request(As a suffix) along with the
   *     default one. If it is null or empty, only default one is used.
   */
  private static void addUserAgent(HttpUriRequest request, String userAgentSuffix) {
    if (!isNullOrEmpty(userAgentSuffix)) {
      final String userAgent = buildCustomUserAgent(userAgentSuffix);
      request.setHeader(HttpHeaders.USER_AGENT, userAgent);
      return;
    }
    request.setHeader(HttpHeaders.USER_AGENT, USER_AGENT);
  }

  /**
   * addToken - adds a the JWT token to a request
   *
   * @param request the URI request
   * @param token the token to add
   */
  private static void addToken(HttpUriRequest request, String token) {
    request.setHeader(HttpHeaders.AUTHORIZATION, BEARER_PARAMETER + token);
    request.setHeader(SF_HEADER_AUTHORIZATION_TOKEN_TYPE, JWT_TOKEN_TYPE);
  }

  private static void addHeaders(HttpUriRequest request, String token, String userAgentSuffix) {
    addUserAgent(request, userAgentSuffix);

    // Add the auth token
    addToken(request, token);

    // Add Accept header
    request.setHeader(HttpHeaders.ACCEPT, HTTP_HEADER_CONTENT_TYPE_JSON);
  }

  /**
   * generateInsertRequest - given a table, stage and list of files, make a request for the insert
   * endpoint
   *
   * @param requestId a UUID we will use to label this request
   * @param pipe a fully qualified pipe name
   * @param files a list of files
   * @param showSkippedFiles a boolean which returns skipped files when set to true
   * @return a post request with all the data we need
   * @throws URISyntaxException if the URI components provided are improper
   */
  public HttpPost generateInsertRequest(
      UUID requestId, String pipe, List<StagedFileWrapper> files, boolean showSkippedFiles)
      throws URISyntaxException {
    return generateInsertRequest(requestId, pipe, files, showSkippedFiles, Optional.empty());
  }

  /**
   * generateInsertRequest - given a pipe, list of files and clientInfo, make a request for the
   * insert endpoint
   *
   * @param requestId a UUID we will use to label this request
   * @param pipe a fully qualified pipe name
   * @param files a list of files
   * @param showSkippedFiles a boolean which returns skipped files when set to true
   * @param clientInfo
   * @return a post request with all the data we need
   * @throws URISyntaxException if the URI components provided are improper
   */
  public HttpPost generateInsertRequest(
      UUID requestId,
      String pipe,
      List<StagedFileWrapper> files,
      boolean showSkippedFiles,
      Optional<InsertFilesClientInfo> clientInfo)
      throws URISyntaxException {
    // make the insert URI
    URI insertURI = makeInsertURI(requestId, pipe, showSkippedFiles);
    LOGGER.info("Created Insert Request : {} ", insertURI);

    // Make the post request
    HttpPost post = new HttpPost(insertURI);

    addHeaders(post, securityManager.getToken(), this.userAgentSuffix);

    // the entity for the containing the json
    final StringEntity entity =
        new StringEntity(
            serializeInsertFilesRequest(files, clientInfo), ContentType.APPLICATION_JSON);
    post.setEntity(entity);

    return post;
  }

  /**
   * generateHistoryRequest - given a requestId and a pipe, make a history request
   *
   * @param requestId a UUID we will use to label this request
   * @param pipe a fully qualified pipe name
   * @param recentSeconds history only for items in the recentSeconds window
   * @param beginMark mark from which history should be fetched
   * @throws URISyntaxException - If the URI components provided are improper
   */
  public HttpGet generateHistoryRequest(
      UUID requestId, String pipe, Integer recentSeconds, String beginMark)
      throws URISyntaxException {
    // make the history URI
    URI historyURI = makeHistoryURI(requestId, pipe, recentSeconds, beginMark);

    // make the get request
    HttpGet get = new HttpGet(historyURI);

    addHeaders(get, securityManager.getToken(), this.userAgentSuffix);

    return get;
  }

  /**
   * generateHistoryRangeRequest - given a requestId and a pipe, get history for all ingests between
   * time ranges start-end
   *
   * @param requestId a UUID we will use to label this request
   * @param pipe a fully qualified pipe name
   * @param startTimeInclusive Start time inclusive of scan range, in ISO-8601 format. Missing
   *     millisecond part in string will lead to a zero milliseconds. This is a required query
   *     parameter, and a 400 will be returned if this query parameter is missing
   * @param endTimeExclusive End time exclusive of scan range. If this query parameter is missing or
   *     user provided value is later than current millis, then current millis is used.
   * @return URI for the insert request
   */
  public HttpGet generateHistoryRangeRequest(
      UUID requestId, String pipe, String startTimeInclusive, String endTimeExclusive)
      throws URISyntaxException {
    URI historyRangeURI =
        makeHistoryRangeURI(requestId, pipe, startTimeInclusive, endTimeExclusive);

    HttpGet get = new HttpGet(historyRangeURI);

    addHeaders(get, securityManager.getToken(), this.userAgentSuffix /*User agent information*/);

    return get;
  }

  /**
   * Generate post request for streaming ingest related APIs
   *
   * @param payload POST request payload as string
   * @param endPoint REST API endpoint
   * @param message error message if there are failures during HTTP building
   * @return URI for the POST request
   */
  public HttpPost generateStreamingIngestPostRequest(
      String payload, String endPoint, String message) {
    LOGGER.debug("Generate Snowpipe streaming request: endpoint={}, payload={}", endPoint, payload);
    // Make the corresponding URI
    URI uri = null;
    try {
      uri =
          new URIBuilder().setScheme(scheme).setHost(host).setPort(port).setPath(endPoint).build();
    } catch (URISyntaxException e) {
      throw new SFException(e, ErrorCode.BUILD_REQUEST_FAILURE, message);
    }

    // Make the post request
    HttpPost post = new HttpPost(uri);

    addHeaders(post, securityManager.getToken(), this.userAgentSuffix /*User agent information*/);

    // The entity for the containing the json
    final StringEntity entity = new StringEntity(payload, ContentType.APPLICATION_JSON);
    post.setEntity(entity);

    return post;
  }

  /**
   * Given a requestId and a pipe, make a configure client request
   *
   * @param requestID a UUID we will use to label this request
   * @param pipe a fully qualified pipe name
   * @return configure client request
   * @throws URISyntaxException
   */
  public HttpPost generateConfigureClientRequest(UUID requestID, String pipe)
      throws URISyntaxException {
    URI configureClientURI = makeConfigureClientURI(requestID, pipe);
    HttpPost post = new HttpPost(configureClientURI);
    addHeaders(post, securityManager.getToken(), this.userAgentSuffix);
    return post;
  }

  /**
   * Generate post request for streaming ingest related APIs
   *
   * @param payload POST request payload
   * @param endPoint REST API endpoint
   * @param message error message if there are failures during HTTP building
   * @return URI for the POST request
   */
  public HttpPost generateStreamingIngestPostRequest(
      Map<Object, Object> payload, String endPoint, String message) {
    // Convert the payload to string
    String payloadInString = null;
    try {
      payloadInString = objectMapper.writeValueAsString(payload);
    } catch (JsonProcessingException e) {
      throw new SFException(e, ErrorCode.BUILD_REQUEST_FAILURE, message);
    }

    return this.generateStreamingIngestPostRequest(payloadInString, endPoint, message);
  }

  /**
   * Given a requestId and a pipe, make a get client status request
   *
   * @param requestID UUID
   * @param pipe a fully qualified pipe name
   * @return get client status request
   * @throws URISyntaxException
   */
  public HttpGet generateGetClientStatusRequest(UUID requestID, String pipe)
      throws URISyntaxException {
    URI getClientStatusURI = makeGetClientURI(requestID, pipe);
    HttpGet get = new HttpGet(getClientStatusURI);
    addHeaders(get, securityManager.getToken(), this.userAgentSuffix);
    return get;
  }

  /**
   * Closes the resources being used by RequestBuilder object. {@link SecurityManager} is one such
   * resource which uses a threadpool which needs to be shutdown once SimpleIngestManager is done
   * interacting with Snowpipe Service (Rest APIs)
   *
   * @throws Exception
   */
  public void closeResources() {
    securityManager.close();
    telemetryService.close();
  }

  /** Get the telemetry service */
  public TelemetryService getTelemetryService() {
    return telemetryService;
  }
}<|MERGE_RESOLUTION|>--- conflicted
+++ resolved
@@ -127,11 +127,7 @@
   // Don't change!
   public static final String CLIENT_NAME = "SnowpipeJavaSDK";
 
-<<<<<<< HEAD
-  public static final String DEFAULT_VERSION = "1.0.2-beta.9";
-=======
-  public static final String DEFAULT_VERSION = "1.0.2-beta.8";
->>>>>>> d198a850
+  public static final String DEFAULT_VERSION = "1.0.3-beta";
 
   public static final String JAVA_USER_AGENT = "JAVA";
 
