/*
 * Copyright (c) 2012-2017 Snowflake Computing Inc. All rights reserved.
 */

package net.snowflake.ingest.connection;

import static net.snowflake.ingest.utils.Utils.isNullOrEmpty;

import com.fasterxml.jackson.annotation.JsonInclude;
import com.fasterxml.jackson.core.JsonProcessingException;
import com.fasterxml.jackson.databind.ObjectMapper;
import java.io.FileNotFoundException;
import java.io.IOException;
import java.io.InputStream;
import java.io.UncheckedIOException;
import java.net.URI;
import java.net.URISyntaxException;
import java.net.URL;
import java.nio.file.Files;
import java.nio.file.Paths;
import java.security.KeyPair;
import java.util.List;
import java.util.Map;
import java.util.Optional;
import java.util.Properties;
import java.util.UUID;
import net.snowflake.ingest.SimpleIngestManager;
import net.snowflake.ingest.utils.ErrorCode;
import net.snowflake.ingest.utils.SFException;
import net.snowflake.ingest.utils.SnowflakeURL;
import net.snowflake.ingest.utils.StagedFileWrapper;
import org.apache.http.HttpHeaders;
import org.apache.http.client.methods.HttpGet;
import org.apache.http.client.methods.HttpPost;
import org.apache.http.client.methods.HttpUriRequest;
import org.apache.http.client.utils.URIBuilder;
import org.apache.http.entity.ContentType;
import org.apache.http.entity.StringEntity;
import org.slf4j.Logger;
import org.slf4j.LoggerFactory;

/**
 * This class handles constructing the URIs for our requests as well as putting together the
 * payloads we'll be sending
 *
 * @author obabarinsa
 */
public class RequestBuilder {
  // a logger for all of our needs in this class
  private static final Logger LOGGER = LoggerFactory.getLogger(RequestBuilder.class.getName());

  /* Member variables Begin */

  // the security manager which will handle token generation
  private SecurityManager securityManager;

  // whatever the actual scheme is
  private String scheme;

  // the actual port number
  private final int port;

  // whatever the actual host is
  private final String host;

  private final String userAgentSuffix;

  /* Member variables End */

  /* Static constants Begin */

  // the default host is snowflakecomputing.com
  public static final String DEFAULT_HOST_SUFFIX = "snowflakecomputing.com";

  // the default connection scheme is HTTPS
  private static final String DEFAULT_SCHEME = "https";

  // the default port is 443
  private static final int DEFAULT_PORT = 443;

  // the endpoint format string for inserting files
  private static final String INGEST_ENDPOINT_FORMAT = "/v1/data/pipes/%s/insertFiles";

  // the endpoint for history queries
  private static final String HISTORY_ENDPOINT_FORMAT = "/v1/data/pipes/%s/insertReport";

  // the endpoint for history time range queries
  private static final String HISTORY_RANGE_ENDPOINT_FORMAT = "/v1/data/pipes/%s/loadHistoryScan";

  // the endpoint for configure snowpipe client
  private static final String CONFIGURE_CLIENT_ENDPOINT_FORMAT =
      "/v1/data/pipes/%s/client/configure";

  // the endpoint for get snowpipe client status
  private static final String CLIENT_STATUS_ENDPOINT_FORMAT = "/v1/data/pipes/%s/client/status";

  // optional number of max seconds of items to fetch(eg. in the last hour)
  private static final String RECENT_HISTORY_IN_SECONDS = "recentSeconds";

  // optional. if not null, tells us where to start the next request
  private static final String HISTORY_BEGIN_MARK = "beginMark";

  // Start time for the history range
  private static final String HISTORY_RANGE_START_INCLUSIVE = "startTimeInclusive";

  // End time for the history range; is optional
  private static final String HISTORY_RANGE_END_EXCLUSIVE = "endTimeExclusive";

  // the request id parameter name
  private static final String REQUEST_ID = "requestId";

  // the show skipped files parameter name
  private static final String SHOW_SKIPPED_FILES = "showSkippedFiles";

  // the string name for the HTTP auth bearer
  private static final String BEARER_PARAMETER = "Bearer ";

  // and object mapper for all marshalling and unmarshalling
  private static final ObjectMapper objectMapper = new ObjectMapper();

  private static final String RESOURCES_FILE = "project.properties";

  private static final Properties PROPERTIES = loadProperties();

  private static final String USER_AGENT = getDefaultUserAgent();

  // Don't change!
  public static final String CLIENT_NAME = "SnowpipeJavaSDK";

<<<<<<< HEAD
  public static final String DEFAULT_VERSION = "0.10.6";
=======
  public static final String DEFAULT_VERSION = "1.0.2-beta";
>>>>>>> 22aebf07

  public static final String JAVA_USER_AGENT = "JAVA";

  public static final String OS_INFO_USER_AGENT_FORMAT = "(%s %s %s)";

  public static final String SF_HEADER_AUTHORIZATION_TOKEN_TYPE =
      "X-Snowflake-Authorization-Token-Type";

  public static final String JWT_TOKEN_TYPE = "KEYPAIR_JWT";

  public static final String HTTP_HEADER_CONTENT_TYPE_JSON = "application/json";

  /**
   * RequestBuilder - general usage constructor
   *
   * @param accountName - the name of the Snowflake account to which we're connecting
   * @param userName - the username of the entity loading files
   * @param keyPair - the Public/Private key pair we'll use to authenticate
   */
  public RequestBuilder(String accountName, String userName, KeyPair keyPair) {
    this(accountName, userName, keyPair, DEFAULT_SCHEME, DEFAULT_HOST_SUFFIX, DEFAULT_PORT, null);
  }

  /**
   * RequestBuilder constructor which uses default schemes, host and port.
   *
   * @param accountName - the name of the Snowflake account to which we're connecting
   * @param userName - the username of the entity loading files
   * @param keyPair - the Public/Private key pair we'll use to authenticate
   */
  public RequestBuilder(
      String accountName,
      String userName,
      String hostName,
      KeyPair keyPair,
      String userAgentSuffix) {
    this(accountName, userName, keyPair, DEFAULT_SCHEME, hostName, DEFAULT_PORT, userAgentSuffix);
  }

  /**
   * Constructor to use if not intended to use userAgentSuffix. i.e. User-Agent HTTP header suffix
   * part is null, (The default one is still valid, check out #defaultUserAgent)
   *
   * @param accountName - the account name to which we're connecting
   * @param userName - for whom are we connecting?
   * @param keyPair - our auth credentials
   * @param schemeName - are we HTTP or HTTPS?
   * @param hostName - the host for this snowflake instance
   * @param portNum - the port number
   */
  public RequestBuilder(
      String accountName,
      String userName,
      KeyPair keyPair,
      String schemeName,
      String hostName,
      int portNum) {
    this(accountName, userName, keyPair, schemeName, hostName, portNum, null);
  }

  /**
   * RequestBuilder - this constructor is for testing purposes only
   *
   * @param accountName - the account name to which we're connecting
   * @param userName - for whom are we connecting?
   * @param keyPair - our auth credentials
   * @param schemeName - are we HTTP or HTTPS?
   * @param hostName - the host for this snowflake instance
   * @param portNum - the port number
   * @param userAgentSuffix - The suffix part of HTTP Header User-Agent
   */
  public RequestBuilder(
      String accountName,
      String userName,
      KeyPair keyPair,
      String schemeName,
      String hostName,
      int portNum,
      String userAgentSuffix) {
    // none of these arguments should be null
    if (accountName == null || userName == null || keyPair == null) {
      throw new IllegalArgumentException();
    }

    // create our security/token manager
    securityManager = new SecurityManager(accountName, userName, keyPair);

    // stash references to the account and user name as well
    String account = accountName.toUpperCase();
    String user = userName.toUpperCase();

    // save our host, scheme and port info
    this.port = portNum;
    this.scheme = schemeName;
    this.host = hostName;
    this.userAgentSuffix = userAgentSuffix;

    LOGGER.info(
        "Creating a RequestBuilder with arguments : "
            + "Account : {}, User : {}, Scheme : {}, Host : {}, Port : {}, userAgentSuffix: {}",
        account,
        user,
        this.scheme,
        this.host,
        this.port,
        this.userAgentSuffix);
  }

  /**
   * RequestBuilder - constructor used by streaming ingest
   *
   * @param url - the Snowflake account to which we're connecting
   * @param userName - the username of the entity loading files
   * @param keyPair - the Public/Private key pair we'll use to authenticate
   */
  public RequestBuilder(SnowflakeURL url, String userName, KeyPair keyPair) {
    this(
        url.getAccount(),
        userName,
        keyPair,
        url.getScheme(),
        url.getUrlWithoutPort(),
        url.getPort());
  }

  private static Properties loadProperties() {
    Properties properties = new Properties();
    properties.put("version", DEFAULT_VERSION);

    try {
      URL res = SimpleIngestManager.class.getClassLoader().getResource(RESOURCES_FILE);
      if (res == null) {
        throw new UncheckedIOException(new FileNotFoundException(RESOURCES_FILE));
      }

      URI uri;
      try {
        uri = res.toURI();
      } catch (URISyntaxException ex) {
        throw new IllegalArgumentException(ex);
      }

      try (InputStream is = Files.newInputStream(Paths.get(uri))) {
        properties.load(is);
      } catch (IOException ex) {
        throw new UncheckedIOException("Failed to load resource", ex);
      }
    } catch (Exception e) {
      LOGGER.warn("Could not read version info: " + e.toString());
    }

    return properties;
  }

  /**
   * Creates a string for user agent which should always be present in all requests to Snowflake
   * (Snowpipe APIs)
   *
   * <p>Here is the format we will use:
   *
   * <p>SnowpipeJavaSDK/version (platform details) JAVA/<java-version>
   *
   * @return the default agent string
   */
  private static String getDefaultUserAgent() {
    final String clientVersion = PROPERTIES.getProperty("version");
    StringBuilder defaultUserAgent = new StringBuilder(CLIENT_NAME + "/" + clientVersion);

    final String osInformation =
        String.format(
            OS_INFO_USER_AGENT_FORMAT,
            System.getProperty("os.name"),
            System.getProperty("os.version"),
            System.getProperty("os.arch"));

    // append osInformation string to user agent
    defaultUserAgent.append(" ");
    defaultUserAgent.append(osInformation);
    defaultUserAgent.append(" ");

    // Add Java Version
    final String javaVersion = System.getProperty("java.version");
    defaultUserAgent.append(JAVA_USER_AGENT + "/" + javaVersion);

    return defaultUserAgent.toString();
  }

  private static String buildCustomUserAgent(String additionalUserAgentInfo) {
    return USER_AGENT.trim() + " " + additionalUserAgentInfo;
  }
  /** A simple POJO for generating our POST body to the insert endpoint */
  private static class IngestRequest {
    // the list of files we're loading
    private final List<StagedFileWrapper> files;

    // additional info passed along with files which includes clientSequencer and offsetToken
    // can be null
    @JsonInclude(JsonInclude.Include.NON_NULL)
    private final InsertFilesClientInfo clientInfo;

    /** Constructor used when both files and clientInfo are passed in request */
    public IngestRequest(List<StagedFileWrapper> files, InsertFilesClientInfo clientInfo) {
      this.files = files;
      this.clientInfo = clientInfo;
    }

    /**
     * Ctor used when only files is used in request body.
     *
     * <p>clientInfo will be defaulted to null
     */
    public IngestRequest(List<StagedFileWrapper> files) {
      this(files, null);
    }

    /* Gets the list of files which were added in request */
    public List<StagedFileWrapper> getFiles() {
      return files;
    }

    /* Gets the clientInfo associated with files which was added in request */
    public InsertFilesClientInfo getClientInfo() {
      return clientInfo;
    }
  }

  /**
   * Given a request UUID, construct a URIBuilder for the common parts of any Ingest Service request
   *
   * @param requestId the UUID with which we want to label this request
   * @return a URI builder we can use to finish build the URI
   */
  private URIBuilder makeBaseURI(UUID requestId) {
    // We can't make a request with no id
    if (requestId == null) {
      LOGGER.error("RequestId is null!");
      throw new IllegalArgumentException();
    }

    // construct the builder object
    URIBuilder builder = new URIBuilder();

    // set the scheme
    builder.setScheme(scheme);

    // set the host name
    builder.setHost(host);

    // set the port name
    builder.setPort(port);

    // set the request id
    builder.setParameter(REQUEST_ID, requestId.toString());

    return builder;
  }

  /**
   * makeInsertURI - Given a request UUID, and a fully qualified pipe name make a URI for the Ingest
   * Service inserting
   *
   * @param requestId the UUID we'll use as the label
   * @param pipe the pipe name
   * @param showSkippedFiles a boolean which returns skipped files when set to true
   * @return URI for the insert request
   */
  private URI makeInsertURI(UUID requestId, String pipe, boolean showSkippedFiles)
      throws URISyntaxException {
    // if the pipe name is null, we have to abort
    if (pipe == null) {
      LOGGER.error("Table argument is null");
      throw new IllegalArgumentException();
    }

    // get the base endpoint uri
    URIBuilder builder = makeBaseURI(requestId);

    // set the query parameter to showSkippedFiles
    builder.setParameter(SHOW_SKIPPED_FILES, String.valueOf(showSkippedFiles));

    // add the path for the URI
    builder.setPath(String.format(INGEST_ENDPOINT_FORMAT, pipe));

    // build the final URI
    return builder.build();
  }

  /**
   * makeHistoryURI - Given a request UUID, and a fully qualified pipe name make a URI for the
   * history reporting
   *
   * @param requestId the label for this request
   * @param pipe the pipe name
   * @param recentSeconds history only for items in the recentSeconds window
   * @param beginMark mark from which history should be fetched
   * @return URI for the insert request
   */
  private URI makeHistoryURI(UUID requestId, String pipe, Integer recentSeconds, String beginMark)
      throws URISyntaxException {
    // if the table name is null, we have to abort
    if (pipe == null) {
      throw new IllegalArgumentException();
    }

    // get the base endpoint UIR
    URIBuilder builder = makeBaseURI(requestId);

    // set the path for the URI
    builder.setPath(String.format(HISTORY_ENDPOINT_FORMAT, pipe));

    if (recentSeconds != null) {
      builder.setParameter(RECENT_HISTORY_IN_SECONDS, String.valueOf(recentSeconds));
    }

    if (beginMark != null) {
      builder.setParameter(HISTORY_BEGIN_MARK, beginMark);
    }

    LOGGER.info("Final History URIBuilder - {}", builder.toString());
    // build the final URI
    return builder.build();
  }

  /**
   * makeHistoryURI - Given a request UUID, and a fully qualified pipe name make a URI for the
   * history reporting
   *
   * @param requestId the label for this request
   * @param pipe the pipe name
   * @param startTimeInclusive Start time inclusive of scan range, in ISO-8601 format. Missing
   *     millisecond part in string will lead to a zero milliseconds. This is a required query
   *     parameter, and a 400 will be returned if this query parameter is missing
   * @param endTimeExclusive End time exclusive of scan range. If this query parameter is missing or
   *     user provided value is later than current millis, then current millis is used.
   * @return URI for the insert request
   */
  private URI makeHistoryRangeURI(
      UUID requestId, String pipe, String startTimeInclusive, String endTimeExclusive)
      throws URISyntaxException {
    // if the table name is null, we have to abort
    if (pipe == null) {
      throw new IllegalArgumentException();
    }

    // get the base endpoint UIR
    URIBuilder builder = makeBaseURI(requestId);

    // set the path for the URI
    builder.setPath(String.format(HISTORY_RANGE_ENDPOINT_FORMAT, pipe));

    if (startTimeInclusive != null) {
      builder.setParameter(HISTORY_RANGE_START_INCLUSIVE, startTimeInclusive);
    }

    if (endTimeExclusive != null) {
      builder.setParameter(HISTORY_RANGE_END_EXCLUSIVE, endTimeExclusive);
    }

    LOGGER.info("Final History URIBuilder - {}", builder.toString());
    // build the final URI
    return builder.build();
  }

  /**
   * Given a request UUID, and a fully qualified pipe name make a URI for configure snowpipe client
   * http://snowflakeURL{:PORT}/v1/data/pipes/{pipeName}/client/configure
   *
   * <p>Where snowflake URL can be an old url or new regionless URL.
   *
   * <p>Request Body is Empty
   *
   * <p>And our response looks like:
   *
   * <pre>
   *   {
   *      'clientSequencer': LONG
   *   }
   * </pre>
   *
   * @param requestId the label for this request
   * @param pipe the pipe name
   * @return configure snowpipe client URI
   * @throws URISyntaxException
   */
  private URI makeConfigureClientURI(UUID requestId, String pipe) throws URISyntaxException {
    if (pipe == null) {
      throw new IllegalArgumentException();
    }
    URIBuilder builder = makeBaseURI(requestId);
    builder.setPath(String.format(CONFIGURE_CLIENT_ENDPOINT_FORMAT, pipe));
    LOGGER.info("Final Configure Client URIBuilder - {}", builder);
    return builder.build();
  }

  /**
   * makeGetClientURI - Given a request UUID, and a fully qualified pipe name make a URI for getting
   * snowpipe client http://snowflakeURL{:PORT}/v1/data/pipes/{pipeName}/client/status
   *
   * <p>Where snowflake URL can be an old url or new regionless URL.
   *
   * <p>Request Body is Empty
   *
   * <p>And our response looks like:
   *
   * <pre>
   *   {
   *      'offsetToken': STRING
   *      'clientSequencer': LONG
   *   }
   * </pre>
   *
   * @param requestId the label for this request
   * @param pipe the pipe name
   * @return get client URI
   * @throws URISyntaxException
   */
  private URI makeGetClientURI(UUID requestId, String pipe) throws URISyntaxException {
    if (pipe == null) {
      throw new IllegalArgumentException();
    }
    URIBuilder builder = makeBaseURI(requestId);
    builder.setPath(String.format(CLIENT_STATUS_ENDPOINT_FORMAT, pipe));
    LOGGER.info("Final Get Client URIBuilder - {}", builder);
    return builder.build();
  }

  /**
   * Given a list of files, and an optional clientInfo generate json string which later can be
   * passed in request body of insertFiles API
   *
   * @param files the list of files we want to send
   * @param clientInfo optional clientInfo which can be empty.
   * @return the string json blob
   * @throws IllegalArgumentException if files passed in is null
   */
  private String serializeInsertFilesRequest(
      List<StagedFileWrapper> files, Optional<InsertFilesClientInfo> clientInfo) {
    // if the files argument is null, throw
    if (files == null) {
      LOGGER.info("Null files argument in RequestBuilder");
      throw new IllegalArgumentException();
    }

    // create pojo
    IngestRequest ingestRequest =
        clientInfo
            .map(insertFilesClientInfo -> new IngestRequest(files, insertFilesClientInfo))
            .orElseGet(() -> new IngestRequest(files));

    // serialize to a string
    try {
      return objectMapper.writeValueAsString(ingestRequest);
    }
    // if we have an exception we need to log and throw
    catch (Exception e) {
      LOGGER.error("Unable to Generate JSON Body for Insert request");
      throw new RuntimeException();
    }
  }

  /**
   * Add user agent to the request Header for passed Http request
   *
   * @param request the URI request
   * @param userAgentSuffix adds the user agent header to a request(As a suffix) along with the
   *     default one. If it is null or empty, only default one is used.
   */
  private static void addUserAgent(HttpUriRequest request, String userAgentSuffix) {
    if (!isNullOrEmpty(userAgentSuffix)) {
      final String userAgent = buildCustomUserAgent(userAgentSuffix);
      request.setHeader(HttpHeaders.USER_AGENT, userAgent);
      return;
    }
    request.setHeader(HttpHeaders.USER_AGENT, USER_AGENT);
  }

  /**
   * addToken - adds a the JWT token to a request
   *
   * @param request the URI request
   * @param token the token to add
   */
  private static void addToken(HttpUriRequest request, String token) {
    request.setHeader(HttpHeaders.AUTHORIZATION, BEARER_PARAMETER + token);
    request.setHeader(SF_HEADER_AUTHORIZATION_TOKEN_TYPE, JWT_TOKEN_TYPE);
  }

  private static void addHeaders(HttpUriRequest request, String token, String userAgentSuffix) {
    addUserAgent(request, userAgentSuffix);

    // Add the auth token
    addToken(request, token);

    // Add Accept header
    request.setHeader(HttpHeaders.ACCEPT, HTTP_HEADER_CONTENT_TYPE_JSON);
  }

  /**
   * generateInsertRequest - given a table, stage and list of files, make a request for the insert
   * endpoint
   *
   * @param requestId a UUID we will use to label this request
   * @param pipe a fully qualified pipe name
   * @param files a list of files
   * @param showSkippedFiles a boolean which returns skipped files when set to true
   * @return a post request with all the data we need
   * @throws URISyntaxException if the URI components provided are improper
   */
  public HttpPost generateInsertRequest(
      UUID requestId, String pipe, List<StagedFileWrapper> files, boolean showSkippedFiles)
      throws URISyntaxException {
    return generateInsertRequest(requestId, pipe, files, showSkippedFiles, Optional.empty());
  }

  /**
   * generateInsertRequest - given a pipe, list of files and clientInfo, make a request for the
   * insert endpoint
   *
   * @param requestId a UUID we will use to label this request
   * @param pipe a fully qualified pipe name
   * @param files a list of files
   * @param showSkippedFiles a boolean which returns skipped files when set to true
   * @param clientInfo
   * @return a post request with all the data we need
   * @throws URISyntaxException if the URI components provided are improper
   */
  public HttpPost generateInsertRequest(
      UUID requestId,
      String pipe,
      List<StagedFileWrapper> files,
      boolean showSkippedFiles,
      Optional<InsertFilesClientInfo> clientInfo)
      throws URISyntaxException {
    // make the insert URI
    URI insertURI = makeInsertURI(requestId, pipe, showSkippedFiles);
    LOGGER.info("Created Insert Request : {} ", insertURI);

    // Make the post request
    HttpPost post = new HttpPost(insertURI);

    addHeaders(post, securityManager.getToken(), this.userAgentSuffix);

    // the entity for the containing the json
    final StringEntity entity =
        new StringEntity(
            serializeInsertFilesRequest(files, clientInfo), ContentType.APPLICATION_JSON);
    post.setEntity(entity);

    return post;
  }

  /**
   * generateHistoryRequest - given a requestId and a pipe, make a history request
   *
   * @param requestId a UUID we will use to label this request
   * @param pipe a fully qualified pipe name
   * @param recentSeconds history only for items in the recentSeconds window
   * @param beginMark mark from which history should be fetched
   * @throws URISyntaxException - If the URI components provided are improper
   */
  public HttpGet generateHistoryRequest(
      UUID requestId, String pipe, Integer recentSeconds, String beginMark)
      throws URISyntaxException {
    // make the history URI
    URI historyURI = makeHistoryURI(requestId, pipe, recentSeconds, beginMark);

    // make the get request
    HttpGet get = new HttpGet(historyURI);

    addHeaders(get, securityManager.getToken(), this.userAgentSuffix);

    return get;
  }

  /**
   * generateHistoryRangeRequest - given a requestId and a pipe, get history for all ingests between
   * time ranges start-end
   *
   * @param requestId a UUID we will use to label this request
   * @param pipe a fully qualified pipe name
   * @param startTimeInclusive Start time inclusive of scan range, in ISO-8601 format. Missing
   *     millisecond part in string will lead to a zero milliseconds. This is a required query
   *     parameter, and a 400 will be returned if this query parameter is missing
   * @param endTimeExclusive End time exclusive of scan range. If this query parameter is missing or
   *     user provided value is later than current millis, then current millis is used.
   * @return URI for the insert request
   */
  public HttpGet generateHistoryRangeRequest(
      UUID requestId, String pipe, String startTimeInclusive, String endTimeExclusive)
      throws URISyntaxException {
    URI historyRangeURI =
        makeHistoryRangeURI(requestId, pipe, startTimeInclusive, endTimeExclusive);

    HttpGet get = new HttpGet(historyRangeURI);

    addHeaders(get, securityManager.getToken(), this.userAgentSuffix /*User agent information*/);

    return get;
  }

  /**
   * Generate post request for streaming ingest related APIs
   *
   * @param payload POST request payload as string
   * @param endPoint REST API endpoint
   * @param message error message if there are failures during HTTP building
   * @return URI for the POST request
   */
  public HttpPost generateStreamingIngestPostRequest(
      String payload, String endPoint, String message) {
    LOGGER.debug("Generate Snowpipe streaming request: endpoint={}, payload={}", endPoint, payload);
    // Make the corresponding URI
    URI uri = null;
    try {
      uri =
          new URIBuilder().setScheme(scheme).setHost(host).setPort(port).setPath(endPoint).build();
    } catch (URISyntaxException e) {
      throw new SFException(e, ErrorCode.BUILD_REQUEST_FAILURE, message);
    }

    // Make the post request
    HttpPost post = new HttpPost(uri);

    addHeaders(post, securityManager.getToken(), this.userAgentSuffix /*User agent information*/);

    // The entity for the containing the json
    final StringEntity entity = new StringEntity(payload, ContentType.APPLICATION_JSON);
    post.setEntity(entity);

    return post;
  }

  /**
   * Given a requestId and a pipe, make a configure client request
   *
   * @param requestID a UUID we will use to label this request
   * @param pipe a fully qualified pipe name
   * @return configure client request
   * @throws URISyntaxException
   */
  public HttpPost generateConfigureClientRequest(UUID requestID, String pipe)
      throws URISyntaxException {
    URI configureClientURI = makeConfigureClientURI(requestID, pipe);
    HttpPost post = new HttpPost(configureClientURI);
    addHeaders(post, securityManager.getToken(), this.userAgentSuffix);
    return post;
  }

  /**
   * Generate post request for streaming ingest related APIs
   *
   * @param payload POST request payload
   * @param endPoint REST API endpoint
   * @param message error message if there are failures during HTTP building
   * @return URI for the POST request
   */
  public HttpPost generateStreamingIngestPostRequest(
      Map<Object, Object> payload, String endPoint, String message) {
    // Convert the payload to string
    String payloadInString = null;
    try {
      payloadInString = objectMapper.writeValueAsString(payload);
    } catch (JsonProcessingException e) {
      throw new SFException(e, ErrorCode.BUILD_REQUEST_FAILURE, message);
    }

    return this.generateStreamingIngestPostRequest(payloadInString, endPoint, message);
  }

  /**
   * Given a requestId and a pipe, make a get client status request
   *
   * @param requestID UUID
   * @param pipe a fully qualified pipe name
   * @return get client status request
   * @throws URISyntaxException
   */
  public HttpGet generateGetClientStatusRequest(UUID requestID, String pipe)
      throws URISyntaxException {
    URI getClientStatusURI = makeGetClientURI(requestID, pipe);
    HttpGet get = new HttpGet(getClientStatusURI);
    addHeaders(get, securityManager.getToken(), this.userAgentSuffix);
    return get;
  }

  /**
   * Closes the resources being used by RequestBuilder object. {@link SecurityManager} is one such
   * resource which uses a threadpool which needs to be shutdown once SimpleIngestManager is done
   * interacting with Snowpipe Service (Rest APIs)
   *
   * @throws Exception
   */
  public void closeResources() {
    securityManager.close();
  }
}<|MERGE_RESOLUTION|>--- conflicted
+++ resolved
@@ -127,11 +127,7 @@
   // Don't change!
   public static final String CLIENT_NAME = "SnowpipeJavaSDK";
 
-<<<<<<< HEAD
   public static final String DEFAULT_VERSION = "0.10.6";
-=======
-  public static final String DEFAULT_VERSION = "1.0.2-beta";
->>>>>>> 22aebf07
 
   public static final String JAVA_USER_AGENT = "JAVA";
 
