/*
 * Copyright (c) 2012-2017 Snowflake Computing Inc. All rights reserved.
 */

package net.snowflake.ingest.connection;

import com.fasterxml.jackson.databind.DeserializationFeature;
import com.fasterxml.jackson.databind.ObjectMapper;
import java.io.IOException;
import java.util.UUID;
import net.snowflake.ingest.utils.BackOffException;
import org.apache.http.HttpEntity;
import org.apache.http.HttpResponse;
import org.apache.http.HttpStatus;
import org.apache.http.StatusLine;
import org.apache.http.util.EntityUtils;
import org.slf4j.Logger;
import org.slf4j.LoggerFactory;

/**
 * This class handles taking the HttpResponses we've gotten back, and producing an appropriate
 * response object for usage
 */
public final class ServiceResponseHandler {
  // Create a logger for this class
  private static final Logger LOGGER = LoggerFactory.getLogger(ServiceResponseHandler.class);

  /**
   * Enums for Snowpipe REST API:
   * https://docs.snowflake.com/en/user-guide/data-load-snowpipe-rest-apis.html Used in
   * handleExceptionalStatus for logging purpose
   */
  public enum ApiName {
    INSERT_FILES("POST"),
    INSERT_REPORT("GET"),
    LOAD_HISTORY_SCAN("GET"),
    CLIENT_CONFIGURE("POST"),
    CLIENT_STATUS("GET"),
    STREAMING_OPEN_CHANNEL("POST"),
    STREAMING_CHANNEL_STATUS("POST"),
    STREAMING_REGISTER_BLOB("POST"),
    STREAMING_CLIENT_CONFIGURE("POST");
    private final String httpMethod;

    private ApiName(String httpMethod) {
      this.httpMethod = httpMethod;
    }

    public String getHttpMethod() {
      return httpMethod;
    }
  }
  // the object mapper we use for deserialization
  static ObjectMapper mapper = new ObjectMapper();

  // If there are additional properties in the JSON, do NOT fail
  static {
    mapper.configure(DeserializationFeature.FAIL_ON_UNKNOWN_PROPERTIES, false);
  }

  /**
   * isStatusOK - Checks if we have a status in the 2xx range
   *
   * @param statusLine the status line containing the code
   * @return whether the status x is in the range [200, 300)
   */
  private static boolean isStatusOK(StatusLine statusLine) {
    // If the status is 200 (OK) or greater but less than 300 (Multiple Choices) we're good
    return statusLine.getStatusCode() >= HttpStatus.SC_OK
        && statusLine.getStatusCode() < HttpStatus.SC_MULTIPLE_CHOICES;
  }

  /**
   * unmarshallIngestResponse Given an HttpResponse object - attempts to deserialize it into an
   * IngestResponse object
   *
   * @param response the HTTPResponse we want to distill into an IngestResponse
   * @param requestId
   * @return An IngestResponse with all of the parsed out information
   * @throws IOException if our entity is somehow corrupt or we can't get it
   * @throws IngestResponseException - if we have an uncategorized network issue
   * @throws BackOffException - if we have a 503 issue
   */
  public static IngestResponse unmarshallIngestResponse(HttpResponse response, UUID requestId)
      throws IOException, IngestResponseException, BackOffException {
    // we can't unmarshall a null response
    if (response == null) {
      LOGGER.warn("Null argument passed to unmarshallIngestResponse");
      throw new IllegalArgumentException();
    }

    // handle the exceptional status code
    handleExceptionalStatus(response, requestId, ApiName.INSERT_FILES);

    String blob = consumeAndReturnResponseEntityAsString(response.getEntity());

    // Read out the blob entity into a class
    return mapper.readValue(blob, IngestResponse.class);
  }

  /**
   * unmarshallHistoryResponse Given an HttpResponse object - attempts to deserialize it into a
   * HistoryResponse object
   *
   * @param response the HttpResponse object we are trying to deserialize
   * @param requestId
   * @return a HistoryResponse with all the parsed out information
   * @throws IOException if our entity is somehow corrupt or we can't get it
   * @throws IngestResponseException - if we have an uncategorized network issue
   * @throws BackOffException - if we have a 503 issue
   */
  public static HistoryResponse unmarshallHistoryResponse(HttpResponse response, UUID requestId)
      throws IOException, IngestResponseException, BackOffException {
    // we can't unmarshall a null response
    if (response == null) {
      LOGGER.warn("Null response passed to unmarshallHistoryResponse");
      throw new IllegalArgumentException();
    }

    // handle the exceptional status code
    handleExceptionalStatus(response, requestId, ApiName.INSERT_REPORT);

    String blob = consumeAndReturnResponseEntityAsString(response.getEntity());

    // read out our blob into a pojo
    return mapper.readValue(blob, HistoryResponse.class);
  }

  /**
   * Given an HttpResponse object - attempts to deserialize it into a HistoryRangeResponse
   *
   * @param response the HttpResponse object we are trying to deserialize
   * @param requestId
   * @return HistoryRangeResponse
   * @throws IOException if our entity is somehow corrupt or we can't get it
   * @throws IngestResponseException - if we have an uncategorized network issue
   * @throws BackOffException - if we have a 503 issue
   */
  public static HistoryRangeResponse unmarshallHistoryRangeResponse(
      HttpResponse response, UUID requestId)
      throws IOException, IngestResponseException, BackOffException {

    // we can't unmarshall a null response
    if (response == null) {
      LOGGER.warn("Null response passed to unmarshallHistoryRangeResponse");
      throw new IllegalArgumentException();
    }

    // handle the exceptional status code
    handleExceptionalStatus(response, requestId, ApiName.LOAD_HISTORY_SCAN);

    String blob = consumeAndReturnResponseEntityAsString(response.getEntity());
    // read out our blob into a pojo
    return mapper.readValue(blob, HistoryRangeResponse.class);
  }

  /**
   * unmarshallConfigureClientResponse - Given an HttpResponse object, attempts to deserialize it
   * into a ConfigureClientResponse
   *
   * @param response HttpResponse
   * @param requestId
   * @return ConfigureClientResponse
   * @throws IOException if our entity is somehow corrupt or we can't get it
   * @throws IngestResponseException - if we have an uncategorized network issue
   * @throws BackOffException - if we have a 503 issue
   */
  public static ConfigureClientResponse unmarshallConfigureClientResponse(
      HttpResponse response, UUID requestId)
      throws IOException, IngestResponseException, BackOffException {
    if (response == null) {
      LOGGER.warn("Null response passed to unmarshallConfigureClientResponse");
      throw new IllegalArgumentException();
    }

    // handle the exceptional status code
    handleExceptionalStatus(response, requestId, ApiName.CLIENT_CONFIGURE);

    // grab the string version of the response entity
    String blob = EntityUtils.toString(response.getEntity());

    // read out our blob into a pojo
    return mapper.readValue(blob, ConfigureClientResponse.class);
  }

  /**
   * unmarshallGetClientStatus - Given an HttpResponse object, attempts to deserialize it into a
   * ClientStatusResponse
   *
   * @param response HttpResponse
   * @param requestId
   * @return ClientStatusResponse
   * @throws IOException if our entity is somehow corrupt or we can't get it
   * @throws IngestResponseException - if we have an uncategorized network issue
   * @throws BackOffException - if we have a 503 issue
   */
  public static ClientStatusResponse unmarshallGetClientStatus(
      HttpResponse response, UUID requestId)
      throws IOException, IngestResponseException, BackOffException {
    if (response == null) {
      LOGGER.warn("Null response passed to unmarshallClientStatusResponse");
      throw new IllegalArgumentException();
    }

    // handle the exceptional status code
    handleExceptionalStatus(response, requestId, ApiName.CLIENT_STATUS);

    // grab the string version of the response entity
    String blob = EntityUtils.toString(response.getEntity());

    // read out our blob into a pojo
    return mapper.readValue(blob, ClientStatusResponse.class);
  }

  /**
   * unmarshallStreamingIngestResponse Given an HttpResponse object - attempts to deserialize it
   * into an Object based on input type
   *
   * @param response http response from server
   * @param valueType the class type
   * @param apiName enum to represent the corresponding api name
   * @return the corresponding response object based on input class type
   * @throws IOException if a low-level I/O problem
   * @throws IngestResponseException if received an exceptional status code
   */
  public static <T> T unmarshallStreamingIngestResponse(
      HttpResponse response, Class<T> valueType, ApiName apiName)
      throws IOException, IngestResponseException {
<<<<<<< HEAD
    // if we have a 503 exception throw a backoff
    switch (statusLine.getStatusCode()) {
        // If we have a 503, BACKOFF
      case HttpStatus.SC_SERVICE_UNAVAILABLE:
        LOGGER.warn("503 Status hit, backoff");
        throw new BackOffException();

        // We don't know how to respond now...
      default:
        LOGGER.error("Status code {} found in response from service", statusLine.getStatusCode());
        String blob = consumeAndReturnResponseEntityAsString(response.getEntity());
        throw new IngestResponseException(
            statusLine.getStatusCode(),
            IngestResponseException.IngestExceptionBody.parseBody(blob));
=======
    // We can't unmarshall a null response
    if (response == null) {
      LOGGER.warn("Null response passed to {}", valueType.getName());
      throw new IllegalArgumentException();
    }

    // Handle the exceptional status code
    handleExceptionalStatus(response, null, apiName);

    // Grab the string version of the response entity
    String blob = EntityUtils.toString(response.getEntity());

    // Read out our blob into a pojo
    return mapper.readValue(blob, valueType);
  }

  /**
   * handleExceptionStatusCode - throws the correct error when response status is not OK
   *
   * @param response HttpResponse
   * @param requestId
   * @throws IOException if our entity is somehow corrupt or we can't get it
   * @throws IngestResponseException - for all other non OK status
   * @throws BackOffException - if we have a 503 issue
   */
  private static void handleExceptionalStatus(
      HttpResponse response, UUID requestId, ApiName apiName)
      throws IOException, IngestResponseException, BackOffException {
    StatusLine statusLine = response.getStatusLine();
    if (!isStatusOK(statusLine)) {
      // if we have a 503 exception throw a backoff
      switch (statusLine.getStatusCode()) {
          // If we have a 503, BACKOFF
        case HttpStatus.SC_SERVICE_UNAVAILABLE:
          LOGGER.warn(
              "503 Status hit from {}, backoff, requestId:{}",
              apiName,
              requestId == null ? "" : requestId.toString());
          throw new BackOffException();
        default:
          LOGGER.error(
              "Exceptional Status Code from {}: {}, requestId:{}",
              apiName,
              statusLine.getStatusCode(),
              requestId == null ? "" : requestId.toString());
          String blob = EntityUtils.toString(response.getEntity());
          throw new IngestResponseException(
              statusLine.getStatusCode(),
              IngestResponseException.IngestExceptionBody.parseBody(blob));
      }
>>>>>>> 22aebf07
    }
  }

  /**
   * Consumes the HttpEntity as mentioned in <a
   * href="https://hc.apache.org/httpcomponents-client-4.5.x/quickstart.html">HttpClient Docs</a>
   *
   * <p>Also returns the string version of this entity.
   *
   * @param httpResponseEntity the response entity obtained after successfully calling associated
   *     Rest APIs
   * @return String version of this http response which will be later used to deserialize into
   *     respective Response Object
   * @throws IOException if parsing error
   */
  private static String consumeAndReturnResponseEntityAsString(HttpEntity httpResponseEntity)
      throws IOException {
    // grab the string version of the response entity
    String responseEntityAsString = EntityUtils.toString(httpResponseEntity);

    EntityUtils.consumeQuietly(httpResponseEntity);
    return responseEntityAsString;
  }
}<|MERGE_RESOLUTION|>--- conflicted
+++ resolved
@@ -226,22 +226,6 @@
   public static <T> T unmarshallStreamingIngestResponse(
       HttpResponse response, Class<T> valueType, ApiName apiName)
       throws IOException, IngestResponseException {
-<<<<<<< HEAD
-    // if we have a 503 exception throw a backoff
-    switch (statusLine.getStatusCode()) {
-        // If we have a 503, BACKOFF
-      case HttpStatus.SC_SERVICE_UNAVAILABLE:
-        LOGGER.warn("503 Status hit, backoff");
-        throw new BackOffException();
-
-        // We don't know how to respond now...
-      default:
-        LOGGER.error("Status code {} found in response from service", statusLine.getStatusCode());
-        String blob = consumeAndReturnResponseEntityAsString(response.getEntity());
-        throw new IngestResponseException(
-            statusLine.getStatusCode(),
-            IngestResponseException.IngestExceptionBody.parseBody(blob));
-=======
     // We can't unmarshall a null response
     if (response == null) {
       LOGGER.warn("Null response passed to {}", valueType.getName());
@@ -287,12 +271,11 @@
               apiName,
               statusLine.getStatusCode(),
               requestId == null ? "" : requestId.toString());
-          String blob = EntityUtils.toString(response.getEntity());
+          String blob = consumeAndReturnResponseEntityAsString(response.getEntity());
           throw new IngestResponseException(
               statusLine.getStatusCode(),
               IngestResponseException.IngestExceptionBody.parseBody(blob));
       }
->>>>>>> 22aebf07
     }
   }
 
