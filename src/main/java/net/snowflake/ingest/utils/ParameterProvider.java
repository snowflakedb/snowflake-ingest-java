--- conflicted
+++ resolved
@@ -216,14 +216,7 @@
     Object val =
         this.parameterMap.getOrDefault(
             MAX_MEMORY_LIMIT_IN_BYTES, MAX_MEMORY_LIMIT_IN_BYTES_DEFAULT);
-<<<<<<< HEAD
-    if (val instanceof String) {
-      return Long.parseLong(val.toString());
-    }
-    return (long) val;
-=======
     return (val instanceof String) ? Long.parseLong(val.toString()) : (long) val;
->>>>>>> c1b7a2d7
   }
 
   @Override
