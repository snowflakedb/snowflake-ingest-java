package net.snowflake.ingest.utils;

import java.util.HashMap;
import java.util.Map;
import java.util.Properties;

/** Utility class to provide configurable constants */
public class ParameterProvider {
  public static final String BUFFER_FLUSH_INTERVAL_IN_MILLIS =
      "STREAMING_INGEST_CLIENT_SDK_BUFFER_FLUSH_INTERVAL_IN_MILLIS".toLowerCase();
  public static final String BUFFER_FLUSH_CHECK_INTERVAL_IN_MILLIS =
      "STREAMING_INGEST_CLIENT_SDK_BUFFER_FLUSH_CHECK_INTERVAL_IN_MILLIS".toLowerCase();
  public static final String INSERT_THROTTLE_INTERVAL_IN_MILLIS =
      "STREAMING_INGEST_CLIENT_SDK_INSERT_THROTTLE_INTERVAL_IN_MILLIS".toLowerCase();
  public static final String INSERT_THROTTLE_THRESHOLD_IN_PERCENTAGE =
      "STREAMING_INGEST_CLIENT_SDK_INSERT_THROTTLE_THRESHOLD_IN_PERCENTAGE".toLowerCase();
  public static final String INSERT_THROTTLE_THRESHOLD_IN_BYTES =
      "STREAMING_INGEST_CLIENT_SDK_INSERT_THROTTLE_THRESHOLD_IN_BYTES".toLowerCase();
  public static final String ENABLE_SNOWPIPE_STREAMING_METRICS =
      "ENABLE_SNOWPIPE_STREAMING_JMX_METRICS".toLowerCase();
  public static final String BLOB_FORMAT_VERSION = "BLOB_FORMAT_VERSION".toLowerCase();
  public static final String IO_TIME_CPU_RATIO = "IO_TIME_CPU_RATIO".toLowerCase();
  public static final String BLOB_UPLOAD_MAX_RETRY_COUNT =
      "BLOB_UPLOAD_MAX_RETRY_COUNT".toLowerCase();
  public static final String MAX_MEMORY_LIMIT_IN_BYTES = "MAX_MEMORY_LIMIT_IN_BYTES".toLowerCase();
  public static final String ENABLE_PARQUET_INTERNAL_BUFFERING =
      "ENABLE_PARQUET_INTERNAL_BUFFERING".toLowerCase();
  // This should not be needed once we have the ability to track size at table/chunk level
  public static final String MAX_CHANNEL_SIZE_IN_BYTES = "MAX_CHANNEL_SIZE_IN_BYTES".toLowerCase();
  public static final String MAX_CHUNK_SIZE_IN_BYTES = "MAX_CHUNK_SIZE_IN_BYTES".toLowerCase();
  public static final String MAX_ALLOWED_ROW_SIZE_IN_BYTES =
      "MAX_ALLOWED_ROW_SIZE_IN_BYTES".toLowerCase();

  // Default values
  public static final long BUFFER_FLUSH_INTERVAL_IN_MILLIS_DEFAULT = 1000;
  public static final long BUFFER_FLUSH_CHECK_INTERVAL_IN_MILLIS_DEFAULT = 100;
  public static final long INSERT_THROTTLE_INTERVAL_IN_MILLIS_DEFAULT = 1000;
  public static final int INSERT_THROTTLE_THRESHOLD_IN_PERCENTAGE_DEFAULT = 10;
  public static final int INSERT_THROTTLE_THRESHOLD_IN_BYTES_DEFAULT = 200 * 1024 * 1024; // 200MB
  public static final boolean SNOWPIPE_STREAMING_METRICS_DEFAULT = false;
  public static final Constants.BdecVersion BLOB_FORMAT_VERSION_DEFAULT =
      Constants.BdecVersion.THREE;
  public static final int IO_TIME_CPU_RATIO_DEFAULT = 2;
  public static final int BLOB_UPLOAD_MAX_RETRY_COUNT_DEFAULT = 24;
  public static final long MAX_MEMORY_LIMIT_IN_BYTES_DEFAULT = -1L;
  public static final long MAX_CHANNEL_SIZE_IN_BYTES_DEFAULT = 32000000L;
  public static final long MAX_CHUNK_SIZE_IN_BYTES_DEFAULT = 128000000L;
<<<<<<< HEAD
=======
  public static final long MAX_ALLOWED_ROW_SIZE_IN_BYTES_DEFAULT = 64 * 1024 * 1024; // 64 MB
>>>>>>> 7d01fb70

  /* Parameter that enables using internal Parquet buffers for buffering of rows before serializing.
  It reduces memory consumption compared to using Java Objects for buffering.*/
  public static final boolean ENABLE_PARQUET_INTERNAL_BUFFERING_DEFAULT = false;

  /** Map of parameter name to parameter value. This will be set by client/configure API Call. */
  private final Map<String, Object> parameterMap = new HashMap<>();

  /**
   * Constructor. Takes properties from profile file and properties from client constructor and
   * resolves final parameter value
   *
   * @param parameterOverrides Map of parameter name to value
   * @param props Properties from profile file
   */
  public ParameterProvider(Map<String, Object> parameterOverrides, Properties props) {
    this.setParameterMap(parameterOverrides, props);
  }

  /** Empty constructor for tests */
  public ParameterProvider() {
    this(null, null);
  }

  private void updateValue(
      String key, Object defaultValue, Map<String, Object> parameterOverrides, Properties props) {
    if (parameterOverrides != null && props != null) {
      this.parameterMap.put(
          key, parameterOverrides.getOrDefault(key, props.getOrDefault(key, defaultValue)));
    } else if (parameterOverrides != null) {
      this.parameterMap.put(key, parameterOverrides.getOrDefault(key, defaultValue));
    } else if (props != null) {
      this.parameterMap.put(key, props.getOrDefault(key, defaultValue));
    }
  }
  /**
   * Sets parameter values by first checking 1. parameterOverrides 2. props 3. default value
   *
   * @param parameterOverrides Map<String, Object> of parameter name -> value
   * @param props Properties file provided to client constructor
   */
  private void setParameterMap(Map<String, Object> parameterOverrides, Properties props) {
    this.updateValue(
        BUFFER_FLUSH_INTERVAL_IN_MILLIS,
        BUFFER_FLUSH_INTERVAL_IN_MILLIS_DEFAULT,
        parameterOverrides,
        props);

    this.updateValue(
        BUFFER_FLUSH_CHECK_INTERVAL_IN_MILLIS,
        BUFFER_FLUSH_CHECK_INTERVAL_IN_MILLIS_DEFAULT,
        parameterOverrides,
        props);

    this.updateValue(
        INSERT_THROTTLE_INTERVAL_IN_MILLIS,
        INSERT_THROTTLE_INTERVAL_IN_MILLIS_DEFAULT,
        parameterOverrides,
        props);

    this.updateValue(
        INSERT_THROTTLE_THRESHOLD_IN_PERCENTAGE,
        INSERT_THROTTLE_THRESHOLD_IN_PERCENTAGE_DEFAULT,
        parameterOverrides,
        props);

    this.updateValue(
        INSERT_THROTTLE_THRESHOLD_IN_BYTES,
        INSERT_THROTTLE_THRESHOLD_IN_BYTES_DEFAULT,
        parameterOverrides,
        props);

    this.updateValue(
        ENABLE_SNOWPIPE_STREAMING_METRICS,
        SNOWPIPE_STREAMING_METRICS_DEFAULT,
        parameterOverrides,
        props);

    this.updateValue(BLOB_FORMAT_VERSION, BLOB_FORMAT_VERSION_DEFAULT, parameterOverrides, props);
    getBlobFormatVersion(); // to verify parsing the configured value

    this.updateValue(IO_TIME_CPU_RATIO, IO_TIME_CPU_RATIO_DEFAULT, parameterOverrides, props);

    this.updateValue(
        BLOB_UPLOAD_MAX_RETRY_COUNT,
        BLOB_UPLOAD_MAX_RETRY_COUNT_DEFAULT,
        parameterOverrides,
        props);

    this.updateValue(
        MAX_MEMORY_LIMIT_IN_BYTES, MAX_MEMORY_LIMIT_IN_BYTES_DEFAULT, parameterOverrides, props);

    this.updateValue(
        ENABLE_PARQUET_INTERNAL_BUFFERING,
        ENABLE_PARQUET_INTERNAL_BUFFERING_DEFAULT,
        parameterOverrides,
        props);

    this.updateValue(
        MAX_CHANNEL_SIZE_IN_BYTES, MAX_CHANNEL_SIZE_IN_BYTES_DEFAULT, parameterOverrides, props);

    this.updateValue(
        MAX_CHUNK_SIZE_IN_BYTES, MAX_CHUNK_SIZE_IN_BYTES_DEFAULT, parameterOverrides, props);
  }

  /** @return Longest interval in milliseconds between buffer flushes */
  public long getBufferFlushIntervalInMs() {
    Object val =
        this.parameterMap.getOrDefault(
            BUFFER_FLUSH_INTERVAL_IN_MILLIS, BUFFER_FLUSH_INTERVAL_IN_MILLIS_DEFAULT);
    if (val instanceof String) {
      return Long.parseLong(val.toString());
    }
    return (long) val;
  }

  /** @return Time in milliseconds between checks to see if the buffer should be flushed */
  public long getBufferFlushCheckIntervalInMs() {
    Object val =
        this.parameterMap.getOrDefault(
            BUFFER_FLUSH_CHECK_INTERVAL_IN_MILLIS, BUFFER_FLUSH_CHECK_INTERVAL_IN_MILLIS_DEFAULT);
    if (val instanceof String) {
      return Long.parseLong(val.toString());
    }
    return (long) val;
  }

  /** @return Duration in milliseconds to delay data insertion to the buffer when throttled */
  public long getInsertThrottleIntervalInMs() {
    Object val =
        this.parameterMap.getOrDefault(
            INSERT_THROTTLE_INTERVAL_IN_MILLIS, INSERT_THROTTLE_INTERVAL_IN_MILLIS_DEFAULT);
    if (val instanceof String) {
      return Long.parseLong(val.toString());
    }
    return (long) val;
  }

  /** @return Percent of free total memory at which we throttle row inserts */
  public int getInsertThrottleThresholdInPercentage() {
    Object val =
        this.parameterMap.getOrDefault(
            INSERT_THROTTLE_THRESHOLD_IN_PERCENTAGE,
            INSERT_THROTTLE_THRESHOLD_IN_PERCENTAGE_DEFAULT);
    if (val instanceof String) {
      return Integer.parseInt(val.toString());
    }
    return (int) val;
  }

  /** @return Absolute size in bytes of free total memory at which we throttle row inserts */
  public int getInsertThrottleThresholdInBytes() {
    Object val =
        this.parameterMap.getOrDefault(
            INSERT_THROTTLE_THRESHOLD_IN_BYTES, INSERT_THROTTLE_THRESHOLD_IN_BYTES_DEFAULT);
    if (val instanceof String) {
      return Integer.parseInt(val.toString());
    }
    return (int) val;
  }

  /** @return true if jmx metrics are enabled for a client */
  public boolean hasEnabledSnowpipeStreamingMetrics() {
    Object val =
        this.parameterMap.getOrDefault(
            ENABLE_SNOWPIPE_STREAMING_METRICS, SNOWPIPE_STREAMING_METRICS_DEFAULT);
    if (val instanceof String) {
      return Boolean.parseBoolean(val.toString());
    }
    return (boolean) val;
  }

  /** @return Blob format version */
  public Constants.BdecVersion getBlobFormatVersion() {
    Object val = this.parameterMap.getOrDefault(BLOB_FORMAT_VERSION, BLOB_FORMAT_VERSION_DEFAULT);
    if (val instanceof Constants.BdecVersion) {
      return (Constants.BdecVersion) val;
    }
    if (val instanceof String) {
      try {
        val = Integer.parseInt((String) val);
      } catch (Throwable t) {
        throw new IllegalArgumentException(
            String.format("Failed to parse BLOB_FORMAT_VERSION = '%s'", val), t);
      }
    }
    return Constants.BdecVersion.fromInt((int) val);
  }

  /**
   * @return the IO_TIME/CPU ratio that we will use to determine the number of buildAndUpload
   *     threads
   */
  public int getIOTimeCpuRatio() {
    Object val = this.parameterMap.getOrDefault(IO_TIME_CPU_RATIO, IO_TIME_CPU_RATIO_DEFAULT);
    if (val instanceof String) {
      return Integer.parseInt(val.toString());
    }
    return (int) val;
  }

  /** @return the max retry count when waiting for a blob upload task to finish */
  public int getBlobUploadMaxRetryCount() {
    Object val =
        this.parameterMap.getOrDefault(
            BLOB_UPLOAD_MAX_RETRY_COUNT, BLOB_UPLOAD_MAX_RETRY_COUNT_DEFAULT);
    if (val instanceof String) {
      return Integer.parseInt(val.toString());
    }
    return (int) val;
  }

  /** @return The max memory limit in bytes */
  public long getMaxMemoryLimitInBytes() {
    Object val =
        this.parameterMap.getOrDefault(
            MAX_MEMORY_LIMIT_IN_BYTES, MAX_MEMORY_LIMIT_IN_BYTES_DEFAULT);
    return (val instanceof String) ? Long.parseLong(val.toString()) : (long) val;
  }

  /** @return Return whether memory optimization for Parquet is enabled. */
  public boolean getEnableParquetInternalBuffering() {
    Object val =
        this.parameterMap.getOrDefault(
            ENABLE_PARQUET_INTERNAL_BUFFERING, ENABLE_PARQUET_INTERNAL_BUFFERING_DEFAULT);
    return (val instanceof String) ? Boolean.parseBoolean(val.toString()) : (boolean) val;
  }

  /** @return The max channel size in bytes */
  public long getMaxChannelSizeInBytes() {
    Object val =
        this.parameterMap.getOrDefault(
            MAX_CHANNEL_SIZE_IN_BYTES, MAX_CHANNEL_SIZE_IN_BYTES_DEFAULT);
    return (val instanceof String) ? Long.parseLong(val.toString()) : (long) val;
  }

  /** @return The max chunk size in bytes that could avoid OOM at server side */
  public long getMaxChunkSizeInBytes() {
    Object val =
        this.parameterMap.getOrDefault(MAX_CHUNK_SIZE_IN_BYTES, MAX_CHUNK_SIZE_IN_BYTES_DEFAULT);
    return (val instanceof String) ? Long.parseLong(val.toString()) : (long) val;
  }

  public long getMaxAllowedRowSizeInBytes() {
    Object val =
        this.parameterMap.getOrDefault(
            MAX_ALLOWED_ROW_SIZE_IN_BYTES, MAX_ALLOWED_ROW_SIZE_IN_BYTES_DEFAULT);
    return (val instanceof String) ? Long.parseLong(val.toString()) : (long) val;
  }

  @Override
  public String toString() {
    return "ParameterProvider{" + "parameterMap=" + parameterMap + '}';
  }
}<|MERGE_RESOLUTION|>--- conflicted
+++ resolved
@@ -45,10 +45,7 @@
   public static final long MAX_MEMORY_LIMIT_IN_BYTES_DEFAULT = -1L;
   public static final long MAX_CHANNEL_SIZE_IN_BYTES_DEFAULT = 32000000L;
   public static final long MAX_CHUNK_SIZE_IN_BYTES_DEFAULT = 128000000L;
-<<<<<<< HEAD
-=======
   public static final long MAX_ALLOWED_ROW_SIZE_IN_BYTES_DEFAULT = 64 * 1024 * 1024; // 64 MB
->>>>>>> 7d01fb70
 
   /* Parameter that enables using internal Parquet buffers for buffering of rows before serializing.
   It reduces memory consumption compared to using Java Objects for buffering.*/
