--- conflicted
+++ resolved
@@ -47,11 +47,7 @@
   public static final String ENABLE_NEW_JSON_PARSING_LOGIC =
       "ENABLE_NEW_JSON_PARSING_LOGIC".toLowerCase();
 
-<<<<<<< HEAD
-  public static final String STREAMING_ICEBERG = "STREAMING_ICEBERG".toLowerCase();
-=======
   public static final String ENABLE_ICEBERG_STREAMING = "ENABLE_ICEBERG_STREAMING".toLowerCase();
->>>>>>> 59b686d8
 
   // Default values
   public static final long BUFFER_FLUSH_CHECK_INTERVAL_IN_MILLIS_DEFAULT = 100;
@@ -88,11 +84,7 @@
 
   public static final boolean ENABLE_NEW_JSON_PARSING_LOGIC_DEFAULT = true;
 
-<<<<<<< HEAD
-  public static final boolean STREAMING_ICEBERG_DEFAULT = false;
-=======
   public static final boolean ENABLE_ICEBERG_STREAMING_DEFAULT = false;
->>>>>>> 59b686d8
 
   /** Map of parameter name to parameter value. This will be set by client/configure API Call. */
   private final Map<String, Object> parameterMap = new HashMap<>();
@@ -112,23 +104,6 @@
    */
   public ParameterProvider(Map<String, Object> parameterOverrides, Properties props) {
     this.setParameterMap(parameterOverrides, props);
-<<<<<<< HEAD
-  }
-
-  /** Constructor for tests */
-  public ParameterProvider(
-      Map<String, Object> parameterOverrides, Properties props, boolean isIcebergMode) {
-    if (parameterOverrides != null) {
-      parameterOverrides.put(STREAMING_ICEBERG, isIcebergMode);
-    }
-    this.setParameterMap(parameterOverrides, props);
-  }
-
-  /** Empty constructor for tests */
-  public ParameterProvider(boolean isIcebergMode) {
-    this(new HashMap<>(), null, isIcebergMode);
-=======
->>>>>>> 59b686d8
   }
 
   private void checkAndUpdate(
@@ -179,13 +154,6 @@
         false /* enforceDefault */);
 
     this.checkAndUpdate(
-        STREAMING_ICEBERG,
-        STREAMING_ICEBERG_DEFAULT,
-        parameterOverrides,
-        props,
-        false /* enforceDefault */);
-
-    this.checkAndUpdate(
         BUFFER_FLUSH_CHECK_INTERVAL_IN_MILLIS,
         BUFFER_FLUSH_CHECK_INTERVAL_IN_MILLIS_DEFAULT,
         parameterOverrides,
@@ -265,30 +233,19 @@
 
     this.checkAndUpdate(
         MAX_CLIENT_LAG,
-<<<<<<< HEAD
-        isIcebergMode() ? MAX_CLIENT_LAG_ICEBERG_MODE_DEFAULT : MAX_CLIENT_LAG_DEFAULT,
-=======
         isEnableIcebergStreaming() ? MAX_CLIENT_LAG_ICEBERG_MODE_DEFAULT : MAX_CLIENT_LAG_DEFAULT,
->>>>>>> 59b686d8
         parameterOverrides,
         props,
         false /* enforceDefault */);
 
     this.checkAndUpdate(
         MAX_CHUNKS_IN_BLOB,
-<<<<<<< HEAD
-        isIcebergMode() ? MAX_CHUNKS_IN_BLOB_ICEBERG_MODE_DEFAULT : MAX_CHUNKS_IN_BLOB_DEFAULT,
-        parameterOverrides,
-        props,
-        isIcebergMode());
-=======
         isEnableIcebergStreaming()
             ? MAX_CHUNKS_IN_BLOB_ICEBERG_MODE_DEFAULT
             : MAX_CHUNKS_IN_BLOB_DEFAULT,
         parameterOverrides,
         props,
         isEnableIcebergStreaming());
->>>>>>> 59b686d8
 
     this.checkAndUpdate(
         MAX_CHUNKS_IN_REGISTRATION_REQUEST,
@@ -299,7 +256,7 @@
 
     this.checkAndUpdate(
         BDEC_PARQUET_COMPRESSION_ALGORITHM,
-        isIcebergMode()
+        isEnableIcebergStreaming()
             ? ICEBERG_PARQUET_COMPRESSION_ALGORITHM_DEFAULT
             : BDEC_PARQUET_COMPRESSION_ALGORITHM_DEFAULT,
         parameterOverrides,
@@ -336,13 +293,9 @@
     Object val =
         this.parameterMap.getOrDefault(
             MAX_CLIENT_LAG,
-<<<<<<< HEAD
-            isIcebergMode() ? MAX_CLIENT_LAG_ICEBERG_MODE_DEFAULT : MAX_CLIENT_LAG_DEFAULT);
-=======
             isEnableIcebergStreaming()
                 ? MAX_CLIENT_LAG_ICEBERG_MODE_DEFAULT
                 : MAX_CLIENT_LAG_DEFAULT);
->>>>>>> 59b686d8
     long computedLag;
     if (val instanceof String) {
       String maxLag = (String) val;
@@ -522,13 +475,9 @@
     Object val =
         this.parameterMap.getOrDefault(
             MAX_CHUNKS_IN_BLOB,
-<<<<<<< HEAD
-            isIcebergMode() ? MAX_CHUNKS_IN_BLOB_ICEBERG_MODE_DEFAULT : MAX_CHUNKS_IN_BLOB_DEFAULT);
-=======
             isEnableIcebergStreaming()
                 ? MAX_CHUNKS_IN_BLOB_ICEBERG_MODE_DEFAULT
                 : MAX_CHUNKS_IN_BLOB_DEFAULT);
->>>>>>> 59b686d8
     return (val instanceof String) ? Integer.parseInt(val.toString()) : (int) val;
   }
 
@@ -545,7 +494,7 @@
     Object val =
         this.parameterMap.getOrDefault(
             BDEC_PARQUET_COMPRESSION_ALGORITHM,
-            isIcebergMode()
+            isEnableIcebergStreaming()
                 ? ICEBERG_PARQUET_COMPRESSION_ALGORITHM_DEFAULT
                 : BDEC_PARQUET_COMPRESSION_ALGORITHM_DEFAULT);
     if (val instanceof Constants.BdecParquetCompression) {
@@ -563,11 +512,6 @@
   }
 
   /** @return Whether the client is in Iceberg mode */
-<<<<<<< HEAD
-  public boolean isIcebergMode() {
-    Object val = this.parameterMap.getOrDefault(STREAMING_ICEBERG, STREAMING_ICEBERG_DEFAULT);
-    return (val instanceof String) ? Boolean.parseBoolean(val.toString()) : (boolean) val;
-=======
   public boolean isEnableIcebergStreaming() {
     if (cachedEnableIcebergStreaming != null) {
       return cachedEnableIcebergStreaming;
@@ -583,7 +527,6 @@
           String.format("Failed to parse STREAMING_ICEBERG = '%s'", val), t);
     }
     return cachedEnableIcebergStreaming;
->>>>>>> 59b686d8
   }
 
   @Override
